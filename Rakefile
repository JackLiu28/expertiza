--- conflicted
+++ resolved
@@ -8,9 +8,5 @@
 require 'rake'
 require 'rake/testtask'
 require 'rdoc/task'
-<<<<<<< HEAD
-
-=======
->>>>>>> 243320c7
 
 require 'tasks/rails'
# Be sure to restart your server when you modify this file

# Specifies gem version of Rails to use when vendor/rails is not present
RAILS_GEM_VERSION = '2.3.14'

# Bootstrap the Rails environment, frameworks, and default configuration
require File.join(File.dirname(__FILE__), 'boot')

Rails::Initializer.run do |config|
  # Settings in config/environments/* take precedence over those specified here.
  # Application configuration should go into files in config/initializers
  # -- all .rb files in that directory are automatically loaded.

  # Add additional load paths for your own custom dirs
  # config.load_paths += %W( #{RAILS_ROOT}/extras )

<<<<<<< HEAD
  # Specify gems that this application depends on and have them installed with rake gems:install
  # config.gem "hpricot", :lib, :version => '0.6', :source => "http://code.whytheluckystiff.net"
  config.gem 'fastercsv'
  config.gem 'mysql'
  config.gem 'RedCloth'
  config.gem 'rgl', :lib => 'rgl/adjacency'
  config.gem 'rubyzip', :lib => "zip/zip"
  config.gem 'gchartrb', :lib => 'google_chart'
  raise 'graphviz dependency is not installed - missing dot executable' unless RUBY_PLATFORM =~ /mswin/ or %x(which dot).to_s.any?
=======
  if RAILS_ENV == 'production' and RUBY_PLATFORM !~ /mswin|mingw/ # Don't check on Windows, because there's no "which" command to check
    raise 'dot executable missing - install graphviz' if %x(which dot).to_s.empty?
  end
>>>>>>> 197a4fd3

  # Only load the plugins named here, in the order given (default is alphabetical).
  # :all can be used as a placeholder for all plugins not explicitly named
  # config.plugins = [ :exception_notification, :ssl_requirement, :all ]

  # Skip frameworks you're not going to use. To use Rails without a database,
  # you must remove the Active Record framework.
  # config.frameworks -= [ :active_record, :active_resource, :action_mailer ]

  # Activate observers that should always be running
  # config.active_record.observers = :cacher, :garbage_collector, :forum_observer

  # Set Time.zone default to the specified zone and make Active Record auto-convert to this zone.
  # Run "rake -D time" for a list of tasks for finding time zone names.
  config.time_zone = 'UTC'

  # The default locale is :en and all translations from config/locales/*.rb,yml are auto loaded.
  # config.i18n.load_path += Dir[Rails.root.join('my', 'locales', '*.{rb,yml}')]
  # config.i18n.default_locale = :de

  config.action_controller.session = {
       :key => 'pg_session',
       :secret => '3d70fee70cddd63552e8dd6ae6c788060af8fb015da5fef83d368abf37aa10c112d842d7c038420845109147779552cdd687ec4e2034cec3046dc439d8a468e'
  }

  config.action_controller.session_store = :active_record_store
  
  if RAILS_ENV == 'production'
    config.action_mailer.delivery_method = :smtp
    config.action_mailer.smtp_settings = {
      :address => "smtp.ncsu.edu",
      :port => 25,
      :domain => "localhost"
    }
  end
end<|MERGE_RESOLUTION|>--- conflicted
+++ resolved
@@ -14,21 +14,9 @@
   # Add additional load paths for your own custom dirs
   # config.load_paths += %W( #{RAILS_ROOT}/extras )
 
-<<<<<<< HEAD
-  # Specify gems that this application depends on and have them installed with rake gems:install
-  # config.gem "hpricot", :lib, :version => '0.6', :source => "http://code.whytheluckystiff.net"
-  config.gem 'fastercsv'
-  config.gem 'mysql'
-  config.gem 'RedCloth'
-  config.gem 'rgl', :lib => 'rgl/adjacency'
-  config.gem 'rubyzip', :lib => "zip/zip"
-  config.gem 'gchartrb', :lib => 'google_chart'
-  raise 'graphviz dependency is not installed - missing dot executable' unless RUBY_PLATFORM =~ /mswin/ or %x(which dot).to_s.any?
-=======
   if RAILS_ENV == 'production' and RUBY_PLATFORM !~ /mswin|mingw/ # Don't check on Windows, because there's no "which" command to check
     raise 'dot executable missing - install graphviz' if %x(which dot).to_s.empty?
   end
->>>>>>> 197a4fd3
 
   # Only load the plugins named here, in the order given (default is alphabetical).
   # :all can be used as a placeholder for all plugins not explicitly named

--- conflicted
+++ resolved
@@ -13,14 +13,8 @@
 development:
   adapter: mysql
   database: pg_development
-<<<<<<< HEAD
-  username: root
-  password: admin
-  host: localhost
-=======
   username: expertiza
   password: 
->>>>>>> 243320c7
 
 # Warning: The database defined as 'test' will be erased and
 # re-generated from your development database when you run 'rake'.
@@ -28,26 +22,14 @@
 test: &test
   adapter: mysql
   database: pg_test
-<<<<<<< HEAD
-  username: root
-  password: admin
-  host: localhost
-=======
   username: expertiza
   password:
->>>>>>> 243320c7
 
 production:
   adapter: mysql
   database: pg_development
-<<<<<<< HEAD
-  username: root
-  password: admin
-  host: localhost
-=======
   username: expertiza
   password:
->>>>>>> 243320c7
 
 cucumber:
   <<: *test
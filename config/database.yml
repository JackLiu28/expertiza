# MySQL (default setup).  Versions 4.1 and 5.0 are recommended.
#
# Install the MySQL driver:
#   gem install mysql
# On MacOS X:
#   gem install mysql -- --include=/usr/local/lib
# On Windows:
#   There is no gem for Windows.  Install mysql.so from RubyForApache.
#   http://rubyforge.org/projects/rubyforapache
#
# And be sure to use new-style password hashing:
#   http://dev.mysql.com/doc/refman/5.0/en/old-client.html
development:
  adapter: mysql
  database: pg_development
  username: root
<<<<<<< HEAD
  password: root 
=======
  password: root
>>>>>>> 6384e9e1
  host: localhost

# Warning: The database defined as 'test' will be erased and
# re-generated from your development database when you run 'rake'.
# Do not set this db to the same as development or production.
test: &test
  adapter: mysql
  database: pg_test
  username: root
  password: root
  host: localhost

production:
  adapter: mysql
  database: pg_development
  username: root
  password: root
  host: localhost

cucumber:
  <<: *test<|MERGE_RESOLUTION|>--- conflicted
+++ resolved
@@ -14,11 +14,7 @@
   adapter: mysql
   database: pg_development
   username: root
-<<<<<<< HEAD
-  password: root 
-=======
   password: root
->>>>>>> 6384e9e1
   host: localhost
 
 # Warning: The database defined as 'test' will be erased and

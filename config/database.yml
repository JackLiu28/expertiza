# MySQL (default setup).  Versions 4.1 and 5.0 are recommended.
#
# Install the MySQL driver:
#   gem install mysql
# On MacOS X:
#   gem install mysql -- --include=/usr/local/lib
# On Windows:
#   There is no gem for Windows.  Install mysql.so from RubyForApache.
#   http://rubyforge.org/projects/rubyforapache
#
# And be sure to use new-style password hashing:
#   http://dev.mysql.com/doc/refman/5.0/en/old-client.html
development:
  adapter: mysql
  database: pg_development
  username: root
<<<<<<< HEAD
  password: sahana
  host: 127.0.0.1
=======
  password: 
  host: localhost
>>>>>>> 07745dd3

# Warning: The database defined as 'test' will be erased and
# re-generated from your development database when you run 'rake'.
# Do not set this db to the same as development or production.
test: &test
  adapter: mysql
  database: pg_test
  username: root
  password: sahana
  host: 127.0.0.1

production:
  adapter: mysql
  database: pg_development
  username: root
<<<<<<< HEAD
  password: sahana
  host: 127.0.0.1
=======
  password:
  host: localhost
>>>>>>> 07745dd3

cucumber:
  <<: *test<|MERGE_RESOLUTION|>--- conflicted
+++ resolved
@@ -14,13 +14,8 @@
   adapter: mysql
   database: pg_development
   username: root
-<<<<<<< HEAD
-  password: sahana
-  host: 127.0.0.1
-=======
   password: 
   host: localhost
->>>>>>> 07745dd3
 
 # Warning: The database defined as 'test' will be erased and
 # re-generated from your development database when you run 'rake'.
@@ -29,20 +24,15 @@
   adapter: mysql
   database: pg_test
   username: root
-  password: sahana
-  host: 127.0.0.1
+  password:
+  host: localhost
 
 production:
   adapter: mysql
   database: pg_development
   username: root
-<<<<<<< HEAD
-  password: sahana
-  host: 127.0.0.1
-=======
   password:
   host: localhost
->>>>>>> 07745dd3
 
 cucumber:
   <<: *test
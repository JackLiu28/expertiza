Expertiza::Application.routes.draw do |map|

  resources :admin do
    collection do
      get :list_super_administrators
      get :list_administrators
      get :list_instructors
      get :new_administrator
      get :new_instructor
      post :create_instructor
      get :remove_instructor
      post :remove_instructor
      get :show_instructor
    end
  end

  resources :advertise_for_partner do
    collection do
      get :edit
      get :remove
      post ':id', action: :update
    end
  end

  resources :assessment360 do
    collection do
      get :one_course_all_assignments
    end
  end

  resources :assignments do
    collection do
      get :associate_assignment_with_course
      get :copy
      get :toggle_access
      post :remove_assignment_from_course
      get :set_questionnaire
      get :set_due_date
      get :delete_all_questionnaires
      get :delete_all_due_dates
    end
  end

  resources :auth do
    collection do
      post :login
      post :logout
    end
  end

  resources :author_feedback_questionnaires, controller: 'questionnaires'

  resources :content_pages do
    collection do
      get :list
      get ':page_name', action: :view
    end
  end

  resources :controller_actions do
    collection do
      get 'list'
      post ':id', action: :update
      get 'new_for'
    end
  end

  resources :course do
    collection do
      post :delete
      post :toggle_access
      get :copy
      get :view_teaching_assistants
      post :add_ta
      get :auto_complete_for_user_name
      post :remove_ta
    end
  end

  resources :course_evaluation do
    collection do
      get :list
    end
  end

  resources :eula do
    collection do
      get :accept
      get :decline
      get :display
    end
  end

  resources :export_file do
    collection do
      get :start
      get :export
      post :export
    end
  end

  resources :grades do
    collection do
      get :view
      get :view_my_scores
      get :instructor_review
<<<<<<< HEAD
      post :remove_hyperlink
=======
      get :remove_hyperlink
>>>>>>> 009b2de8
      get :conflict_notification
    end
  end

  resources :impersonate do
    collection do
      get :start
      post :impersonate
    end
  end

  resources :import_file do
    collection do
      get :start
      get :import
    end
  end

  resources :institutions

<<<<<<< HEAD
  resources :invitation do
    collection do
      get :cancel
      get :accept
      get :decline
    end
  end

  resources :join_team_requests do
    collection do
      get :decline
    end
=======
  resources :invitation  do
   collection do
    get :cancel
     get :accept
     get :decline
     end
  end



  resources :join_team_requests do
  collection do
    get :decline
  end
>>>>>>> 009b2de8
  end

  resources :leaderboard, constraints: { id: /\d+/ } do
    collection do
      get :index
    end
  end
  match 'leaderboard/index', controller: :leaderboard, action: :index

  resources :markup_styles

  resources :menu_items do
    collection do
      get :move_down
      get :move_up
      get :new_for
      get :link
      get :list
    end
  end

  resources :participants do
    collection do
      get :add
      post :add
      get :auto_complete_for_user_name
      get :delete_assignment_participant
      get :list
      get :change_handle
      get :inherit
      get :bequeath_all
      post :delete
      get :inherit
      get :bequeath_all
    end
  end

  resources :password_retrieval do
    collection do
      get :forgotten
      post :send_password
    end
  end

  resources :permissions, constraints: { id: /\d+/ } do
    collection do
      get :list
      get ':id', action: :show
      post ':id', action: :update
      delete ':id', action: :destroy
    end
  end

  resources :profile do
    collection do
      get :edit
    end
  end

  resources :publishing do
    collection do
      get :view
      post :update_publish_permissions
      post :set_publish_permission
      get :grant
      get :grant_with_private_key
      post :grant_with_private_key
      get :set_publish_permission
    end
  end

  resources :questionnaires do
    collection do
      post :toggle_access
      get :copy
      post :select_questionnaire_type
    end
  end

  resources :review_questionnaires, controller: :questionnaires
  resources :metareview_questionnaires, controller: :questionnaires
  resources :teammate_review_questionnaires, controller: :questionnaires
  resources :survey_questionnaires, controller: :questionnaires
  resources :global_survey_questionnaires, controller: :questionnaires
  resources :course_evaluation_questionnaires, controller: :questionnaires

<<<<<<< HEAD

  resources :response do
    collection do
      get :new_feedback
      get :view
      post :delete
      get :remove_hyperlink
      get :saving
      get :redirection
    end
  end

  resources :review_mapping do
    collection do
      post :add_metareviewer
      get :add_reviewer
      post :add_reviewer
      post :add_self_reviewer
      get :add_self_reviewer
      get :add_user_to_assignment
      get :assign_metareviewer_dynamically
      get :assign_reviewer_dynamically
      post :assign_reviewer_dynamically
      get :auto_complete_for_user_name
      get :delete_all_metareviewers
      get :delete_all_reviewers
      get :delete_all_reviewers_and_metareviewers
      get :delete_metareviewer
      get :delete_reviewer
      get :distribution
      get :list_mappings
      get :review_report
      get :select_metareviewer
      get :select_reviewer
      get :select_mapping
      get :show_available_submissions
=======
  resources :response do
    collection do
      get :new_feedback
      get :view
      post :delete
      get :remove_hyperlink
      get :saving
      get :redirection
    end
  end

  resources :review_mapping do
  collection do
     get :list_mappings
     get :review_report
     get :remove_hyperlink
     post :show_available_submissions
     post :add_self_reviewer
     post :assign_reviewer_dynamically
     post :assign_metareviewer_dynamically
>>>>>>> 009b2de8
    end
  end

  resources :review_files do
    collection do
      get :show_all_submitted_files
    end
  end

  resources :roles do
    collection do
      get :list
      post ':id', action: :update
    end
  end

  resources :roles_permissions do
    collection do
      get :new_permission_for_role
    end
  end

  resources :sign_up_sheet do
    collection do
      get :signup
      get :delete_signup
      get :add_signup_topics
      get :add_signup_topics_staggered
      get :delete_signup
      get :list
      get :signup_topics
      get :signup
      get :view_publishing_rights
      get :signup
      get :delete_signup
      get :team_details
<<<<<<< HEAD
=======
      get :signup_topics
>>>>>>> 009b2de8
    end
  end

  resources :site_controllers do
    collection do
      get 'list'
      get 'new_called'
    end
  end

  resources :statistics do
    collection do
      get :list_surveys
      get :list
      get :view_responses
    end
  end

  resources :student_review do
    collection do
      get :list
    end
  end

  resources :student_task do
    collection do
      get :list
      get :view
    end
  end

  resources :student_team do
    collection do
      get :view
      get :edit
      get :leave
      get :auto_complete_for_user_name
      get :update
    end
  end

  resources :submitted_content do
    collection do
      get :download
      get :edit
      get :folder_action
      get :remove_hyperlink
      get :submit_file
      post :submit_hyperlink
      get :submit_hyperlink
      get :remove_hyperlink
      get :view
      get :edit
      post :submit_hyperlink
      get :remove_hyperlink
      get :submit_file
      get :folder_action
    end
  end

  resources :suggestion do
    collection do
      get :list
    end
  end

  resources :survey do
    collection do
      get :assign
    end
  end

  resources :survey_deployment do
    collection do
      get :list
      get :delete
      get :reminder_thread
    end
  end

  resources :survey_response do
    collection do
      get :view_responses
    end
  end

  resources :system_settings do
    collection do
      get :list
    end
  end

  resources :teams do
    collection do
      get :list
    end
  end

  resources :tree_display do
    collection do
      get ':action'
      post 'list'
    end
  end

  resources :users, constraints: { id: /\d+/ } do
    collection do
      get :list
      post ':id', action: :update
      get :show_selection
      get :auto_complete_for_user_name
      get :keys
    end
  end

  match '/menu/*name', controller: :menu_items, action: :link
  match ':page_name', controller: :content_pages, action: :view, method: :get
  match '/submitted_content/submit_hyperlink' => 'submitted_content#submit_hyperlink'

  root to: 'content_pages#view', page_name: 'home'

  match 'users/list', :to => 'users#list'

  match '/submitted_content/remove_hyperlink', :to => 'submitted_content#remove_hyperlink'
  match '/submitted_content/submit_hyperlink', :to => 'submitted_content#submit_hyperlink'
  match '/submitted_content/submit_file', :to => 'submitted_content#submit_file'
  match '/review_mapping/show_available_submissions', :to => 'review_mapping#show_available_submissions'
  match '/review_mapping/assign_reviewer_dynamically', :to => 'review_mapping#assign_reviewer_dynamically'
  match "/review_mapping/assign_metareviewer_dynamically", :to => 'review_mapping#assign_metareviewer_dynamically'
  match 'response/', :to => 'response#saving'

  map.connect 'question/select_questionnaire_type', :controller => "questionnaire", :action => 'select_questionnaire_type'
  map.connect ':controller/service.wsdl', :action => 'wsdl'

  match ':controller(/:action(/:id))(.:format)'
end<|MERGE_RESOLUTION|>--- conflicted
+++ resolved
@@ -104,11 +104,7 @@
       get :view
       get :view_my_scores
       get :instructor_review
-<<<<<<< HEAD
-      post :remove_hyperlink
-=======
-      get :remove_hyperlink
->>>>>>> 009b2de8
+      get :remove_hyperlink
       get :conflict_notification
     end
   end
@@ -129,7 +125,6 @@
 
   resources :institutions
 
-<<<<<<< HEAD
   resources :invitation do
     collection do
       get :cancel
@@ -142,22 +137,6 @@
     collection do
       get :decline
     end
-=======
-  resources :invitation  do
-   collection do
-    get :cancel
-     get :accept
-     get :decline
-     end
-  end
-
-
-
-  resources :join_team_requests do
-  collection do
-    get :decline
-  end
->>>>>>> 009b2de8
   end
 
   resources :leaderboard, constraints: { id: /\d+/ } do
@@ -243,8 +222,6 @@
   resources :survey_questionnaires, controller: :questionnaires
   resources :global_survey_questionnaires, controller: :questionnaires
   resources :course_evaluation_questionnaires, controller: :questionnaires
-
-<<<<<<< HEAD
 
   resources :response do
     collection do
@@ -276,33 +253,13 @@
       get :delete_reviewer
       get :distribution
       get :list_mappings
+      get :remove_hyperlink
       get :review_report
       get :select_metareviewer
       get :select_reviewer
       get :select_mapping
       get :show_available_submissions
-=======
-  resources :response do
-    collection do
-      get :new_feedback
-      get :view
-      post :delete
-      get :remove_hyperlink
-      get :saving
-      get :redirection
-    end
-  end
-
-  resources :review_mapping do
-  collection do
-     get :list_mappings
-     get :review_report
-     get :remove_hyperlink
-     post :show_available_submissions
-     post :add_self_reviewer
-     post :assign_reviewer_dynamically
-     post :assign_metareviewer_dynamically
->>>>>>> 009b2de8
+      post :show_available_submissions
     end
   end
 
@@ -327,22 +284,14 @@
 
   resources :sign_up_sheet do
     collection do
-      get :signup
-      get :delete_signup
       get :add_signup_topics
       get :add_signup_topics_staggered
       get :delete_signup
       get :list
       get :signup_topics
       get :signup
+      get :team_details
       get :view_publishing_rights
-      get :signup
-      get :delete_signup
-      get :team_details
-<<<<<<< HEAD
-=======
-      get :signup_topics
->>>>>>> 009b2de8
     end
   end
 

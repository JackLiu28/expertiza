--- conflicted
+++ resolved
@@ -232,41 +232,32 @@
       post :delete
       get :remove_hyperlink
       get :saving
-<<<<<<< HEAD
       get :redirection
-=======
->>>>>>> 80f8d62b
     end
   end
 
   resources :review_mapping do
     collection do
+      get :add_reviewer
+      post :add_reviewer
+      post :add_self_reviewer
+      get :add_self_reviewer
+      get :add_user_to_assignment
+      get :assign_metareviewer_dynamically
+      get :assign_reviewer_dynamically
+      post :assign_reviewer_dynamically
+      get :auto_complete_for_user_name
+      get :delete_all_metareviewers
+      get :delete_all_reviewers
+      get :delete_all_reviewers_and_metareviewers
+      get :delete_reviewer
+      get :distribution
       get :list_mappings
       get :review_report
-<<<<<<< HEAD
-      get :distribution
+      get :select_metareviewer
       get :select_reviewer
-      get :delete_all_reviewers
       get :select_mapping
-      get :delete_all_reviewers_and_metareviewers
-      get :assign_reviewer_dynamically
-      post :assign_reviewer_dynamically
-      get :add_reviewer
-      get :auto_complete_for_user_name
-      post :add_reviewer
-      post :add_self_reviewer
-      get :add_user_to_assignment
-      get :delete_reviewer
-      get :select_metareviewer
-      get :delete_all_metareviewers
       get :show_available_submissions
-=======
-      get :show_available_submissions
-      get :add_self_reviewer
-      get :delete_all_reviewers_and_metareviewers
-      get :assign_reviewer_dynamically
-      get :assign_metareviewer_dynamically
->>>>>>> 80f8d62b
     end
   end
 
@@ -344,20 +335,13 @@
 
   resources :submitted_content do
     collection do
-      get :view
+      get :download
       get :edit
-<<<<<<< HEAD
       get :folder_action
       get :remove_hyperlink
       get :submit_file
       post :submit_hyperlink
-=======
-      get :submit_hyperlink
-      get :submit_file
-      get :folder_action
-      get :remove_hyperlink
-      get :download
->>>>>>> 80f8d62b
+      get :view
     end
   end
 
@@ -433,9 +417,6 @@
 
   map.connect 'question/select_questionnaire_type', :controller => "questionnaire", :action => 'select_questionnaire_type'
   map.connect ':controller/service.wsdl', :action => 'wsdl'
-<<<<<<< HEAD
-
-=======
->>>>>>> 80f8d62b
+
   match ':controller(/:action(/:id))(.:format)'
 end
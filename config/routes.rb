--- conflicted
+++ resolved
@@ -94,14 +94,8 @@
   resources :export_file do
     collection do
       get :start
-<<<<<<< HEAD
-      # OSS808 Change 27/10/2013
-      # Added missing routes
       get :export
       post :export
-=======
-      get :export
->>>>>>> 9c298edc
     end
   end
 
@@ -259,13 +253,9 @@
       get :distribution
       get :list_mappings
       get :review_report
-<<<<<<< HEAD
       get :select_metareviewer
       get :select_reviewer
       get :select_mapping
-=======
-      get :add_self_reviewer
->>>>>>> 9c298edc
       get :show_available_submissions
     end
   end
@@ -346,16 +336,13 @@
     collection do
       get :download
       get :edit
-<<<<<<< HEAD
       get :folder_action
       get :remove_hyperlink
       get :submit_file
       post :submit_hyperlink
-      get :view
-=======
       get :submit_hyperlink
       get :remove_hyperlink
->>>>>>> 9c298edc
+      get :view
     end
   end
 

Expertiza::Application.routes.draw do |map|

  resources :admin do
    collection do
      get :list_super_administrators
      get :list_administrators
      get :list_instructors
      get :new_administrator
      get :new_instructor
      post :create_instructor
      get :remove_instructor
      post :remove_instructor
      get :show_instructor
    end
  end

  resources :advertise_for_partner do
    collection do
      get :edit
      get :remove
      post ':id', action: :update
    end
  end

  resources :assessment360 do
    collection do
      get :one_course_all_assignments
    end
  end

  resources :assignments do
    collection do
      get :associate_assignment_with_course
      get :copy
      get :toggle_access
      post :remove_assignment_from_course
      get :set_questionnaire
      get :set_due_date
      get :delete_all_questionnaires
      get :delete_all_due_dates
    end
  end

  resources :auth do
    collection do
      post :login
      post :logout
    end
  end

  resources :author_feedback_questionnaires, controller: 'questionnaires'

  resources :content_pages do
    collection do
      get :list
      get ':page_name', action: :view
    end
  end

  resources :controller_actions do
    collection do
      get 'list'
      post ':id', action: :update
      get 'new_for'
    end
  end

  resources :course do
    collection do
      post :delete
      post :toggle_access
      get :copy
      get :view_teaching_assistants
      post :add_ta
      get :auto_complete_for_user_name
      post :remove_ta
    end
  end

  resources :course_evaluation do
    collection do
      get :list
    end
  end

  resources :eula do
    collection do
      get :accept
      get :decline
      get :display
    end
  end

  resources :export_file do
    collection do
      get :start
      get :export
      post :export
    end
  end

  resources :grades do
    collection do
      get :view
      get :view_my_scores
      get :instructor_review
      post :remove_hyperlink
      get :conflict_notification
    end
  end

  resources :impersonate do
    collection do
      get :start
      post :impersonate
    end
  end

  resources :import_file do
    collection do
      get :start
      get :import
    end
  end

  match '/import_file/import', controller: :import_file, action: :import

  resources :institutions

  resources :invitation do
    collection do
      get :cancel
      get :accept
      get :decline
    end
  end

  resources :join_team_requests do
    collection do
      get :decline
    end
  end

  resources :leaderboard, constraints: { id: /\d+/ } do
    collection do
      get :index
    end
  end
  match 'leaderboard/index', controller: :leaderboard, action: :index

  resources :markup_styles

  resources :menu_items do
    collection do
      get :move_down
      get :move_up
      get :new_for
      get :link
      get :list
    end
  end

  resources :participants do
    collection do
      get :add
      post :add
      get :auto_complete_for_user_name
      get :delete_assignment_participant
      get :list
      get :change_handle
      get :inherit
      get :bequeath_all
      post :delete
      get :inherit
      get :bequeath_all
    end
  end

  match '/participants/change_handle', controller: :participants, action: :change_handle

  resources :password_retrieval do
    collection do
      get :forgotten
      post :send_password
    end
  end

  resources :permissions, constraints: { id: /\d+/ } do
    collection do
      get :list
      get ':id', action: :show
      post ':id', action: :update
      delete ':id', action: :destroy
    end
  end

  resources :profile do
    collection do
      get :edit
    end
  end

  resources :publishing do
    collection do
      get :view
      post :update_publish_permissions
      post :set_publish_permission
      get :grant
      get :grant_with_private_key
      post :grant_with_private_key
      get :set_publish_permission
    end
  end

  resources :questionnaires do
    collection do
      post :toggle_access
      get :copy
      post :select_questionnaire_type
    end
  end

  resources :review_questionnaires, controller: :questionnaires
  resources :metareview_questionnaires, controller: :questionnaires
  resources :teammate_review_questionnaires, controller: :questionnaires
  resources :survey_questionnaires, controller: :questionnaires
  resources :global_survey_questionnaires, controller: :questionnaires
  resources :course_evaluation_questionnaires, controller: :questionnaires


  resources :response do
    collection do
      get :new_feedback
      get :view
      post :delete
      get :remove_hyperlink
      get :saving
      get :redirection
    end
  end

  resources :review_mapping do
    collection do
      post :add_metareviewer
      get :add_reviewer
      post :add_reviewer
      post :add_self_reviewer
      get :add_self_reviewer
      get :add_user_to_assignment
      get :assign_metareviewer_dynamically
      get :assign_reviewer_dynamically
      post :assign_reviewer_dynamically
      get :auto_complete_for_user_name
      get :delete_all_metareviewers
      get :delete_all_reviewers
      get :delete_all_reviewers_and_metareviewers
      get :delete_metareviewer
      get :delete_reviewer
      get :distribution
      get :list_mappings
      get :review_report
      get :select_metareviewer
      get :select_reviewer
      get :select_mapping
      get :show_available_submissions
    end
  end

  resources :review_files do
    collection do
      get :show_all_submitted_files
    end
  end

  resources :roles do
    collection do
      get :list
      post ':id', action: :update
    end
  end

  resources :roles_permissions do
    collection do
      get :new_permission_for_role
    end
  end

  resources :sign_up_sheet do
    collection do
      get :signup
      get :delete_signup
      get :add_signup_topics
      get :add_signup_topics_staggered
      get :delete_signup
      get :list
      get :signup_topics
      get :sign_up
      get :view_publishing_rights
<<<<<<< HEAD
      get :signup
      get :delete_signup
      get :team_details
=======
      get :team_details
      get :signup
>>>>>>> eade23bf
    end
  end

  resources :site_controllers do
    collection do
      get 'list'
      get 'new_called'
    end
  end

  resources :statistics do
    collection do
      get :list_surveys
      get :list
      get :view_responses
    end
  end

  resources :student_review do
    collection do
      get :list
    end
  end

  resources :student_task do
    collection do
      get :list
      get :view
    end
  end

  resources :student_team do
    collection do
      get :view
      get :edit
      get :leave
      get :auto_complete_for_user_name
      get :update
    end
  end

  resources :submitted_content do
    collection do
      get :download
      get :edit
      get :folder_action
      get :remove_hyperlink
      get :submit_file
      post :submit_hyperlink
      get :submit_hyperlink
      get :remove_hyperlink
      get :view
    end
  end

  resources :suggestion do
    collection do
      get :list
    end
  end

  resources :survey do
    collection do
      get :assign
    end
  end

  resources :survey_deployment do
    collection do
      get :list
      get :delete
      get :reminder_thread
    end
  end

  resources :survey_response do
    collection do
      get :view_responses
    end
  end

  resources :system_settings do
    collection do
      get :list
    end
  end

  resources :teams do
    collection do
      get :list
    end
  end

  resources :tree_display do
    collection do
      get ':action'
      post 'list'
    end
  end

  resources :users, constraints: { id: /\d+/ } do
    collection do
      get :list
      post ':id', action: :update
      get :show_selection
      get :auto_complete_for_user_name
      get :keys
    end
  end

  match '/users/show_selection', controller: :users, action: :show_selection
  match '/users/list', controller: :users, action: :list
  match '/menu/*name', controller: :menu_items, action: :link
  match ':page_name', controller: :content_pages, action: :view, method: :get
  match '/submitted_content/submit_hyperlink' => 'submitted_content#submit_hyperlink'

  root to: 'content_pages#view', page_name: 'home'

  match 'users/list', :to => 'users#list'

  match '/submitted_content/remove_hyperlink', :to => 'submitted_content#remove_hyperlink'
  match '/submitted_content/submit_hyperlink', :to => 'submitted_content#submit_hyperlink'
  match '/submitted_content/submit_file', :to => 'submitted_content#submit_file'
  match '/review_mapping/show_available_submissions', :to => 'review_mapping#show_available_submissions'
  match '/review_mapping/assign_reviewer_dynamically', :to => 'review_mapping#assign_reviewer_dynamically'
  match "/review_mapping/assign_metareviewer_dynamically", :to => 'review_mapping#assign_metareviewer_dynamically'
  match 'response/', :to => 'response#saving'

  map.connect 'question/select_questionnaire_type', :controller => "questionnaire", :action => 'select_questionnaire_type'
  map.connect ':controller/service.wsdl', :action => 'wsdl'

  match ':controller(/:action(/:id))(.:format)'
end<|MERGE_RESOLUTION|>--- conflicted
+++ resolved
@@ -294,16 +294,10 @@
       get :delete_signup
       get :list
       get :signup_topics
+      get :signup
       get :sign_up
+      get :team_details
       get :view_publishing_rights
-<<<<<<< HEAD
-      get :signup
-      get :delete_signup
-      get :team_details
-=======
-      get :team_details
-      get :signup
->>>>>>> eade23bf
     end
   end
 

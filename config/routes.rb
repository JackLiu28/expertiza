--- conflicted
+++ resolved
@@ -468,8 +468,4 @@
   map.connect ':controller/service.wsdl', :action => 'wsdl'
 
   match ':controller(/:action(/:id))(.:format)'
-<<<<<<< HEAD
-
-=======
->>>>>>> 745d4bcb
 end
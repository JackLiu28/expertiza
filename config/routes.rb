Expertiza::Application.routes.draw do
  ###
  # Please insert new routes alphabetically!
  ###
  resources :admin, only: [] do
    collection do
      get :list_super_administrators
      get :list_administrators
      get :list_instructors
      post :create_instructor
      get :remove_instructor
      post :remove_instructor
      get :show_instructor
    end
  end

  resources :advertise_for_partner, only: %i[new create edit update] do
    collection do
      get :remove
      post ':id', action: :update
    end
  end

  resources :advice, only: [] do
    collection do
      post :save_advice
    end
  end

  resources :answer_tags, only: [:index] do
    collection do
      post :create_edit
    end
  end

  resources :assessment360, only: [] do
    collection do
      # get :one_course_all_assignments
      get :all_students_all_reviews
      # get :one_student_all_reviews
      # get :one_assignment_all_students
    end
  end

  resources :assignments, except: [:destroy] do
    collection do
      get :associate_assignment_with_course
      get :copy
      get :toggle_access
      get :delayed_mailer
      get :list_submissions
      get :delete_delayed_mailer
      get :remove_assignment_from_course
    end
  end

  resources :bookmarks, except: %i[index show] do
    collection do
      get :list
      post :save_bookmark_rating_score
    end
  end

  resources :content_pages do
    collection do
      get :list
      get ':page_name', action: :view
    end
  end

  resources :controller_actions do
    collection do
      get :list
      post ':id', action: :update
      get :new_for
    end
  end

  resources :course, only: %i[new create edit update] do
    collection do
      get :toggle_access
      get :copy
      get :view_teaching_assistants
      post :add_ta
      get :auto_complete_for_user_name
      post :remove_ta
    end
  end

  resources :eula, only: [] do
    collection do
      get :accept
      get :decline
      get :display
    end
  end

  resources :export_file, only: [] do
    collection do
      get :start
      get :export
      post :export
      post :exportdetails
    end
  end

  resources :grades, only: %i[edit update] do
    collection do
      get :view
      get :view_team
      get :view_reviewer
      get :view_my_scores
      get :instructor_review
      post :remove_hyperlink
      post :save_grade_and_comment_for_submission
    end
  end

  resources :impersonate, only: [] do
    collection do
      get :start
      post :impersonate
    end
  end

  resources :import_file, only: [] do
    collection do
      get :start
      get :import
      post :import

      # MAY BE ABLE TO PUT ROUTE HERE

    end
  end

<<<<<<< HEAD
  resources :institution, except: [:destroy] do
=======
  get '/import_file/import', controller: :import_file, action: :import
  get '/import_file/show', controller: :import_file, action: :show
  post '/import_file/show', controller: :import_file, action: :show

  resources :institution do
>>>>>>> c8fa7158
    collection do
      get :list
      post ':id', action: :update
    end
  end

  resources :invitations, only: %i[new create] do
    collection do
      get :cancel
      get :accept
      get :decline
    end
  end

  resources :join_team_requests do
    collection do
      post :decline
    end
  end

  resources :late_policies
  resources :markup_styles

  resources :menu_items do
    collection do
      get :move_down
      get :move_up
      get :new_for
      get :link
      get :list
    end
  end

  resources :notifications

  resources :participants, only: [:destroy] do
    collection do
      get :add
      post :add
      get :auto_complete_for_user_name
      get :delete_assignment_participant
      get :list
      get :change_handle
      get :inherit
      get :bequeath_all
      get :inherit
      get :bequeath_all
      post :update_authorizations
      post :update_duties
      post :change_handle
      get :view_publishing_rights
    end
  end

  resources :password_retrieval, only: [] do
    collection do
      get :forgotten
      get :reset_password
      post :send_password
      post :update_password
    end
  end

  resources :profile, only: %i[edit update]

  resources :publishing, only: [] do
    collection do
      get :view
      post :update_publish_permissions
      post :set_publish_permission
      get :grant
      get :grant_with_private_key
      post :grant_with_private_key
      get :set_publish_permission
    end
  end

  resources :questionnaires, only: %i[new create edit update] do
    collection do
      get :copy
      get :list
      post :list_questionnaires
      get :new_quiz
      get :select_questionnaire_type
      post :select_questionnaire_type
      get :toggle_access
      get :view
      post :create_quiz_questionnaire
      post :update_quiz
      post :add_new_questions
      post :save_all_questions
    end
  end

  resources :author_feedback_questionnaires, controller: :questionnaires
  resources :review_questionnaires, controller: :questionnaires
  resources :metareview_questionnaires, controller: :questionnaires
  resources :teammate_review_questionnaires, controller: :questionnaires
  resources :survey_questionnaires, controller: :questionnaires
  resources :assignment_survey_questionnaires, controller: :questionnaires
  resources :global_survey_questionnaires, controller: :questionnaires
  resources :course_survey_questionnaires, controller: :questionnaires
  resources :bookmarkrating_questionnaires, controller: :questionnaires

  resources :questions do
    collection do
      get :types
    end
  end

  resources :reputation_web_service, only: [] do
    collection do
      get :client
      post :send_post_request
    end
  end

  resources :response, only: %i[new create edit update] do
    collection do
      get :new_feedback
      get :view
      get :remove_hyperlink
      get :saving
      get :redirection
      get :show_calibration_results_for_student
      post :custom_create
      get :pending_surveys
    end
  end

  resources :review_mapping, only: [] do
    collection do
      post :add_metareviewer
      get :add_reviewer
      post :add_reviewer
      post :add_self_reviewer
      get :add_self_reviewer
      get :add_user_to_assignment
      get :auto_complete_for_user_name
      get :delete_all_metareviewers
      get :delete_outstanding_reviewers
      get :delete_metareviewer
      get :delete_reviewer
      get :distribution
      get :list_mappings
      get :response_report
      post :response_report
      get :select_metareviewer
      get :select_reviewer
      get :select_mapping
      post :assign_quiz_dynamically
      get :assign_reviewer_dynamically
      post :assign_reviewer_dynamically
      get :assign_metareviewer_dynamically
      post :assign_metareviewer_dynamically
      post :automatic_review_mapping
      post :automatic_review_mapping_staggered
      # E1600
      post :start_self_review
      post :save_grade_and_comment_for_reviewer
      get :unsubmit_review
    end
  end

  resources :roles do
    collection do
      get :list
      post ':id', action: :update
    end
  end

  resources :sign_up_sheet, except: %i[index show] do
    collection do
      get :signup
      get :delete_signup
      get :add_signup_topics
      get :add_signup_topics_staggered
      get :delete_signup
      get :list
      get :signup_topics
      get :signup
      get :sign_up
      get :team_details
      get :intelligent_sign_up
      get :intelligent_save
      get :signup_as_instructor
      post :signup_as_instructor_action
      post :set_priority
      post :save_topic_deadlines
    end
  end

  resources :site_controllers do
    collection do
      get :list
      get :new_called
    end
  end

  resources :student_quizzes, only: [:index] do
    collection do
      post :student_quizzes
      post :record_response
      get :finished_quiz
      get :take_quiz
      get :review_questions
    end
  end

  resources :student_review, only: [] do
    collection do
      get :list
    end
  end

  resources :student_task, only: [] do
    collection do
      get :list
      get :view
      get '/*other', to: redirect('/student_task/list')
    end
  end

  resources :student_teams, only: %i[create edit update] do
    collection do
      get :view
      get :remove_participant
      get :auto_complete_for_user_name
    end
  end

  resources :submitted_content, only: [:edit] do
    collection do
      get :download
      get :folder_action
      get :remove_hyperlink
      post :remove_hyperlink
      get :submit_file
      post :submit_file
      post :folder_action
      post :submit_hyperlink
      get :submit_hyperlink
      get :view
    end
  end

  resources :submission_records, only: [:index]

  resources :suggestion, only: %i[show new create] do
    collection do
      get :list
      post :submit
      post :student_submit
      post :update_suggestion
    end
  end

  resources :survey_deployment, only: %i[new create] do
    collection do
      get :list
      get :reminder_thread
    end
  end

  resources :system_settings do
    collection do
      get :list
    end
  end

  resources :teams, only: %i[new create edit update] do
    collection do
      get :list
      # post ':id', action: :create_teams
      post :create_teams
      post :inherit
    end
  end

  resources :teams_users, only: %i[new create] do
    collection do
      post :list
    end
  end

  resources :tag_prompts, except: %i[new edit]
  resources :track_notifications, only: [:index]

  resources :tree_display, only: [] do
    collection do
      get :action
      post :list
      post :children_node_ng
      post :children_node_2_ng
      post :bridge_to_is_available
      get :session_last_open_tab
      get :set_session_last_open_tab
    end
  end

  resources :users, constraints: {id: /\d+/} do
    collection do
      get :list
      post :list
      post ':id', action: :update
      get :show_selection
      get :auto_complete_for_user_name
      get :set_anonymized_view
      get :keys
      post :create_requested_user_record
      post :create_approved_user
    end
  end

  resources :user_pastebins

  resources :versions, only: %i[index show destroy] do
    collection do
      get :search
      delete '', action: :destroy_all
    end
  end

  root to: 'content_pages#view', page_name: 'home'
  post :login, to: 'auth#login'
  post :logout, to: 'auth#logout'
  get 'auth/:provider/callback', to: 'auth#google_login'
  get 'auth/failure', to: 'content_pages#view'
  get '/auth/*path', to: redirect('/')
  get '/menu/*name', controller: :menu_items, action: :link
  get ':page_name', controller: :content_pages, action: :view, method: :get
  post 'impersonate/impersonate', to: 'impersonate#impersonate'
  post '/plagiarism_checker_results/:id' => 'plagiarism_checker_comparison#save_results'
  get 'instructions/home'
  get 'response/', to: 'response#saving'
  get ':controller/service.wsdl', action: 'wsdl'
  get 'password_edit/check_reset_url', controller: :password_retrieval, action: :check_reset_url
  get ':controller(/:action(/:id))(.:format)'
  match '*path' => 'content_pages#view', :via => %i[get post] unless Rails.env.development?
end<|MERGE_RESOLUTION|>--- conflicted
+++ resolved
@@ -134,15 +134,12 @@
     end
   end
 
-<<<<<<< HEAD
-  resources :institution, except: [:destroy] do
-=======
+
   get '/import_file/import', controller: :import_file, action: :import
   get '/import_file/show', controller: :import_file, action: :show
   post '/import_file/show', controller: :import_file, action: :show
 
-  resources :institution do
->>>>>>> c8fa7158
+resources :institution, except: [:destroy] do
     collection do
       get :list
       post ':id', action: :update

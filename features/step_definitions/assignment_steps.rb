Given /^I am participating in (team|individual) assignment "(\S+)"$/ do |assignment_type,assignment|
  a = Assignment.new
  a.team_assignment = 1
  a.max_team_size=1

  if assignment_type== "team"
    a.max_team_size=3
  end

  a.name = assignment
  a.allow_suggestions= true
  a.directory_path = 'test'
  a.spec_location= 'http://'
  a.availability_flag= true
  a.require_signup= true
<<<<<<< HEAD
  a.wiki_type_id = 1
  a.instructor_id = User.find_by_name("admin").id
=======
  a.instructor_id = Instructor.first.id
>>>>>>> 7ae91c16
  a.save

  dropDeadline = DueDate.new
  dropDeadline.assignment_id= a.id
  dropDeadline.deadline_type_id= DeadlineType.find_by_name('drop_topic').id
  dropDeadline.due_at= '2022-12-28 23:09:15'
  dropDeadline.submission_allowed_id= DeadlineRight.find_by_name('OK').id
  dropDeadline.review_allowed_id= DeadlineRight.find_by_name('No').id
  dropDeadline.review_of_review_allowed_id= DeadlineRight.find_by_name('No').id
  dropDeadline.save

  submitDeadline = DueDate.new
  submitDeadline.assignment_id= a.id
  submitDeadline.deadline_type_id = DeadlineType.find_by_name('submission').id
  submitDeadline.due_at= '2022-12-29 23:09:15'
  submitDeadline.submission_allowed_id= DeadlineRight.find_by_name('OK').id
  submitDeadline.review_allowed_id= DeadlineRight.find_by_name('No').id
  submitDeadline.review_of_review_allowed_id= DeadlineRight.find_by_name('No').id
  submitDeadline.save

  reviewDeadline = DueDate.new
  reviewDeadline.assignment_id= a.id
  reviewDeadline.deadline_type_id= DeadlineType.find_by_name('review').id
  reviewDeadline.due_at= '2022-12-30 23:09:15'
  reviewDeadline.submission_allowed_id= DeadlineRight.find_by_name('OK').id
  reviewDeadline.review_allowed_id= DeadlineRight.find_by_name('OK').id
  reviewDeadline.review_of_review_allowed_id= DeadlineRight.find_by_name('No').id
  reviewDeadline.save

  metareviewDeadline = DueDate.new
  metareviewDeadline.assignment_id= a.id
  metareviewDeadline.deadline_type_id = DeadlineType.find_by_name('metareview').id
  metareviewDeadline.due_at= '2022-12-31 23:09:15'
  metareviewDeadline.submission_allowed_id= DeadlineRight.find_by_name('No').id
  metareviewDeadline.review_allowed_id= DeadlineRight.find_by_name('No').id
  metareviewDeadline.review_of_review_allowed_id= DeadlineRight.find_by_name('OK').id
  metareviewDeadline.save

  user = User.find_by_name('student')

  participant = Participant.new
  participant.user_id= user.id
  participant.parent_id= a.id
  participant.submit_allowed= true
  participant.review_allowed= true
  participant.type= "AssignmentParticipant"
  participant.save
end<|MERGE_RESOLUTION|>--- conflicted
+++ resolved
@@ -13,12 +13,8 @@
   a.spec_location= 'http://'
   a.availability_flag= true
   a.require_signup= true
-<<<<<<< HEAD
   a.wiki_type_id = 1
   a.instructor_id = User.find_by_name("admin").id
-=======
-  a.instructor_id = Instructor.first.id
->>>>>>> 7ae91c16
   a.save
 
   dropDeadline = DueDate.new

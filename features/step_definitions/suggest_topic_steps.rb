<<<<<<< HEAD
And /^I fill out the new suggestion form$/ do
    fill_in 'suggestion_title', :with => 'test'
  fill_in 'suggestion_description', :with => 'test'
end
=======

And /^the assignment "(\S+)" allows me to suggest topics$/ do |assignment|
  step "I open the assignment #{assignment}"
  step 'I click on the link to Suggest a topic'
end

And /^an assignment that allows me to suggest topics exists$/ do
  # @assignment = FactoryGirl.create(:suggest_topic_assignment)
  # step "I open the assignment #{@assignment.name}"
end  

When /^I open the assignment (\S+)$/ do |assignment|
  click_link assignment
end

And 'I click on the link to Suggest a topic' do
  click_link 'Suggest a topic'
end

And /^I fill out the new suggestion form$/ do
    fill_in 'suggestion_title', :with => 'test'
  fill_in 'suggestion_description', :with => 'test'
end

And /^I provide the Title & the Description on the following page$/ do
  fill_in 'suggestion_title', :with => "test suggestion title"
  fill_in 'suggestion_description', :with => "test suggestion description"
end

And /^I click "Submit"$/ do
  click_button 'Submit'
end

Then /^the following page should emit the text "Thank you for your suggestion!"$/ do
  should have_content 'Thank you for your suggestion!'
end
>>>>>>> 0bffe9f0
<|MERGE_RESOLUTION|>--- conflicted
+++ resolved
@@ -1,9 +1,3 @@
-<<<<<<< HEAD
-And /^I fill out the new suggestion form$/ do
-    fill_in 'suggestion_title', :with => 'test'
-  fill_in 'suggestion_description', :with => 'test'
-end
-=======
 
 And /^the assignment "(\S+)" allows me to suggest topics$/ do |assignment|
   step "I open the assignment #{assignment}"
@@ -40,4 +34,3 @@
 Then /^the following page should emit the text "Thank you for your suggestion!"$/ do
   should have_content 'Thank you for your suggestion!'
 end
->>>>>>> 0bffe9f0

--- conflicted
+++ resolved
@@ -6,18 +6,6 @@
   else
     use_review = true
     ((review_name,),) = review_setting.scan(/^review named \"([^"]*)\"$/)
-<<<<<<< HEAD
-    Given "I have a public review named \"#{review_name}\""
-  end
-
-  When "I follow the \"Manage...\" link as an \"instructor\""
-    And "I follow \"Create Public Assignment\""
-	And "I fill in \"#{assignment_name}\" for \"Assignment name: \""
-    if use_review
-      And "I fill in \"2020-01-01 00:00:00\" for \"submit_deadline[due_at]\""
-      And "I fill in \"2020-01-02 00:00:00\" for \"review_deadline[due_at]\""
-	  And "I select \"#{review_name}\" from \"questionnaires[review]\""
-=======
     step "I have a public review named \"#{review_name}\""
   end
 
@@ -31,7 +19,6 @@
 	  step "I select \"#{review_name}\" from \"questionnaires[review]\""
 	  
   	step "I press \"Save assignment\""
->>>>>>> 38ab2fd2
   end
 	And "I press \"Save assignment\""
   Then "I should see \"#{assignment_name}\""

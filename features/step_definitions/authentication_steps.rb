--- conflicted
+++ resolved
@@ -86,9 +86,6 @@
   fill_in 'login_password', :with => 'password'
   click_button 'Login'
 
-<<<<<<< HEAD
-  Then "I should be logged in as \"#{username}\""
-=======
   step "I should be logged in as \"#{username}\""
 end
 
@@ -103,5 +100,4 @@
   fill_in 'login_name', :with => username
   fill_in 'login_password', :with => password
   click_button 'Login'
->>>>>>> 38ab2fd2
 end
--- conflicted
+++ resolved
@@ -7,37 +7,28 @@
 =end
 
   admin = User.find_by_name("admin")
+  puts "admin id = #{admin.id}"
   Questionnaire.create!({
       :name => 'test_review_questionnaire',
       :min_question_score => 2,
       :max_question_score => 5,
       :type => 'ReviewQuestionnaire',
       :display_type => 'Review',
-<<<<<<< HEAD
-      :instructor_id => admin.id,
-      :section => 'test section',
-      :private => true
-})
-  q = Questionnaire.find_by_name("test_review_questionnaire")
-  q.save!
-  QuestionnaireNode.create!({
-      :node_object_id => q.id
-  })
-=======
       :instructor_id => admin.id
                        })
   questionnaires = Questionnaire.find_by_name('test_review_questionnaire')
   questionnaires.save!
   puts questionnaires
   puts "id = #{questionnaires.id}"
->>>>>>> f80a0767
   Question.create!({
-      :questionnaire_id => q.id,
+      :questionnaire_id => questionnaires.id,
       :txt => 'question one',
       :weight => 1
                   })
+
 end
 
 Then /^I should see "(\S+)" under list of questionnaires$/ do |questionnaire|
+#  find(:xpath, "//a[contains(.,'Review rubrics')]").click
   should have_content questionnaire
 end
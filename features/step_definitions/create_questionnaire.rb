And /^I create a review questionnaire called "(\S+)"$/ do |questionnaire|
=begin
  find(:xpath, "//a/img[@title='Create Public Review']/..").click
  fill_in 'questionnaire_name', :with => questionnaire
  page.evaluate_script("$('question_1_txt').text(\"question one\")")
  click_button 'Create review'
=end

  admin = User.find_by_name("admin")
  Questionnaire.create!({
      :name => 'test_review_questionnaire',
      :min_question_score => 2,
      :max_question_score => 5,
      :type => 'ReviewQuestionnaire',
      :display_type => 'Review',
<<<<<<< HEAD
      :instructor_id => admin.id
                       })
  questionnaires = Questionnaire.find_by_name('test_review_questionnaire')
  questionnaires.save!
  puts questionnaires
  puts "id = #{questionnaires.id}"
=======
      :instructor_id => admin.id,
      :section => 'test section',
      :private => true
})
  q = Questionnaire.find_by_name("test_review_questionnaire")
  q.save!
  QuestionnaireNode.create!({
      :node_object_id => q.id
  })
>>>>>>> 38ab2fd2
  Question.create!({
      :questionnaire_id => q.id,
      :txt => 'question one',
      :weight => 1
                  })
end

Then /^I should see "(\S+)" under list of questionnaires$/ do |questionnaire|
  should have_content questionnaire
end<|MERGE_RESOLUTION|>--- conflicted
+++ resolved
@@ -13,14 +13,6 @@
       :max_question_score => 5,
       :type => 'ReviewQuestionnaire',
       :display_type => 'Review',
-<<<<<<< HEAD
-      :instructor_id => admin.id
-                       })
-  questionnaires = Questionnaire.find_by_name('test_review_questionnaire')
-  questionnaires.save!
-  puts questionnaires
-  puts "id = #{questionnaires.id}"
-=======
       :instructor_id => admin.id,
       :section => 'test section',
       :private => true
@@ -30,7 +22,6 @@
   QuestionnaireNode.create!({
       :node_object_id => q.id
   })
->>>>>>> 38ab2fd2
   Question.create!({
       :questionnaire_id => q.id,
       :txt => 'question one',

--- conflicted
+++ resolved
@@ -19,6 +19,7 @@
 gem 'mysql'
 gem 'nokogiri'
 gem 'open-uri-cached'
+gem 'paper_trail'
 gem 'rake'
 gem 'RedCloth'
 gem 'rgl', :require => 'rgl/adjacency'
@@ -26,17 +27,12 @@
 gem 'rubyzip', :require => 'zip/zip'
 gem 'rwordnet'
 gem 'seer'
-<<<<<<< HEAD
 gem 'sprockets'
 gem 'stanford-core-nlp'
 gem 'superfish-rails'
 gem 'will_paginate'
 gem 'automated_metareview' , '0.0.2'
 
-=======
-gem 'gchart'
-gem 'paper_trail','~> 1'
->>>>>>> 264b8a66
 group :development do
   gem 'daemons'
   gem 'sqlite3-ruby', :require => 'sqlite3'
@@ -59,6 +55,5 @@
 
 group :development, :test do
   gem 'capybara'
-  gem "capybara-webkit"
   gem 'rspec-rails'
 end
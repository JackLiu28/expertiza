source 'http://rubygems.org'

raise "Invalid ruby version: #{RUBY_VERSION}" unless RUBY_VERSION[/^1\.9\.3/]

gem 'rails', '~>3.0.0'

## Gems in Alphabetical Order
gem 'automated_metareview'
gem 'bind-it'
gem 'capistrano'
gem 'coveralls', require: false
gem 'delayed_job_active_record'
gem 'edavis10-ruby-web-search'
gem 'engtagger'
gem 'expertiza-authlogic', git: 'https://github.com/expertiza/authlogic.git', :require => 'authlogic'
gem 'fastercsv'
gem 'ffi-aspell'
gem 'gchart'
gem 'gchartrb', :require => 'google_chart'
gem 'gdata', :require => false
gem 'hoptoad_notifier'
gem 'jquery-rails'
gem 'mysql'
gem 'nokogiri'
gem 'open-uri-cached'
gem 'paper_trail'
gem 'rake'
gem 'raspell'
gem 'RedCloth'
gem 'rgl', :require => 'rgl/adjacency'
gem 'rjb'
gem 'rubyzip', :require => 'zip/zip'
gem 'rwordnet'
gem 'seer'
gem 'sprockets'
gem 'stanford-core-nlp'
gem 'superfish-rails'

gem 'will_paginate'

group :development do
  gem 'daemons'
  gem 'sqlite3-ruby', :require => 'sqlite3'
  gem 'selenium-webdriver'
end

group :test do
  gem 'cucumber-rails', require: false
  gem 'database_cleaner'
  gem 'gherkin'
  gem 'guard-rails'
  gem 'guard-rspec'
  gem 'launchy'
  gem "minitest"
  gem "minitest-reporters", '>= 0.5.0'
  gem "rspec-rails"
  gem 'shoulda'
  gem "test-unit"
end

group :development, :test do
  gem 'capybara'
<<<<<<< HEAD
#  gem "capybara-webkit"
=======
>>>>>>> 6254c0f2
  gem 'rspec-rails'
  gem 'simplecov', :require => false, :group => :test
end

gem 'rails', '~>3.0.0'<|MERGE_RESOLUTION|>--- conflicted
+++ resolved
@@ -60,10 +60,6 @@
 
 group :development, :test do
   gem 'capybara'
-<<<<<<< HEAD
-#  gem "capybara-webkit"
-=======
->>>>>>> 6254c0f2
   gem 'rspec-rails'
   gem 'simplecov', :require => false, :group => :test
 end

source 'http://rubygems.org'

raise "Invalid ruby version: #{RUBY_VERSION}" unless RUBY_VERSION[/^1\.9\.3/]

gem 'rails', '~>3.0.0'

## Gems in Alphabetical Order
<<<<<<< HEAD
gem 'rinku', '~> 1.2.2', :require => 'rails_rinku'
=======
gem 'automated_metareview'
>>>>>>> a73d3ea5
gem 'bind-it'
gem 'capistrano'
gem 'delayed_job_active_record'
gem 'edavis10-ruby-web-search'
gem 'engtagger'
gem 'expertiza-authlogic', git: 'https://github.com/expertiza/authlogic.git', :require => 'authlogic'
gem 'fastercsv'
gem 'ffi-aspell'
gem 'gchart'
gem 'gchartrb', :require => 'google_chart'
gem 'gdata', :require => false
gem 'hoptoad_notifier'
gem 'jquery-rails'
gem 'mysql'
gem 'nokogiri'
gem 'open-uri-cached'
gem 'paper_trail'
gem 'rake'
gem 'raspell'
gem 'RedCloth'
gem 'rgl', :require => 'rgl/adjacency'
gem 'rjb'
gem 'rubyzip', :require => 'zip/zip'
gem 'rwordnet'
gem 'seer'
gem 'sprockets'
gem 'stanford-core-nlp'
gem 'superfish-rails'

gem 'will_paginate'

group :development do
  gem 'daemons'
  gem 'sqlite3-ruby', :require => 'sqlite3'
  gem 'selenium-webdriver'
end

group :test do
  gem 'cucumber-rails', require: false
  gem 'database_cleaner'
  gem 'gherkin'
  gem 'guard-rails'
  gem 'guard-rspec'
  gem 'launchy'
  gem "minitest"
  gem "minitest-reporters", '>= 0.5.0'
  gem "rspec-rails"
  gem 'shoulda'
  gem "test-unit"
end

group :development, :test do
  gem 'capybara'
  gem 'rspec-rails'
  gem 'simplecov', :require => false, :group => :test
end<|MERGE_RESOLUTION|>--- conflicted
+++ resolved
@@ -5,11 +5,7 @@
 gem 'rails', '~>3.0.0'
 
 ## Gems in Alphabetical Order
-<<<<<<< HEAD
-gem 'rinku', '~> 1.2.2', :require => 'rails_rinku'
-=======
 gem 'automated_metareview'
->>>>>>> a73d3ea5
 gem 'bind-it'
 gem 'capistrano'
 gem 'delayed_job_active_record'
@@ -29,6 +25,7 @@
 gem 'paper_trail'
 gem 'rake'
 gem 'raspell'
+gem 'rinku', '~> 1.2.2', :require => 'rails_rinku'
 gem 'RedCloth'
 gem 'rgl', :require => 'rgl/adjacency'
 gem 'rjb'

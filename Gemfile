--- conflicted
+++ resolved
@@ -61,11 +61,8 @@
 gem 'superfish-rails'
 gem 'therubyracer'
 gem 'thin'
-<<<<<<< HEAD
 gem 'timecop', '0.8.1'
-=======
 gem 'tinymce-rails', '~> 4.4.0'
->>>>>>> 3e505682
 gem 'uglifier'
 gem 'will_paginate'
 gem 'zip-zip'

source 'http://rubygems.org'

gem 'capistrano'
gem 'expertiza-authlogic', '~> 2.1.6.1', :require => 'authlogic'
gem 'fastercsv'
gem 'gdata', :require => false
gem 'gchartrb', :require => 'google_chart'
gem 'hoptoad_notifier'
gem 'mysql'
gem 'rdoc'
gem 'rails', '2.3.15'
gem 'RedCloth'
gem 'rake'
gem 'rgl', :require => 'rgl/adjacency'
gem 'rubyzip', :require => 'zip/zip'
gem 'rdoc'
gem "rspec-rails", "1.3.2"
gem 'engtagger'
<<<<<<< HEAD
gem 'stanford-core-nlp'
=======
gem 'stanford-core-nlp', "0.3.0"
gem 'rjb', "1.4.3"
gem 'bind-it', "0.2.0"
>>>>>>> 80c79053
gem 'rwordnet'
gem 'open-uri-cached'
gem 'edavis10-ruby-web-search'
#gem 'stemmer'
gem 'ffi-aspell'
gem 'nokogiri'
gem 'seer'
gem 'gchart'
group :development do
  gem 'mongrel'
  gem 'ruby-debug'
end

group :test do
  gem 'cucumber', '1.1.4', :require => false
  gem 'cucumber-rails', '0.3.2', :require => false
  gem 'gherkin', '~> 2.7.6'
  gem 'capybara', '0.3.9'
  gem 'database_cleaner', '>= 0.5.0', :require => false
  gem 'launchy', '0.4.0'
end<|MERGE_RESOLUTION|>--- conflicted
+++ resolved
@@ -16,13 +16,9 @@
 gem 'rdoc'
 gem "rspec-rails", "1.3.2"
 gem 'engtagger'
-<<<<<<< HEAD
-gem 'stanford-core-nlp'
-=======
 gem 'stanford-core-nlp', "0.3.0"
 gem 'rjb', "1.4.3"
 gem 'bind-it', "0.2.0"
->>>>>>> 80c79053
 gem 'rwordnet'
 gem 'open-uri-cached'
 gem 'edavis10-ruby-web-search'

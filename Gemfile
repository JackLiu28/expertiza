source 'http://rubygems.org'

raise "Invalid ruby version: #{RUBY_VERSION}" unless RUBY_VERSION[/^1\.9\.3/]

gem 'rails', '~>3.0.0'

## Gems in Alphabetical Order
gem 'bind-it'
gem 'capistrano'
gem 'delayed_job_active_record'
gem 'edavis10-ruby-web-search'
gem 'engtagger'
gem 'expertiza-authlogic', git: 'https://github.com/expertiza/authlogic.git', :require => 'authlogic'
gem 'fastercsv'
gem 'ffi-aspell'
gem 'gchart'
gem 'gchartrb', :require => 'google_chart'
gem 'gdata', :require => false
gem 'hoptoad_notifier'
gem 'jquery-rails'
gem 'mysql'
gem 'nokogiri'
gem 'open-uri-cached'
gem 'paper_trail'
gem 'rake'
gem 'RedCloth'
gem 'rgl', :require => 'rgl/adjacency'
gem 'rjb'
gem 'rubyzip', :require => 'zip/zip'
gem 'rwordnet'
gem 'seer'
gem 'sprockets'
gem 'stanford-core-nlp'
gem 'superfish-rails'
gem 'will_paginate'
<<<<<<< HEAD
gem 'automated_metareview' , '0.0.2'
=======
gem 'ffi-aspell'
gem 'raspell'
>>>>>>> 9c298edc

group :development do
  gem 'daemons'
  gem 'sqlite3-ruby', :require => 'sqlite3'
  gem 'selenium-webdriver'
end

group :test do
  gem 'cucumber-rails', require: false
  gem 'database_cleaner'
  gem 'gherkin'
  gem 'guard-rails'
  gem 'guard-rspec'
  gem 'launchy'
  gem "minitest"
  gem "minitest-reporters", '>= 0.5.0'
  gem "rspec-rails"
  gem 'shoulda'
  gem "test-unit"
end

group :development, :test do
  gem 'capybara'
  gem 'rspec-rails'
end<|MERGE_RESOLUTION|>--- conflicted
+++ resolved
@@ -33,12 +33,9 @@
 gem 'stanford-core-nlp'
 gem 'superfish-rails'
 gem 'will_paginate'
-<<<<<<< HEAD
-gem 'automated_metareview' , '0.0.2'
-=======
+gem 'automated_metareview'
 gem 'ffi-aspell'
 gem 'raspell'
->>>>>>> 9c298edc
 
 group :development do
   gem 'daemons'

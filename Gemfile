source 'http://rubygems.org'

gem 'capistrano'
gem 'expertiza-authlogic', '~> 2.1.6.1', :require => 'authlogic'
gem 'fastercsv'
gem 'gdata', :require => false
gem 'gchartrb', :require => 'google_chart'
gem 'hoptoad_notifier'
gem 'mysql'
gem 'rdoc'
<<<<<<< HEAD
gem 'rails', '~> 2.3.14'
=======
gem 'rails', '2.3.15'
>>>>>>> 243320c7
gem 'RedCloth'
gem 'rake'
gem 'rgl', :require => 'rgl/adjacency'
gem 'rubyzip', :require => 'zip/zip'
gem 'rdoc'
gem "rspec-rails", "1.3.2"
gem 'engtagger'
gem 'stanford-core-nlp', "0.3.0"
gem 'rjb', "1.4.3"
gem 'bind-it', "0.2.0"
gem 'rwordnet'
gem 'open-uri-cached'
gem 'edavis10-ruby-web-search'
#gem 'stemmer'
gem 'ffi-aspell'
gem 'nokogiri'
gem 'seer'
gem 'gchart'
group :development do
  gem 'mongrel'
  gem 'ruby-debug'
end

group :test do
  gem 'cucumber', '1.1.4', :require => false
  gem 'cucumber-rails', '0.3.2', :require => false
  gem 'gherkin', '~> 2.7.6'
  gem 'capybara', '0.3.9'
  gem 'database_cleaner', '>= 0.5.0', :require => false
  gem 'launchy', '0.4.0'
end<|MERGE_RESOLUTION|>--- conflicted
+++ resolved
@@ -8,11 +8,7 @@
 gem 'hoptoad_notifier'
 gem 'mysql'
 gem 'rdoc'
-<<<<<<< HEAD
-gem 'rails', '~> 2.3.14'
-=======
 gem 'rails', '2.3.15'
->>>>>>> 243320c7
 gem 'RedCloth'
 gem 'rake'
 gem 'rgl', :require => 'rgl/adjacency'

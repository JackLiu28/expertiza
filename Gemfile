source 'http://rubygems.org'

<<<<<<< HEAD
gem 'capistrano'
gem 'capistrano-ext'
=======
gem 'capistrano', '~> 2.14.2'
>>>>>>> f80a0767
gem 'expertiza-authlogic', '~> 2.1.6.1', :require => 'authlogic'
gem 'fastercsv'
gem 'gdata', :require => false
gem 'gchartrb', :require => 'google_chart'
gem 'hoptoad_notifier'
gem 'mysql'
gem 'rdoc'
gem 'rails', '~> 2.3.15'
gem 'RedCloth'
gem 'rake'
gem 'rgl', :require => 'rgl/adjacency'
gem 'rubyzip', :require => 'zip/zip'
gem 'rdoc'
gem "rspec-rails", "1.3.2"
gem 'engtagger'
gem 'stanford-core-nlp', "0.3.0"
gem 'rjb', "1.4.3"
gem 'bind-it', "0.2.0"
gem 'rwordnet'
gem 'open-uri-cached'
gem 'edavis10-ruby-web-search'
#gem 'stemmer'
gem 'raspell'
gem 'nokogiri'
gem 'seer'
gem 'gchart'
group :development do
  gem 'mongrel'
  gem 'ruby-debug'
end

group :test do
  gem 'cucumber', '1.1.4', :require => false
  gem 'cucumber-rails', '0.3.2', :require => false
  gem 'gherkin', '~> 2.7.6'
  gem 'capybara', '0.3.9'
  gem 'database_cleaner', '>= 0.5.0', :require => false
  gem 'launchy', '0.4.0'
end<|MERGE_RESOLUTION|>--- conflicted
+++ resolved
@@ -1,11 +1,6 @@
 source 'http://rubygems.org'
 
-<<<<<<< HEAD
-gem 'capistrano'
-gem 'capistrano-ext'
-=======
 gem 'capistrano', '~> 2.14.2'
->>>>>>> f80a0767
 gem 'expertiza-authlogic', '~> 2.1.6.1', :require => 'authlogic'
 gem 'fastercsv'
 gem 'gdata', :require => false

require File.dirname(__FILE__) + '/../test_helper'

class AssignmentTest < ActiveSupport::TestCase

  fixtures :questionnaires, :assignments

  def setup
    # Database was initialized with (at least) 3 questionnaires.
    @questionnaire1 = Questionnaire.find(questionnaires(:questionnaire1).id)
    @questionnaire2 = Questionnaire.find(questionnaires(:questionnaire2).id)
    @questionnaire3 = Questionnaire.find(questionnaires(:questionnaire3).id)
  end

  def test_invalid_with_empty_attributes
    # Create a new assignment
    assignment = Assignment.new
    # Assignment should not be valid, because some fields have not been created.
    assert !assignment.valid?
    # These two fields have been created, so they should be invalid.
    assert assignment.errors.invalid?(:name)
    
    # Submitter count is initialized to 0 by the controller.
    assert_equal assignment.submitter_count, 0
    # assert_equal assignment.instructor_id, (session[:user]).id
  end

  def test_database_returns_review_mappings_in_order_of_creation_and_uses_sequential_ids
      p = AssignmentParticipant.create :handle => 'assignment'
      (1..5).each do |i|
          map = ParticipantReviewResponseMap.create :reviewer_id => i, :reviewee_id => i, :reviewed_object_id => i # use reviewer_id to store the sequence
          p.review_mappings << map
      end

      # clear any association cache by redoing the find
      p = AssignmentParticipant.find(p.id)

      latest_id = 0
      lowest_sequence = 0
      p.review_mappings.each do |map|
          assert latest_id < map.id
          assert lowest_sequence < map.reviewer_id
          latest_id = map.id
          lowest_sequence = map.reviewer_id
      end
  end

  def test_validate_name

    # Create a new assignment
    a = Assignment.new
    # Assignment should not be valid, because some fields have not been created.
    assert !a.valid?
    # These two fields have been created, so they should be invalid.
    assert a.errors.invalid?(:name)
  end

  # Scope of the assignment is defined by the a combination of the directory_path and instructor_id
  def test_uniqueness_scope
    a = Assignment.create! :name => 'a', :directory_path => "Home", :instructor_id => 1
    b = Assignment.new
    a.directory_path = "Home"
    a.instructor_id = 1
    b = Assignment.create :name => 'b', :directory_path => "Home", :instructor_id => 1
    b.instructor_id = 1

    assert !b.valid?
<<<<<<< HEAD
    end
=======
    assert b.errors.invalid?(:directory_path)
  end
>>>>>>> 03ed15b6
    
  #duplicate names must not be present
  def test_duplicate_name
    a = Assignment.new

    a.course_id = 1
    a.instructor_id = 1
    a.name = "Sam"
    a.save

    assert !a.duplicate_name?
  end

  #As there are no signup topics has_topics returns a false
  def test_has_topics
    a = Assignment.new
    assert !a.has_topics?
  end
    
  #The maximum score gets computed appropriately
  def test_get_max_score_possible
    a = Assignment.new
    assert a.get_max_score_possible(@questionnaire1)
  end

  def test_get_review_questionnaire_id
    a = Assignment.new
    assert !a.get_review_questionnaire_id
    end

  def test_compute__scores
    a = Assignment.new
    assert a.compute_scores
  end

end<|MERGE_RESOLUTION|>--- conflicted
+++ resolved
@@ -64,12 +64,7 @@
     b.instructor_id = 1
 
     assert !b.valid?
-<<<<<<< HEAD
-    end
-=======
-    assert b.errors.invalid?(:directory_path)
   end
->>>>>>> 03ed15b6
     
   #duplicate names must not be present
   def test_duplicate_name

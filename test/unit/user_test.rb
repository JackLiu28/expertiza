<<<<<<< HEAD
require File.dirname(__FILE__) + '/../test_helper'

class UserTest < ActiveSupport::TestCase
  fixtures :users
  
  def test_random_password_generation_for_new_users
    u = User.new(:email => "new@guy.co", :name => 'newguy')
    u.save!
    assert u.clear_password.present?
  end
  
  def test_no_random_password_generation_for_new_users_with_specified_password
    u = User.new(:email => "new@guy.co", :name => 'newguy', :clear_password => 'mypass', :clear_password_confirmation => 'mypass')
    u.save!
    assert_equal "mypass", u.clear_password
  end
  
  # 101 add a new user 
  def test_add_user
    user = User.new
    user.name = "testStudent1"
    user.fullname = "test_Student_1"
    user.clear_password = "testStudent1"
    user.clear_password_confirmation = "testStudent1"
    user.email = "testStudent1@foo.edu"
    user.role_id = "1"
    user.save! # an exception is thrown if the user is invalid
  end 
  
  # 102 Add a user with existing name 
  def test_add_user_with_exist_name
    user = User.new
    user.name = 'student1'
    user.clear_password = "testStudent1"
    user.clear_password_confirmation = "testStudent1"
    user.fullname = "student1_fullname",
    user.role_id = "3"
    assert !user.save
    assert_equal I18n.translate('activerecord.errors.messages')[:taken], user.errors.on(:name)
  end
  
  # 103 Check valid user name and password   
  def test_add_user_with_invalid_name
    user = User.new
    assert !user.valid?
    assert user.errors.invalid?(:name)
    #assert user.errors.invalid?(:password)
  end
  # 202 edit a user name to an invalid name (e.g. blank)
  def test_update_user_with_invalid_name
    user = User.find_by_login('student1')
    user.name = "";
    assert !user.valid?
  end
  # 203 Change a user name to an existing name.
  def test_update_user_with_existing_name
    user = User.find_by_login('student1')
    user.name = "student2"
    assert !user.valid?
  end  
  
  def test_generate_keys
    user = users(:student1)
    private_key = user.generate_keys
    assert_not_nil private_key
    assert_not_nil user.digital_certificate

    # verify that we can sign something using the private key and then decrypt it using the public key
    hash_data = Digest::SHA1.digest(Time.now.utc.strftime("%Y-%m-%d %H:%M:%S"))
    clear_text = decrypt(hash_data, private_key, user.digital_certificate)
    assert_equal hash_data, clear_text
    
    # try decrypting a signature made using an old private key
    user.generate_keys
    clear_text = decrypt(hash_data, private_key, user.digital_certificate)
    assert_not_equal hash_data, clear_text    
  end
  
  def decrypt(hash_data, private_key, digital_certificate)
    private_key2 = OpenSSL::PKey::RSA.new(private_key)
    cipher_text = Base64.encode64(private_key2.private_encrypt(hash_data))
    cert = OpenSSL::X509::Certificate.new(digital_certificate)
    public_key1 = cert.public_key 
    public_key = OpenSSL::PKey::RSA.new(public_key1)    
    begin
      clear_text = public_key.public_decrypt(Base64.decode64(cipher_text))
    rescue
      clear_text = ''
    end

    clear_text
  end

  def test_get_available_users
    # student1 should be available to instructor1 based on their roles
    avail_users_like_student1 = users(:instructor1).get_available_users('student1')
    assert_equal 1, avail_users_like_student1.size
    assert_equal "student1", avail_users_like_student1.first.name
  end
  
  def test_emails_must_be_valid
    u = User.new(:email => "new@guy.co", :name => 'newguy')
    assert u.valid?, "Should be valid with a valid email"
    
    u.email = "not@valid"
    assert !u.valid?, "Should not be valid with an invalid email"
  end
  
  def test_emails_need_not_be_unique
    used_email = users(:admin).email
    u = User.new(:email => used_email, :name => 'newguy')
    assert u.valid?, "User should be valid with a duplicate email"
  end

  def test_check_email
    user = User.new
    user.name = "testStudent1"
    user.fullname = "test_Student_1"
    user.clear_password = "testStudent1"
    user.clear_password_confirmation = "testStudent1"
    user.email = "testStudent1@foo.edu"
    user.role_id = "1"
    user.save! # an exception is thrown if the user is invalid

    email = MailerHelper::send_mail_to_user(user,"Test Email","user_welcome",user.clear_password)
    assert !ActionMailer::Base.deliveries.empty?         # Checks if the mail has been queued in the delivery queue

    assert_equal [user.email], email.to                  # Checks if the mail is being sent to proper user
    assert_equal "Test Email", email.subject             # Checks if the mail subject is the same

  end

end
=======
require File.dirname(__FILE__) + '/../test_helper'

class UserTest < ActiveSupport::TestCase
  fixtures :users, :roles
  
  def test_random_password_generation_for_new_users
    u = User.new(:email => "new@guy.co", :name => 'newguy')
    u.save!
    assert u.clear_password.present?
  end
  
  def test_no_random_password_generation_for_new_users_with_specified_password
    u = User.new(:email => "new@guy.co", :name => 'newguy', :clear_password => 'mypass', :clear_password_confirmation => 'mypass')
    u.save!
    assert_equal "mypass", u.clear_password
  end
  
  # 101 add a new user 
  def test_add_user
    user = User.new
    user.name = "testStudent1"
    user.fullname = "test_Student_1"
    user.clear_password = "testStudent1"
    user.clear_password_confirmation = "testStudent1"
    user.email = "testStudent1@foo.edu"
    user.role_id = "1"
    user.save! # an exception is thrown if the user is invalid
  end 
  
  # 102 Add a user with existing name 
  def test_add_user_with_exist_name
    user = User.new
    user.name = 'student1'
    user.clear_password = "testStudent1"
    user.clear_password_confirmation = "testStudent1"
    user.fullname = "student1_fullname",
    user.role_id = "3"
    assert !user.save
    assert_equal I18n.translate('activerecord.errors.messages')[:taken], user.errors.on(:name)
  end
  
  # 103 Check valid user name and password   
  def test_add_user_with_invalid_name
    user = User.new
    assert !user.valid?
    assert user.errors.invalid?(:name)
    #assert user.errors.invalid?(:password)
  end
  # 202 edit a user name to an invalid name (e.g. blank)
  def test_update_user_with_invalid_name
    user = User.find_by_login('student1')
    user.name = "";
    assert !user.valid?
  end
  # 203 Change a user name to an existing name.
  def test_update_user_with_existing_name
    user = User.find_by_login('student1')
    user.name = "student2"
    assert !user.valid?
  end  
  
  def test_generate_keys
    user = users(:student1)
    private_key = user.generate_keys
    assert_not_nil private_key
    assert_not_nil user.digital_certificate

    # verify that we can sign something using the private key and then decrypt it using the public key
    hash_data = Digest::SHA1.digest(Time.now.utc.strftime("%Y-%m-%d %H:%M:%S"))
    clear_text = decrypt(hash_data, private_key, user.digital_certificate)
    assert_equal hash_data, clear_text
    
    # try decrypting a signature made using an old private key
    user.generate_keys
    clear_text = decrypt(hash_data, private_key, user.digital_certificate)
    assert_not_equal hash_data, clear_text    
  end
  
  def decrypt(hash_data, private_key, digital_certificate)
    private_key2 = OpenSSL::PKey::RSA.new(private_key)
    cipher_text = Base64.encode64(private_key2.private_encrypt(hash_data))
    cert = OpenSSL::X509::Certificate.new(digital_certificate)
    public_key1 = cert.public_key 
    public_key = OpenSSL::PKey::RSA.new(public_key1)    
    begin
      clear_text = public_key.public_decrypt(Base64.decode64(cipher_text))
    rescue
      clear_text = ''
    end

    clear_text
  end

  def test_get_available_users
    # student1 should be available to instructor1 based on their roles
    avail_users_like_student1 = users(:instructor1).get_available_users('student1')
    assert_equal 1, avail_users_like_student1.size
    assert_equal "student1", avail_users_like_student1.first.name
  end
  
  def test_emails_must_be_valid
    u = User.new(:email => "new@guy.co", :name => 'newguy')
    assert u.valid?, "Should be valid with a valid email"
    
    u.email = "not@valid"
    assert !u.valid?, "Should not be valid with an invalid email"
  end
  
  def test_emails_need_not_be_unique
    used_email = users(:admin).email
    u = User.new(:email => used_email, :name => 'newguy')
    assert u.valid?, "User should be valid with a duplicate email"
  end

  def test_check_email
    user = User.new
    user.name = "testStudent1"
    user.fullname = "test_Student_1"
    user.clear_password = "testStudent1"
    user.clear_password_confirmation = "testStudent1"
    user.email = "testStudent1@foo.edu"
    user.role_id = "1"
    user.save! # an exception is thrown if the user is invalid

    email = MailerHelper::send_mail_to_user(user,"Test Email","user_welcome",user.clear_password)
    assert !ActionMailer::Base.deliveries.empty?         # Checks if the mail has been queued in the delivery queue

    assert_equal [user.email], email.to                  # Checks if the mail is being sent to proper user
    assert_equal "Test Email", email.subject             # Checks if the mail subject is the same

  end

  def test_user_is_teaching_assistant
    user = Ta.new
    assert(user.is_teaching_assistant?, 'Should be true')
  end

  def test_user_is_NOT_teaching_assistant
    user = User.new
    assert(!(user.is_teaching_assistant?), 'Should be false')
  end

end
>>>>>>> 2013b6f4
<|MERGE_RESOLUTION|>--- conflicted
+++ resolved
@@ -1,138 +1,3 @@
-<<<<<<< HEAD
-require File.dirname(__FILE__) + '/../test_helper'
-
-class UserTest < ActiveSupport::TestCase
-  fixtures :users
-  
-  def test_random_password_generation_for_new_users
-    u = User.new(:email => "new@guy.co", :name => 'newguy')
-    u.save!
-    assert u.clear_password.present?
-  end
-  
-  def test_no_random_password_generation_for_new_users_with_specified_password
-    u = User.new(:email => "new@guy.co", :name => 'newguy', :clear_password => 'mypass', :clear_password_confirmation => 'mypass')
-    u.save!
-    assert_equal "mypass", u.clear_password
-  end
-  
-  # 101 add a new user 
-  def test_add_user
-    user = User.new
-    user.name = "testStudent1"
-    user.fullname = "test_Student_1"
-    user.clear_password = "testStudent1"
-    user.clear_password_confirmation = "testStudent1"
-    user.email = "testStudent1@foo.edu"
-    user.role_id = "1"
-    user.save! # an exception is thrown if the user is invalid
-  end 
-  
-  # 102 Add a user with existing name 
-  def test_add_user_with_exist_name
-    user = User.new
-    user.name = 'student1'
-    user.clear_password = "testStudent1"
-    user.clear_password_confirmation = "testStudent1"
-    user.fullname = "student1_fullname",
-    user.role_id = "3"
-    assert !user.save
-    assert_equal I18n.translate('activerecord.errors.messages')[:taken], user.errors.on(:name)
-  end
-  
-  # 103 Check valid user name and password   
-  def test_add_user_with_invalid_name
-    user = User.new
-    assert !user.valid?
-    assert user.errors.invalid?(:name)
-    #assert user.errors.invalid?(:password)
-  end
-  # 202 edit a user name to an invalid name (e.g. blank)
-  def test_update_user_with_invalid_name
-    user = User.find_by_login('student1')
-    user.name = "";
-    assert !user.valid?
-  end
-  # 203 Change a user name to an existing name.
-  def test_update_user_with_existing_name
-    user = User.find_by_login('student1')
-    user.name = "student2"
-    assert !user.valid?
-  end  
-  
-  def test_generate_keys
-    user = users(:student1)
-    private_key = user.generate_keys
-    assert_not_nil private_key
-    assert_not_nil user.digital_certificate
-
-    # verify that we can sign something using the private key and then decrypt it using the public key
-    hash_data = Digest::SHA1.digest(Time.now.utc.strftime("%Y-%m-%d %H:%M:%S"))
-    clear_text = decrypt(hash_data, private_key, user.digital_certificate)
-    assert_equal hash_data, clear_text
-    
-    # try decrypting a signature made using an old private key
-    user.generate_keys
-    clear_text = decrypt(hash_data, private_key, user.digital_certificate)
-    assert_not_equal hash_data, clear_text    
-  end
-  
-  def decrypt(hash_data, private_key, digital_certificate)
-    private_key2 = OpenSSL::PKey::RSA.new(private_key)
-    cipher_text = Base64.encode64(private_key2.private_encrypt(hash_data))
-    cert = OpenSSL::X509::Certificate.new(digital_certificate)
-    public_key1 = cert.public_key 
-    public_key = OpenSSL::PKey::RSA.new(public_key1)    
-    begin
-      clear_text = public_key.public_decrypt(Base64.decode64(cipher_text))
-    rescue
-      clear_text = ''
-    end
-
-    clear_text
-  end
-
-  def test_get_available_users
-    # student1 should be available to instructor1 based on their roles
-    avail_users_like_student1 = users(:instructor1).get_available_users('student1')
-    assert_equal 1, avail_users_like_student1.size
-    assert_equal "student1", avail_users_like_student1.first.name
-  end
-  
-  def test_emails_must_be_valid
-    u = User.new(:email => "new@guy.co", :name => 'newguy')
-    assert u.valid?, "Should be valid with a valid email"
-    
-    u.email = "not@valid"
-    assert !u.valid?, "Should not be valid with an invalid email"
-  end
-  
-  def test_emails_need_not_be_unique
-    used_email = users(:admin).email
-    u = User.new(:email => used_email, :name => 'newguy')
-    assert u.valid?, "User should be valid with a duplicate email"
-  end
-
-  def test_check_email
-    user = User.new
-    user.name = "testStudent1"
-    user.fullname = "test_Student_1"
-    user.clear_password = "testStudent1"
-    user.clear_password_confirmation = "testStudent1"
-    user.email = "testStudent1@foo.edu"
-    user.role_id = "1"
-    user.save! # an exception is thrown if the user is invalid
-
-    email = MailerHelper::send_mail_to_user(user,"Test Email","user_welcome",user.clear_password)
-    assert !ActionMailer::Base.deliveries.empty?         # Checks if the mail has been queued in the delivery queue
-
-    assert_equal [user.email], email.to                  # Checks if the mail is being sent to proper user
-    assert_equal "Test Email", email.subject             # Checks if the mail subject is the same
-
-  end
-
-end
-=======
 require File.dirname(__FILE__) + '/../test_helper'
 
 class UserTest < ActiveSupport::TestCase
@@ -275,5 +140,4 @@
     assert(!(user.is_teaching_assistant?), 'Should be false')
   end
 
-end
->>>>>>> 2013b6f4
+end
--- conflicted
+++ resolved
@@ -4,13 +4,6 @@
 # model remove the '{}' from the fixture names and add the columns immediately
 # below each fixture, per the syntax in the comments below
 #
-<<<<<<< HEAD
-one: {}
-# column: value
-#
-two: {}
-#  column: value
-=======
 
 one:
   q_type: "Checkbox"
@@ -56,5 +49,4 @@
 questiontype5:
  q_type: DropDown
  parameters: 1
- question_id: <%= Fixtures.identify(:question1) %>
->>>>>>> 2013b6f4
+ question_id: <%= Fixtures.identify(:question1) %>
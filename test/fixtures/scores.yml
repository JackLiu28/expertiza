score0:
<<<<<<< HEAD
  # instance_id: <%= Fixtures.identify(:review0) %>
  question_id: <%= Fixtures.identify(:question1) %>
  comments: "testing this stuff - q1"
score1:
  # instance_id: <%= Fixtures.identify(:review0) %>
=======
  response_id: <%= Fixtures.identify(:review0) %>
  question_id: <%= Fixtures.identify(:question1) %>
  comments: "testing this stuff - q1"
score1:
  response_id: <%= Fixtures.identify(:review0) %>
>>>>>>> f4aa040c
  question_id: <%= Fixtures.identify(:question3) %>
  comments: "testing this stuff - q3"<|MERGE_RESOLUTION|>--- conflicted
+++ resolved
@@ -1,16 +1,8 @@
 score0:
-<<<<<<< HEAD
-  # instance_id: <%= Fixtures.identify(:review0) %>
-  question_id: <%= Fixtures.identify(:question1) %>
-  comments: "testing this stuff - q1"
-score1:
-  # instance_id: <%= Fixtures.identify(:review0) %>
-=======
   response_id: <%= Fixtures.identify(:review0) %>
   question_id: <%= Fixtures.identify(:question1) %>
   comments: "testing this stuff - q1"
 score1:
   response_id: <%= Fixtures.identify(:review0) %>
->>>>>>> f4aa040c
   question_id: <%= Fixtures.identify(:question3) %>
   comments: "testing this stuff - q3"
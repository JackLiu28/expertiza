--- conflicted
+++ resolved
@@ -142,7 +142,7 @@
   name: 'password_retrieval' 
   builtin: 0 
   permission_id: <%= Fixtures.identify(:permission_public_actions_execute) %>
-site_controller_submitted_content:  
+site_controller_submitted_content:
   name: 'submitted_content' 
   builtin: 0 
   permission_id: <%= Fixtures.identify(:permission_do_assignments) %>
@@ -178,19 +178,11 @@
   name: 'leaderboard' 
   builtin: 0 
   permission_id: <%= Fixtures.identify(:permission_public_actions_execute) %>
-<<<<<<< HEAD
 site_controller_delete_object:  
   name: 'delete_object' 
   builtin: 0 
   permission_id: <%= Fixtures.identify(:permission_administer_assignments) %>
-=======
-  builtin: "0"
 site_controller_signup:
   name: signup
   permission_id: <%= Fixtures.identify(:permission_do_assignments) %>
-  builtin: "0"
-site_controller_sign_up_sheet:
-  name: sign_up_sheet
-  permission_id: <%= Fixtures.identify(:permission_administer_assignments) %>
-  builtin: "0"
->>>>>>> 3efbc5c0
+  builtin: "0"
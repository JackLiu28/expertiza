GIT
  remote: https://github.com/expertiza/authlogic.git
  revision: 09163c7d2a9b21942c6716e885a14305e1aa0390
  specs:
    expertiza-authlogic (3.2.0)
      activerecord (>= 3.0.0)
      activesupport (>= 3.0.0)

GEM
  remote: http://rubygems.org/
  specs:
    RedCloth (4.2.9)
    RedCloth (4.2.9-x86-mingw32)
    actionmailer (4.1.5)
      actionpack (= 4.1.5)
      actionview (= 4.1.5)
      mail (~> 2.5.4)
    actionpack (4.1.5)
      actionview (= 4.1.5)
      activesupport (= 4.1.5)
      rack (~> 1.5.2)
      rack-test (~> 0.6.2)
    actionview (4.1.5)
      activesupport (= 4.1.5)
      builder (~> 3.1)
      erubis (~> 2.7.0)
    activemodel (4.1.5)
      activesupport (= 4.1.5)
      builder (~> 3.1)
    activerecord (4.1.5)
      activemodel (= 4.1.5)
      activesupport (= 4.1.5)
      arel (~> 5.0.0)
    activerecord-session_store (0.1.0)
      actionpack (>= 4.0.0, < 5)
      activerecord (>= 4.0.0, < 5)
      railties (>= 4.0.0, < 5)
    activesupport (4.1.5)
      i18n (~> 0.6, >= 0.6.9)
      json (~> 1.7, >= 1.7.7)
      minitest (~> 5.1)
      thread_safe (~> 0.1)
      tzinfo (~> 1.1)
    addressable (2.3.6)
    ansi (1.4.3)
    arel (5.0.1.20140414130214)
    awesome_nested_set (3.0.1)
      activerecord (>= 4.0.0, < 5)
    bind-it (0.2.7)
      rjb (~> 1.4.3)
    bootstrap-sass (3.2.0.2)
      sass (~> 3.2)
    builder (3.2.2)
    capistrano (3.2.1)
      i18n
      rake (>= 10.0.0)
      sshkit (~> 1.3)
    capistrano-bundler (1.1.3)
      capistrano (~> 3.1)
      sshkit (~> 1.2)
    capistrano-db-tasks (0.3)
      capistrano (>= 3.0.0)
    capistrano-rails (1.1.2)
      capistrano (~> 3.1)
      capistrano-bundler (~> 1.1)
    capybara (2.4.1)
      mime-types (>= 1.16)
      nokogiri (>= 1.3.3)
      rack (>= 1.0.0)
      rack-test (>= 0.5.4)
      xpath (~> 2.0)
    celluloid (0.15.2)
      timers (~> 1.1.0)
    childprocess (0.5.3)
      ffi (~> 1.0, >= 1.0.11)
    coderay (1.1.0)
    coffee-rails (4.0.1)
      coffee-script (>= 2.2.0)
      railties (>= 4.0.0, < 5.0)
    coffee-script (2.3.0)
      coffee-script-source
      execjs
    coffee-script-source (1.8.0)
    colorize (0.7.3)
    coveralls (0.7.1)
      multi_json (~> 1.3)
      rest-client
      simplecov (>= 0.7)
      term-ansicolor
      thor
    cucumber (1.3.16)
      builder (>= 2.1.2)
      diff-lcs (>= 1.1.3)
      gherkin (~> 2.12)
      multi_json (>= 1.7.5, < 2.0)
      multi_test (>= 0.1.1)
    cucumber-rails (1.4.1)
      capybara (>= 1.1.2, < 3)
      cucumber (>= 1.3.8, < 2)
      mime-types (~> 1.16)
      nokogiri (~> 1.5)
      rails (>= 3, < 5)
    daemons (1.1.9)
    database_cleaner (1.3.0)
    delayed_job (4.0.2)
      activesupport (>= 3.0, < 4.2)
    delayed_job_active_record (4.0.2)
      activerecord (>= 3.0, < 4.2)
      delayed_job (>= 3.0, < 4.1)
    diff-lcs (1.2.5)
    docile (1.1.5)
    dynamic_form (1.1.4)
    edavis10-ruby-web-search (0.0.2)
      json
    engtagger (0.2.0)
    erubis (2.7.0)
    execjs (2.2.1)
    fastercsv (1.5.5)
    ffi (1.9.3)
    ffi (1.9.3-x86-mingw32)
    ffi-aspell (0.0.3)
      ffi (>= 1.0.11)
    font-awesome-rails (4.2.0.0)
      railties (>= 3.2, < 5.0)
    formatador (0.2.5)
    gchart (1.0.0)
      hoe (>= 2.3.2)
    gchartrb (0.8)
    gdata (1.1.2)
    gherkin (2.12.2)
      multi_json (~> 1.3)
    gherkin (2.12.2-x86-mingw32)
      multi_json (~> 1.3)
    guard (2.6.1)
      formatador (>= 0.2.4)
      listen (~> 2.7)
      lumberjack (~> 1.0)
      pry (>= 0.9.12)
      thor (>= 0.18.1)
    guard-cucumber (1.4.1)
      cucumber (>= 1.2.0)
      guard (>= 1.1.0)
    guard-rails (0.5.3)
      guard (~> 2.0)
    guard-rspec (4.3.1)
      guard (~> 2.1)
      rspec (>= 2.14, < 4.0)
    haml (4.0.5)
      tilt
    haml-rails (0.5.3)
      actionpack (>= 4.0.1)
      activesupport (>= 4.0.1)
      haml (>= 3.1, < 5.0)
      railties (>= 4.0.1)
    hike (1.2.3)
    hoe (3.12.0)
      rake (>= 0.8, < 11.0)
    hoptoad_notifier (2.4.11)
      activesupport
      builder
    i18n (0.6.11)
    jquery-rails (3.1.2)
      railties (>= 3.0, < 5.0)
      thor (>= 0.14, < 2.0)
    jquery-ui-rails (4.0.3)
      jquery-rails
      railties (>= 3.1.0)
    jquery-ui-sass-rails (4.0.3.0)
      jquery-rails
      jquery-ui-rails (= 4.0.3)
      railties (>= 3.1.0)
    json (1.8.1)
    launchy (2.4.2)
      addressable (~> 2.3)
    listen (2.7.9)
      celluloid (>= 0.15.2)
      rb-fsevent (>= 0.9.3)
      rb-inotify (>= 0.9)
    lumberjack (1.0.9)
    mail (2.5.4)
      mime-types (~> 1.16)
      treetop (~> 1.4.8)
    method_source (0.8.2)
    mime-types (1.25.1)
    mini_portile (0.6.0)
    minitest (5.4.1)
    minitest-reporters (1.0.5)
      ansi
      builder
<<<<<<< HEAD
      minitest (>= 5.0)
      ruby-progressbar
    multi_json (1.10.1)
    multi_test (0.1.1)
    mysql (2.9.1)
    mysql (2.9.1-x86-mingw32)
    net-scp (1.2.1)
=======
      minitest (>= 2.12, < 5.0)
      powerbar
    multi_json (1.7.7)
    multi_test (0.0.2)
    mysql2 (0.2.23)
    net-scp (1.1.2)
      net-ssh (>= 2.6.5)
    net-sftp (2.1.2)
      net-ssh (>= 2.6.5)
    net-ssh (2.6.8)
    net-ssh-gateway (1.2.0)
>>>>>>> 56b6f2a4
      net-ssh (>= 2.6.5)
    net-ssh (2.9.1)
    netrc (0.7.7)
    nokogiri (1.6.3.1)
      mini_portile (= 0.6.0)
    nokogiri (1.6.3.1-x86-mingw32)
      mini_portile (= 0.6.0)
    open-uri-cached (0.0.5)
    paper_trail (3.0.5)
      activerecord (>= 3.0, < 5.0)
      activesupport (>= 3.0, < 5.0)
    polyglot (0.3.5)
    power_assert (0.1.3)
    protected_attributes (1.0.8)
      activemodel (>= 4.0.1, < 5.0)
    pry (0.10.1)
      coderay (~> 1.1.0)
      method_source (~> 0.8.1)
      slop (~> 3.4)
    pry (0.10.1-x86-mingw32)
      coderay (~> 1.1.0)
      method_source (~> 0.8.1)
      slop (~> 3.4)
      win32console (~> 1.3)
    pry-rails (0.3.2)
      pry (>= 0.9.10)
    rack (1.5.2)
    rack-test (0.6.2)
      rack (>= 1.0)
    rails (4.1.5)
      actionmailer (= 4.1.5)
      actionpack (= 4.1.5)
      actionview (= 4.1.5)
      activemodel (= 4.1.5)
      activerecord (= 4.1.5)
      activesupport (= 4.1.5)
      bundler (>= 1.3.0, < 2.0)
      railties (= 4.1.5)
      sprockets-rails (~> 2.0)
    rails4-autocomplete (1.1.1)
      rails (>= 3.0)
    railties (4.1.5)
      actionpack (= 4.1.5)
      activesupport (= 4.1.5)
      rake (>= 0.8.7)
      thor (>= 0.18.1, < 2.0)
    rake (10.3.2)
    rb-fsevent (0.9.4)
    rb-inotify (0.9.5)
      ffi (>= 0.5.0)
    rest-client (1.7.2)
      mime-types (>= 1.16, < 3.0)
      netrc (~> 0.7)
    rest-client (1.7.2-x86-mingw32)
      ffi (~> 1.9)
      mime-types (>= 1.16, < 3.0)
      netrc (~> 0.7)
    rgl (0.4.0)
      rake
      stream (>= 0.5)
    rjb (1.4.9)
    rspec (3.0.0)
      rspec-core (~> 3.0.0)
      rspec-expectations (~> 3.0.0)
      rspec-mocks (~> 3.0.0)
    rspec-core (3.0.4)
      rspec-support (~> 3.0.0)
    rspec-expectations (3.0.4)
      diff-lcs (>= 1.2.0, < 2.0)
      rspec-support (~> 3.0.0)
    rspec-mocks (3.0.4)
      rspec-support (~> 3.0.0)
    rspec-rails (3.0.2)
      actionpack (>= 3.0)
      activesupport (>= 3.0)
      railties (>= 3.0)
      rspec-core (~> 3.0.0)
      rspec-expectations (~> 3.0.0)
      rspec-mocks (~> 3.0.0)
      rspec-support (~> 3.0.0)
    rspec-support (3.0.4)
    ruby-progressbar (1.5.1)
    rubyzip (1.1.6)
    rwordnet (0.1.3)
    sass (3.2.19)
    sass-rails (4.0.3)
      railties (>= 4.0.0, < 5.0)
      sass (~> 3.2.0)
      sprockets (~> 2.8, <= 2.11.0)
      sprockets-rails (~> 2.0)
    seer (0.10.0)
    selenium-webdriver (2.42.0)
      childprocess (>= 0.5.0)
      multi_json (~> 1.0)
      rubyzip (~> 1.0)
      websocket (~> 1.0.4)
    shoulda (3.5.0)
      shoulda-context (~> 1.0, >= 1.0.1)
      shoulda-matchers (>= 1.4.1, < 3.0)
    shoulda-context (1.2.1)
    shoulda-matchers (2.7.0)
      activesupport (>= 3.0.0)
    simplecov (0.9.0)
      docile (~> 1.1.0)
      multi_json
      simplecov-html (~> 0.8.0)
    simplecov-html (0.8.0)
    slop (3.6.0)
    sprockets (2.11.0)
      hike (~> 1.2)
      multi_json (~> 1.0)
      rack (~> 1.0)
      tilt (~> 1.1, != 1.3.0)
    sprockets-rails (2.1.4)
      actionpack (>= 3.0)
      activesupport (>= 3.0)
      sprockets (~> 2.8)
    sqlite3 (1.3.9)
    sqlite3 (1.3.9-x86-mingw32)
    sqlite3-ruby (1.3.3)
      sqlite3 (>= 1.3.3)
    sshkit (1.5.1)
      colorize
      net-scp (>= 1.1.2)
      net-ssh (>= 2.8.0)
    stanford-core-nlp (0.5.1)
      bind-it (~> 0.2.5)
    stream (0.5)
    superfish-rails (1.6.0.1)
    term-ansicolor (1.3.0)
      tins (~> 1.0)
    test-unit (3.0.1)
      power_assert
    thor (0.19.1)
    thread_safe (0.3.4)
    tilt (1.4.1)
    timers (1.1.0)
    tins (1.3.2)
    treetop (1.4.15)
      polyglot
      polyglot
      polyglot
      polyglot
      polyglot
      polyglot
      polyglot
      polyglot
      polyglot
      polyglot
      polyglot
      polyglot
      polyglot
      polyglot
      polyglot
      polyglot
      polyglot
      polyglot (>= 0.3.1)
      polyglot (>= 0.3.1)
      polyglot (>= 0.3.1)
      polyglot (>= 0.3.1)
      polyglot (>= 0.3.1)
      polyglot (>= 0.3.1)
      polyglot (>= 0.3.1)
      polyglot (>= 0.3.1)
      polyglot (>= 0.3.1)
      polyglot (>= 0.3.1)
      polyglot (>= 0.3.1)
      polyglot (>= 0.3.1)
      polyglot (>= 0.3.1)
      polyglot (>= 0.3.1)
      polyglot (>= 0.3.1)
      polyglot (>= 0.3.1)
      polyglot (>= 0.3.1)
      polyglot (>= 0.3.1)
      polyglot (>= 0.3.1)
      polyglot (>= 0.3.1)
      polyglot (>= 0.3.1)
      polyglot (>= 0.3.1)
      polyglot (>= 0.3.1)
      polyglot (>= 0.3.1)
      polyglot (>= 0.3.1)
      polyglot (>= 0.3.1)
      polyglot (>= 0.3.1)
      polyglot (>= 0.3.1)
      polyglot (>= 0.3.1)
      polyglot (>= 0.3.1)
      polyglot (>= 0.3.1)
      polyglot (>= 0.3.1)
      polyglot (>= 0.3.1)
      polyglot (>= 0.3.1)
      polyglot (>= 0.3.1)
      polyglot (>= 0.3.1)
      polyglot (>= 0.3.1)
      polyglot (>= 0.3.1)
      polyglot (>= 0.3.1)
      polyglot (>= 0.3.1)
      polyglot (>= 0.3.1)
      polyglot (>= 0.3.1)
      polyglot (>= 0.3.1)
      polyglot (>= 0.3.1)
      polyglot (>= 0.3.1)
      polyglot (>= 0.3.1)
      polyglot (>= 0.3.1)
      polyglot (>= 0.3.1)
      polyglot (>= 0.3.1)
      polyglot (>= 0.3.1)
    turbolinks (2.3.0)
      coffee-rails
    tzinfo (1.2.2)
      thread_safe (~> 0.1)
    websocket (1.0.7)
    will_paginate (3.0.7)
    win32console (1.3.2-x86-mingw32)
    xpath (2.0.0)
      nokogiri (~> 1.3)
    zip-zip (0.3)
      rubyzip (>= 1.0.0)

PLATFORMS
  ruby
  x86-mingw32

DEPENDENCIES
  RedCloth
  activerecord-session_store
  awesome_nested_set
  bind-it
  bootstrap-sass
  capistrano
  capistrano-db-tasks
  capistrano-rails
  capybara
  coveralls
  cucumber-rails
  daemons
  database_cleaner
  delayed_job_active_record
  dynamic_form
  edavis10-ruby-web-search
  engtagger
  expertiza-authlogic!
  fastercsv
  ffi-aspell
  font-awesome-rails
  gchart
  gchartrb
  gdata
  gherkin
  guard-cucumber
  guard-rails
  guard-rspec
  haml-rails
  hoptoad_notifier
  jquery-rails
  jquery-ui-sass-rails
  launchy
  minitest
<<<<<<< HEAD
  minitest-reporters
  mysql
=======
  minitest-reporters (>= 0.5.0)
  mysql2 (< 0.3)
>>>>>>> 56b6f2a4
  nokogiri
  open-uri-cached
  paper_trail
  protected_attributes
  pry-rails
  rails
  rails4-autocomplete
  rake
  rgl
  rjb
  rspec-rails
  rubyzip
  rwordnet
  sass-rails (~> 4.0.2)
  seer
  selenium-webdriver
  shoulda
  simplecov
  sprockets
  sqlite3-ruby
  stanford-core-nlp
  superfish-rails
  test-unit
  turbolinks
  will_paginate
  zip-zip<|MERGE_RESOLUTION|>--- conflicted
+++ resolved
@@ -187,27 +187,12 @@
     minitest-reporters (1.0.5)
       ansi
       builder
-<<<<<<< HEAD
       minitest (>= 5.0)
       ruby-progressbar
     multi_json (1.10.1)
     multi_test (0.1.1)
-    mysql (2.9.1)
-    mysql (2.9.1-x86-mingw32)
+    mysql2 (0.3.16)
     net-scp (1.2.1)
-=======
-      minitest (>= 2.12, < 5.0)
-      powerbar
-    multi_json (1.7.7)
-    multi_test (0.0.2)
-    mysql2 (0.2.23)
-    net-scp (1.1.2)
-      net-ssh (>= 2.6.5)
-    net-sftp (2.1.2)
-      net-ssh (>= 2.6.5)
-    net-ssh (2.6.8)
-    net-ssh-gateway (1.2.0)
->>>>>>> 56b6f2a4
       net-ssh (>= 2.6.5)
     net-ssh (2.9.1)
     netrc (0.7.7)
@@ -465,13 +450,8 @@
   jquery-ui-sass-rails
   launchy
   minitest
-<<<<<<< HEAD
   minitest-reporters
-  mysql
-=======
-  minitest-reporters (>= 0.5.0)
-  mysql2 (< 0.3)
->>>>>>> 56b6f2a4
+  mysql2
   nokogiri
   open-uri-cached
   paper_trail

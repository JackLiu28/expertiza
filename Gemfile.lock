--- conflicted
+++ resolved
@@ -23,8 +23,6 @@
       net-sftp (>= 2.0.0)
       net-ssh (>= 2.0.14)
       net-ssh-gateway (>= 1.1.0)
-    capistrano-ext (1.2.1)
-      capistrano (>= 1.0.0)
     capybara (0.3.9)
       culerity (>= 0.2.4)
       mime-types (>= 1.16)
@@ -157,12 +155,7 @@
 DEPENDENCIES
   RedCloth
   bind-it (= 0.2.0)
-<<<<<<< HEAD
-  capistrano
-  capistrano-ext
-=======
   capistrano (~> 2.14.2)
->>>>>>> f80a0767
   capybara (= 0.3.9)
   cucumber (= 1.1.4)
   cucumber-rails (= 0.3.2)

{
  "name": "expertiza",
  "homepage": "https://github.com/expertiza/expertiza",
  "authors": [
    "Zhewei Hu <zhu6@ncsu.edu>"
  ],
  "description": "A web application supported by NSF written by Ruby on Rails framework where students can submit and peer-review learning objects.",
  "main": "",
  "keywords": [
    "Ruby on Rails",
    "peer-review"
  ],
  "license": "MIT",
  "ignore": [
    "**/.*",
    "node_modules",
    "bower_components",
    "vendor/assets/components",
    "test",
    "tests"
  ],
  "dependencies": {
<<<<<<< HEAD
    "bootstrap": "latest",
    "bootstrap-sass": "latest",
    "jquery": "latest",
    "react": "latest",
    "react-simpletabs": "latest",
    "react-bootstrap-treeview": "latest",
    "sisyphus": "latest",
    "prototypejs": "latest",
    "highcharts": "latest",
    "js-grid": "latest",
    "jquery-colorbox": "latest"
=======
    "bootstrap": "~3.3.7",
    "bootstrap-sass": "~3.3.7",
    "jquery": "~1.9.1",
    "react": "~0.13.3",
    "react-simpletabs": "^0.7.0",
    "react-bootstrap-treeview": "0.1.0",
    "sisyphus": "1.1.3",
    "prototypejs": "1.7.1",
    "highcharts": "4.2.7",
    "jquery-bar-rating":"1.2.2"
>>>>>>> 3e505682
  }
}<|MERGE_RESOLUTION|>--- conflicted
+++ resolved
@@ -20,7 +20,6 @@
     "tests"
   ],
   "dependencies": {
-<<<<<<< HEAD
     "bootstrap": "latest",
     "bootstrap-sass": "latest",
     "jquery": "latest",
@@ -31,18 +30,7 @@
     "prototypejs": "latest",
     "highcharts": "latest",
     "js-grid": "latest",
-    "jquery-colorbox": "latest"
-=======
-    "bootstrap": "~3.3.7",
-    "bootstrap-sass": "~3.3.7",
-    "jquery": "~1.9.1",
-    "react": "~0.13.3",
-    "react-simpletabs": "^0.7.0",
-    "react-bootstrap-treeview": "0.1.0",
-    "sisyphus": "1.1.3",
-    "prototypejs": "1.7.1",
-    "highcharts": "4.2.7",
-    "jquery-bar-rating":"1.2.2"
->>>>>>> 3e505682
+    "jquery-colorbox": "latest",
+    "jquery-bar-rating": "latest"
   }
 }
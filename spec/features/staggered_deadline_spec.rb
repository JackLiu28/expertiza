--- conflicted
+++ resolved
@@ -114,31 +114,6 @@
     click_on 'Upload link'
     expect(page).to have_content "https://ncsu.edu" 
   end
-<<<<<<< HEAD
-=======
-  
-  it "test1: in round 1, student2064 in review stage, student2065 in submission stage" do
-    #impersonate each participant submit their topics
-    submit_topic  
-    #change deadlines of topic2 
-    topic_due_1 = TopicDueDate.where(parent_id: 2, deadline_type_id: 1, round: 1, type: "TopicDueDate").first
-    topic_due_1.due_at = DateTime.now + 10
-    topic_due_1.save
-    topic_due_2 = TopicDueDate.where(parent_id: 2, deadline_type_id: 2, round: 1, type: "TopicDueDate").first
-    topic_due_2.due_at = DateTime.now + 11
-    topic_due_2.save
-    topic_due_3 = TopicDueDate.where(parent_id: 2, deadline_type_id: 1, round: 2, type: "TopicDueDate").first
-    topic_due_3.due_at = DateTime.now + 12
-    topic_due_3.save
-    topic_due_4 = TopicDueDate.where(parent_id: 2, deadline_type_id: 2, round: 2, type: "TopicDueDate").first
-    topic_due_4.due_at = DateTime.now + 13
-    topic_due_4.save
-    topic_due = TopicDueDate.where(parent_id: 1, deadline_type_id: 1, round: 1, type: "TopicDueDate").first
-    topic_due.due_at = DateTime.now - 10
-    topic_due.save
-
-  end
->>>>>>> 74879b59
 
   it "test1: in round 1, student2064 in review stage, student2065 in submission stage" do
      #impersonate each participant submit their topics

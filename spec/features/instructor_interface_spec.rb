include InstructorInterfaceHelperSpec

describe "Integration tests for instructor interface" do
  before(:each) do
    assignment_setup
  end

  describe "Instructor login" do
    it "with valid username and password" do
      login_as("instructor6")
      visit '/tree_display/list'
      expect(page).to have_content("Manage content")
    end

    it "with invalid username and password" do
      visit root_path
      fill_in 'login_name', with: 'instructor6'
      fill_in 'login_password', with: 'something'
      click_button 'SIGN IN'
      expect(page).to have_text('Your username or password is incorrect.')
    end
  end

  describe "Create a course" do
    it "is able to create a public course or a private course" do
      login_as("instructor6")
      visit '/course/new?private=0'
      fill_in "Course Name", with: 'public course for test'
      click_button "Create"
      expect(Course.where(name: "public course for test")).to exist

      visit '/course/new?private=1'
      fill_in "Course Name", with: 'private course for test'
      click_button "Create"
      expect(Course.where(name: "private course for test")).to exist
    end
  end

  describe "View Publishing Rights" do
    it 'should display teams for assignment without topic' do
      login_as("instructor6")
      visit '/participants/view_publishing_rights?id=1'
      expect_page_content_to_have(['Team name'], true)
      expect_page_content_to_have(['Topic name(s)', 'Topic #'], false)
    end
  end

<<<<<<< HEAD
  describe "Import tests for assignment topics" do
    it 'should be valid file with 3 columns' do
      validate_login_and_page_content("spec/features/assignment_topic_csvs/3-col-valid_topics_import.csv", %w[expertiza mozilla], true)
    end

    it 'should be a valid file with 3 or more columns' do
      validate_login_and_page_content("spec/features/assignment_topic_csvs/3or4-col-valid_topics_import.csv", %w[capybara cucumber], true)
    end

    it 'should be a invalid csv file' do
      validate_login_and_page_content("spec/features/assignment_topic_csvs/invalid_topics_import.csv", %w[airtable devise], false)
    end

    it 'should be an random text file' do
      validate_login_and_page_content("spec/features/assignment_topic_csvs/random.txt", ['this is a random file which should fail'], false)
    end
  end
=======
  # E1776 (Fall 2017)
  #
  # The tests below are no longer reflective of the current import process for topics.
  #
  # 1. There is now an additional intermediary page during the import process.
  # 2. There are now checkbox options on the initial import page to specify optional columns.
  # 3. The intermediary data structures for imports have changed (see the pull request notes).
  # 4. The new import process expects all rows in a file to have the same number of columns.
  #    That is, it expects optional columns to be common across all rows within the same file.
  #
  # describe "Import tests for assignment topics" do
  #   it 'should be valid file with 3 columns' do
  #     validate_login_and_page_content("spec/features/assignment_topic_csvs/3-col-valid_topics_import.csv", %w(expertiza mozilla), true)
  #   end
  #
  #   it 'should be a valid file with 3 or more columns' do
  #     validate_login_and_page_content("spec/features/assignment_topic_csvs/3or4-col-valid_topics_import.csv", %w(capybara cucumber), true)
  #   end
  #
  #   it 'should be a invalid csv file' do
  #     validate_login_and_page_content("spec/features/assignment_topic_csvs/invalid_topics_import.csv", %w(airtable devise), false)
  #   end
  #
  #   it 'should be an random text file' do
  #     validate_login_and_page_content("spec/features/assignment_topic_csvs/random.txt", ['this is a random file which should fail'], false)
  #   end
  # end
>>>>>>> c8fa7158

  describe "View assignment scores" do
    it 'is able to view scores' do
      login_as("instructor6")
      visit '/grades/view?id=1'
      expect(page).to have_content('Summary report')
    end
  end
end<|MERGE_RESOLUTION|>--- conflicted
+++ resolved
@@ -45,25 +45,6 @@
     end
   end
 
-<<<<<<< HEAD
-  describe "Import tests for assignment topics" do
-    it 'should be valid file with 3 columns' do
-      validate_login_and_page_content("spec/features/assignment_topic_csvs/3-col-valid_topics_import.csv", %w[expertiza mozilla], true)
-    end
-
-    it 'should be a valid file with 3 or more columns' do
-      validate_login_and_page_content("spec/features/assignment_topic_csvs/3or4-col-valid_topics_import.csv", %w[capybara cucumber], true)
-    end
-
-    it 'should be a invalid csv file' do
-      validate_login_and_page_content("spec/features/assignment_topic_csvs/invalid_topics_import.csv", %w[airtable devise], false)
-    end
-
-    it 'should be an random text file' do
-      validate_login_and_page_content("spec/features/assignment_topic_csvs/random.txt", ['this is a random file which should fail'], false)
-    end
-  end
-=======
   # E1776 (Fall 2017)
   #
   # The tests below are no longer reflective of the current import process for topics.
@@ -91,7 +72,6 @@
   #     validate_login_and_page_content("spec/features/assignment_topic_csvs/random.txt", ['this is a random file which should fail'], false)
   #   end
   # end
->>>>>>> c8fa7158
 
   describe "View assignment scores" do
     it 'is able to view scores' do

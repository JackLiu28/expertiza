require 'rails_helper'

def login_and_assign_reviewer(user,assignment_id,student_num,submission_num)
  login_as(user)
  visit "/assignments/#{assignment_id}/edit"
  find_link('ReviewStrategy').click
  select "Instructor-Selected", from: 'assignment_form_assignment_review_assignment_strategy'
  fill_in 'num_reviews_per_student', with: student_num
  choose 'num_reviews_submission'
  fill_in 'num_reviews_per_submission', with: submission_num
  click_on('Assign reviewers')
end

def add_reviewer(student_name)
  fill_in 'user_name', with: student_name
  click_on ('Add Reviewer')
  expect(page).to have_content student_name
end
def add_matareviewer(student_name)
  fill_in 'user_name', with: student_name
  click_on ('Add Metareviewer')
  expect(page).to have_content student_name
end
def delete_reviewer(student_name)

end
  describe "review mapping", js: true do
    before(:each) do
      @assignment=create(:assignment, name: "automatic review mapping test",max_team_size: 4)
      create(:assignment_node)
      create(:deadline_type, name: "submission")
      create(:deadline_type, name: "review")
      create(:deadline_type, name: "metareview")
      create(:deadline_type, name: "drop_topic")
      create(:deadline_type, name: "signup")
      create(:deadline_type, name: "team_formation")
      create(:deadline_right)
      create(:deadline_right, name: 'Late')
      create(:deadline_right, name: 'OK')


      @student1 = create :student,name:'student1'
      @student2 = create :student,name:'student2'
      @student3 = create :student,name:'student3'
      @student4 = create :student,name:'student4'
      @student5 = create :student,name:'student5'
      @student6 = create :student,name:'student6'
      @student7 = create :student,name:'student7'
      @student8 = create :student,name:'student8'
      @student9 = create :student,name:'student9'
      @student10 = create :student,name:'student10'
      @participant1 = create :participant, assignment: @assignment, user: @student1
      @participant2 = create :participant, assignment: @assignment, user: @student2
      @participant3 = create :participant, assignment: @assignment, user: @student3
      @participant4 = create :participant, assignment: @assignment, user: @student4
      @participant5 = create :participant, assignment: @assignment, user: @student5
      @participant6 = create :participant, assignment: @assignment, user: @student6
      @participant7 = create :participant, assignment: @assignment, user: @student7
      @participant8 = create :participant, assignment: @assignment, user: @student8
      @participant9 = create :participant, assignment: @assignment, user: @student9
      @participant10 = create :participant, assignment: @assignment, user: @student10

      @team1=create(:assignment_team,name:'teamone')
      @team2=create(:assignment_team,name:'teamtwo')
      @team3=create(:assignment_team,name:'teamthree')
      @teamuser1=create(:team_user, user: @student1,team: @team1)
      @teamuser2=create(:team_user, user: @student2,team: @team1)
      @teamuser3=create(:team_user, user: @student3,team: @team1)
      @teamuser4=create(:team_user, user: @student4,team: @team2)
      @teamuser5=create(:team_user, user: @student5,team: @team2)
      @teamuser6=create(:team_user, user: @student6,team: @team2)
      @teamuser7=create(:team_user, user: @student7,team: @team3)
      @teamuser8=create(:team_user, user: @student8,team: @team3)
      @teamuser9=create(:team_user, user: @student9,team: @team3)
      @teamuser10=create(:team_user, user: @student10,team:@team3)
      # create(:review_response_map, reviewer_id: User.where(role_id: 2).third.id)
      # create(:review_response_map, reviewer_id: User.where(role_id: 2).second.id, reviewee: AssignmentTeam.second)
      # sleep(10000)
    end

    it "can add reviewer then delete it" do

      @student_reviewer = create :student,name:'student_reviewer'
      @participant_reviewer = create :participant, assignment: @assignment, user: @student_reviewer
      @student_reviewer2 = create :student,name:'student_reviewer2'
      @participant_reviewer2 = create :participant, assignment: @assignment, user: @student_reviewer2
      login_and_assign_reviewer("instructor6",@assignment.id,0,0)

      #add_reviewer
      first(:link,'add reviewer').click
      add_reviewer(@student_reviewer.name)
      expect(page).to have_content @student_reviewer.name
      #delete_reviewer
      click_link('delete')
      expect(page).to have_content ("The review mapping for \"#{@team1.name}\" and \"#{@student_reviewer.name}\" has been deleted")

      #add_meta_reviewer
      first(:link,'add reviewer').click
      add_reviewer(@student_reviewer.name)
      click_link('add metareviewer')
      add_matareviewer(@student_reviewer2.name)
      expect(page).to have_content @student_reviewer2.name
      #delete_meta_reviewer
<<<<<<< HEAD
      find(:xpath, "//a[@href='/review_mapping/delete_metareviewer?id=3']").click
=======
      sleep(30)
      find(:xpath, "//a[@href='/review_mapping/delete_reviewer?id=3&object=metareviewer']").click
>>>>>>> 5251170e
      expect(page).to have_content ("The metareview mapping for #{@student_reviewer.name} and #{@student_reviewer2.name} has been deleted")

      click_link('add metareviewer')
      add_matareviewer(@student_reviewer2.name)
      #delete_all_meta_reviewer
      click_link('delete all metareviewers')
      expect(page).to have_content ("All metareview mappings for contributor \"#{@team1.name}\" and reviewer \"#{@student_reviewer.name}\" have been deleted")

<<<<<<< HEAD
      first(:link,'delete outstanding reviewers').click
      expect(page).to have_content ("All review mappings for \"#{@team1.name}\" have been deleted")
=======
      #first(:link,'delete outstanding reviewers').click
      #expect(page).to have_content ("All review mappings for \"#{@team1.name}\" have been deleted")
>>>>>>> 5251170e

    end
    it "show error when assign both 2" do
      login_and_assign_reviewer("instructor6",@assignment.id,2,2)
      expect(page).to have_content('Please choose either the number of reviews per student or the number of reviewers per team (student), not both')

    end
    it "show error when assign both 0" do
      login_and_assign_reviewer("instructor6",@assignment.id,0,0)
      expect(page).to have_content('Please choose either the number of reviews per student or the number of reviewers per team (student)')

    end
    it "calculate reviewmapping from given review number per student" do
      login_and_assign_reviewer("instructor6",@assignment.id,2,0)
<<<<<<< HEAD

=======
      #expect(page).to have_content(@student5.name,count:3)
>>>>>>> 5251170e
      num = ReviewResponseMap.where(reviewee_id: 1, reviewed_object_id: 1).count
      expect(num).to eq(7)
      #num2 = ReviewResponseMap.where(reviewee_id: @team3.id, reviewed_object_id: @assignment.id).count
      #expect(num2).to eq(6)

    end

    it "calculate reviewmapping from given review number per submission" do
      login_and_assign_reviewer("instructor6",@assignment.id,0,7)
<<<<<<< HEAD

=======
      #expect(page).to have_content(@student5.name,count:3)
>>>>>>> 5251170e
      num = ReviewResponseMap.where(reviewer_id: 1, reviewed_object_id: 1).count
      expect(num).to eq(2)

    end
    # instructor assign reviews will happen only one time, so the data will not be store in DB.

  end<|MERGE_RESOLUTION|>--- conflicted
+++ resolved
@@ -1,6 +1,6 @@
 require 'rails_helper'
 
-def login_and_assign_reviewer(user,assignment_id,student_num,submission_num)
+def login_and_assign_reviewer(user, assignment_id, student_num, submission_num)
   login_as(user)
   visit "/assignments/#{assignment_id}/edit"
   find_link('ReviewStrategy').click
@@ -13,152 +13,125 @@
 
 def add_reviewer(student_name)
   fill_in 'user_name', with: student_name
-  click_on ('Add Reviewer')
+  click_on 'Add Reviewer'
   expect(page).to have_content student_name
 end
+
 def add_matareviewer(student_name)
   fill_in 'user_name', with: student_name
-  click_on ('Add Metareviewer')
+  click_on 'Add Metareviewer'
   expect(page).to have_content student_name
 end
+
 def delete_reviewer(student_name)
+end
+describe "review mapping", js: true do
+  before(:each) do
+    @assignment = create(:assignment, name: "automatic review mapping test", max_team_size: 4)
+    create(:assignment_node)
+    create(:deadline_type, name: "submission")
+    create(:deadline_type, name: "review")
+    create(:deadline_type, name: "metareview")
+    create(:deadline_type, name: "drop_topic")
+    create(:deadline_type, name: "signup")
+    create(:deadline_type, name: "team_formation")
+    create(:deadline_right)
+    create(:deadline_right, name: 'Late')
+    create(:deadline_right, name: 'OK')
 
-end
-  describe "review mapping", js: true do
-    before(:each) do
-      @assignment=create(:assignment, name: "automatic review mapping test",max_team_size: 4)
-      create(:assignment_node)
-      create(:deadline_type, name: "submission")
-      create(:deadline_type, name: "review")
-      create(:deadline_type, name: "metareview")
-      create(:deadline_type, name: "drop_topic")
-      create(:deadline_type, name: "signup")
-      create(:deadline_type, name: "team_formation")
-      create(:deadline_right)
-      create(:deadline_right, name: 'Late')
-      create(:deadline_right, name: 'OK')
+    @student1 = create :student, name: 'student1'
+    @student2 = create :student, name: 'student2'
+    @student3 = create :student, name: 'student3'
+    @student4 = create :student, name: 'student4'
+    @student5 = create :student, name: 'student5'
+    @student6 = create :student, name: 'student6'
+    @student7 = create :student, name: 'student7'
+    @student8 = create :student, name: 'student8'
+    @student9 = create :student, name: 'student9'
+    @student10 = create :student, name: 'student10'
+    @participant1 = create :participant, assignment: @assignment, user: @student1
+    @participant2 = create :participant, assignment: @assignment, user: @student2
+    @participant3 = create :participant, assignment: @assignment, user: @student3
+    @participant4 = create :participant, assignment: @assignment, user: @student4
+    @participant5 = create :participant, assignment: @assignment, user: @student5
+    @participant6 = create :participant, assignment: @assignment, user: @student6
+    @participant7 = create :participant, assignment: @assignment, user: @student7
+    @participant8 = create :participant, assignment: @assignment, user: @student8
+    @participant9 = create :participant, assignment: @assignment, user: @student9
+    @participant10 = create :participant, assignment: @assignment, user: @student10
 
+    @team1 = create(:assignment_team, name: 'teamone')
+    @team2 = create(:assignment_team, name: 'teamtwo')
+    @team3 = create(:assignment_team, name: 'teamthree')
+    @teamuser1 = create(:team_user, user: @student1, team: @team1)
+    @teamuser2 = create(:team_user, user: @student2, team: @team1)
+    @teamuser3 = create(:team_user, user: @student3, team: @team1)
+    @teamuser4 = create(:team_user, user: @student4, team: @team2)
+    @teamuser5 = create(:team_user, user: @student5, team: @team2)
+    @teamuser6 = create(:team_user, user: @student6, team: @team2)
+    @teamuser7 = create(:team_user, user: @student7, team: @team3)
+    @teamuser8 = create(:team_user, user: @student8, team: @team3)
+    @teamuser9 = create(:team_user, user: @student9, team: @team3)
+    @teamuser10 = create(:team_user, user: @student10, team: @team3)
+    # create(:review_response_map, reviewer_id: User.where(role_id: 2).third.id)
+    # create(:review_response_map, reviewer_id: User.where(role_id: 2).second.id, reviewee: AssignmentTeam.second)
+    # sleep(10000)
+  end
 
-      @student1 = create :student,name:'student1'
-      @student2 = create :student,name:'student2'
-      @student3 = create :student,name:'student3'
-      @student4 = create :student,name:'student4'
-      @student5 = create :student,name:'student5'
-      @student6 = create :student,name:'student6'
-      @student7 = create :student,name:'student7'
-      @student8 = create :student,name:'student8'
-      @student9 = create :student,name:'student9'
-      @student10 = create :student,name:'student10'
-      @participant1 = create :participant, assignment: @assignment, user: @student1
-      @participant2 = create :participant, assignment: @assignment, user: @student2
-      @participant3 = create :participant, assignment: @assignment, user: @student3
-      @participant4 = create :participant, assignment: @assignment, user: @student4
-      @participant5 = create :participant, assignment: @assignment, user: @student5
-      @participant6 = create :participant, assignment: @assignment, user: @student6
-      @participant7 = create :participant, assignment: @assignment, user: @student7
-      @participant8 = create :participant, assignment: @assignment, user: @student8
-      @participant9 = create :participant, assignment: @assignment, user: @student9
-      @participant10 = create :participant, assignment: @assignment, user: @student10
+  it "can add reviewer then delete it" do
+    @student_reviewer = create :student, name: 'student_reviewer'
+    @participant_reviewer = create :participant, assignment: @assignment, user: @student_reviewer
+    @student_reviewer2 = create :student, name: 'student_reviewer2'
+    @participant_reviewer2 = create :participant, assignment: @assignment, user: @student_reviewer2
+    login_and_assign_reviewer("instructor6", @assignment.id, 0, 0)
 
-      @team1=create(:assignment_team,name:'teamone')
-      @team2=create(:assignment_team,name:'teamtwo')
-      @team3=create(:assignment_team,name:'teamthree')
-      @teamuser1=create(:team_user, user: @student1,team: @team1)
-      @teamuser2=create(:team_user, user: @student2,team: @team1)
-      @teamuser3=create(:team_user, user: @student3,team: @team1)
-      @teamuser4=create(:team_user, user: @student4,team: @team2)
-      @teamuser5=create(:team_user, user: @student5,team: @team2)
-      @teamuser6=create(:team_user, user: @student6,team: @team2)
-      @teamuser7=create(:team_user, user: @student7,team: @team3)
-      @teamuser8=create(:team_user, user: @student8,team: @team3)
-      @teamuser9=create(:team_user, user: @student9,team: @team3)
-      @teamuser10=create(:team_user, user: @student10,team:@team3)
-      # create(:review_response_map, reviewer_id: User.where(role_id: 2).third.id)
-      # create(:review_response_map, reviewer_id: User.where(role_id: 2).second.id, reviewee: AssignmentTeam.second)
-      # sleep(10000)
-    end
+    # add_reviewer
+    first(:link, 'add reviewer').click
+    add_reviewer(@student_reviewer.name)
+    expect(page).to have_content @student_reviewer.name
+    # delete_reviewer
+    click_link('delete')
+    expect(page).to have_content "The review mapping for \"#{@team1.name}\" and \"#{@student_reviewer.name}\" has been deleted"
 
-    it "can add reviewer then delete it" do
+    # add_meta_reviewer
+    first(:link, 'add reviewer').click
+    add_reviewer(@student_reviewer.name)
+    click_link('add metareviewer')
+    add_matareviewer(@student_reviewer2.name)
+    expect(page).to have_content @student_reviewer2.name
+    # delete_meta_reviewer
+    find(:xpath, "//a[@href='/review_mapping/delete_metareviewer?id=3']").click
+    expect(page).to have_content "The metareview mapping for #{@student_reviewer.name} and #{@student_reviewer2.name} has been deleted"
 
-      @student_reviewer = create :student,name:'student_reviewer'
-      @participant_reviewer = create :participant, assignment: @assignment, user: @student_reviewer
-      @student_reviewer2 = create :student,name:'student_reviewer2'
-      @participant_reviewer2 = create :participant, assignment: @assignment, user: @student_reviewer2
-      login_and_assign_reviewer("instructor6",@assignment.id,0,0)
+    click_link('add metareviewer')
+    add_matareviewer(@student_reviewer2.name)
+    # delete_all_meta_reviewer
+    click_link('delete all metareviewers')
+    expect(page).to have_content "All metareview mappings for contributor \"#{@team1.name}\" and reviewer \"#{@student_reviewer.name}\" have been deleted"
 
-      #add_reviewer
-      first(:link,'add reviewer').click
-      add_reviewer(@student_reviewer.name)
-      expect(page).to have_content @student_reviewer.name
-      #delete_reviewer
-      click_link('delete')
-      expect(page).to have_content ("The review mapping for \"#{@team1.name}\" and \"#{@student_reviewer.name}\" has been deleted")
+    first(:link, 'delete outstanding reviewers').click
+    expect(page).to have_content "All review mappings for \"#{@team1.name}\" have been deleted"
+  end
+  it "show error when assign both 2" do
+    login_and_assign_reviewer("instructor6", @assignment.id, 2, 2)
+    expect(page).to have_content('Please choose either the number of reviews per student or the number of reviewers per team (student), not both')
+  end
+  it "show error when assign both 0" do
+    login_and_assign_reviewer("instructor6", @assignment.id, 0, 0)
+    expect(page).to have_content('Please choose either the number of reviews per student or the number of reviewers per team (student)')
+  end
+  it "calculate reviewmapping from given review number per student" do
+    login_and_assign_reviewer("instructor6", @assignment.id, 2, 0)
+    num = ReviewResponseMap.where(reviewee_id: 1, reviewed_object_id: 1).count
+    expect(num).to eq(7)
+    # num2 = ReviewResponseMap.where(reviewee_id: @team3.id, reviewed_object_id: @assignment.id).count
+    # expect(num2).to eq(6)
+  end
 
-      #add_meta_reviewer
-      first(:link,'add reviewer').click
-      add_reviewer(@student_reviewer.name)
-      click_link('add metareviewer')
-      add_matareviewer(@student_reviewer2.name)
-      expect(page).to have_content @student_reviewer2.name
-      #delete_meta_reviewer
-<<<<<<< HEAD
-      find(:xpath, "//a[@href='/review_mapping/delete_metareviewer?id=3']").click
-=======
-      sleep(30)
-      find(:xpath, "//a[@href='/review_mapping/delete_reviewer?id=3&object=metareviewer']").click
->>>>>>> 5251170e
-      expect(page).to have_content ("The metareview mapping for #{@student_reviewer.name} and #{@student_reviewer2.name} has been deleted")
-
-      click_link('add metareviewer')
-      add_matareviewer(@student_reviewer2.name)
-      #delete_all_meta_reviewer
-      click_link('delete all metareviewers')
-      expect(page).to have_content ("All metareview mappings for contributor \"#{@team1.name}\" and reviewer \"#{@student_reviewer.name}\" have been deleted")
-
-<<<<<<< HEAD
-      first(:link,'delete outstanding reviewers').click
-      expect(page).to have_content ("All review mappings for \"#{@team1.name}\" have been deleted")
-=======
-      #first(:link,'delete outstanding reviewers').click
-      #expect(page).to have_content ("All review mappings for \"#{@team1.name}\" have been deleted")
->>>>>>> 5251170e
-
-    end
-    it "show error when assign both 2" do
-      login_and_assign_reviewer("instructor6",@assignment.id,2,2)
-      expect(page).to have_content('Please choose either the number of reviews per student or the number of reviewers per team (student), not both')
-
-    end
-    it "show error when assign both 0" do
-      login_and_assign_reviewer("instructor6",@assignment.id,0,0)
-      expect(page).to have_content('Please choose either the number of reviews per student or the number of reviewers per team (student)')
-
-    end
-    it "calculate reviewmapping from given review number per student" do
-      login_and_assign_reviewer("instructor6",@assignment.id,2,0)
-<<<<<<< HEAD
-
-=======
-      #expect(page).to have_content(@student5.name,count:3)
->>>>>>> 5251170e
-      num = ReviewResponseMap.where(reviewee_id: 1, reviewed_object_id: 1).count
-      expect(num).to eq(7)
-      #num2 = ReviewResponseMap.where(reviewee_id: @team3.id, reviewed_object_id: @assignment.id).count
-      #expect(num2).to eq(6)
-
-    end
-
-    it "calculate reviewmapping from given review number per submission" do
-      login_and_assign_reviewer("instructor6",@assignment.id,0,7)
-<<<<<<< HEAD
-
-=======
-      #expect(page).to have_content(@student5.name,count:3)
->>>>>>> 5251170e
-      num = ReviewResponseMap.where(reviewer_id: 1, reviewed_object_id: 1).count
-      expect(num).to eq(2)
-
-    end
-    # instructor assign reviews will happen only one time, so the data will not be store in DB.
-
-  end+  it "calculate reviewmapping from given review number per submission" do
+    login_and_assign_reviewer("instructor6", @assignment.id, 0, 7)
+    num = ReviewResponseMap.where(reviewer_id: 1, reviewed_object_id: 1).count
+    expect(num).to eq(2)
+  end
+  # instructor assign reviews will happen only one time, so the data will not be store in DB.
+end
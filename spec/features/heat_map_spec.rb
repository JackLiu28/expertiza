--- conflicted
+++ resolved
@@ -62,32 +62,12 @@
   end
 
   it 'should be able to follow the link to a specific review' do
-<<<<<<< HEAD
-    # Log in as the student with an assignment and reviews
-    login_as @student.name
-
-    # Select the assignment and follow the link to the heat map
-    click_link @assignment.name
-    click_link 'Alternate View'
-=======
->>>>>>> bb75928f
     click_link 'Review 1'
     expect(page).to have_content('Review for')
   end
 
   it 'should be able to toggle the question list' do
-<<<<<<< HEAD
-    # Log in as the student with an assignment and reviews
-    login_as @student.name
-    click_link 'Alternate View'
-
-    # Select the assignment and follow the link to the heat map
-    click_link @assignment.name
-    click_link 'toggle question list' # This is a link
-
-=======
     click_link 'toggle question list'
->>>>>>> bb75928f
     expect(page).to have_content('Question')
   end
 
@@ -102,7 +82,6 @@
   it 'should show an empty table with no reviews' do
     # Log in as the student with an assignment and reviews
     login_as @student.name
-    click_link 'Alternate View'
     expect(page).to_not have_content('Review 1')
   end
 end
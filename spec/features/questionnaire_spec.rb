--- conflicted
+++ resolved
@@ -1,6 +1,4 @@
 require 'rails_helper'
-
-question_type = %w(Criterion Scale Dropdown Checkbox TextArea TextField UploadFile SectionHeader TableHeader ColumnHeader)
 
 describe "Questionnaire tests for instructor interface" do
   before(:each) do
@@ -38,7 +36,6 @@
 
   def make_questionnaire private
     login_as("instructor6")
-<<<<<<< HEAD
 
     visit '/questionnaires/new?model=ReviewQuestionnaire&private=' + private ? '1' : '0'
 
@@ -48,18 +45,7 @@
 
     fill_in('questionnaire_max_question_score', with: '5')
 
-=======
-
-    visit '/questionnaires/new?model=ReviewQuestionnaire&private=' + private ? '1' : '0'
-
-    fill_in('questionnaire_name', with: 'Review 1')
-
-    fill_in('questionnaire_min_question_score', with: '0')
-
-    fill_in('questionnaire_max_question_score', with: '5')
-
->>>>>>> 19bcf356
-    select(private ? 'yes' : 'no', from: 'questionnaire_private')
+    select(private ? 'yes' : 'no' , from: 'questionnaire_private')
 
     click_button "Create"
 
@@ -98,7 +84,6 @@
     fill_in('question_total_num', with: '1')
     select(question_type, from: 'question_type')
     click_button "Add"
-<<<<<<< HEAD
 
     expect(page).to have_content('Remove') if verify_button
 
@@ -156,206 +141,126 @@
     expect(page).to have_content('Question edit')
   end
 
+  describe "Edit a question" do
+    it "is able to edit Criterion question" do
+      load_question 'Criterion', false
+      edit_created_question
+    end
+
+    it "is able to edit Scale question" do
+      load_question 'Scale', false
+      edit_created_question
+    end
+
+    it "is able to edit Dropdown question" do
+      load_question 'Dropdown', false
+      edit_created_question
+    end
+
+    it "is able to edit Checkbox question" do
+      load_question 'Checkbox', false
+      edit_created_question
+    end
+
+    it "is able to edit TextArea question" do
+      load_question 'TextArea', false
+      edit_created_question
+    end
+
+    it "is able to edit TextField question" do
+      load_question 'TextField', false
+      edit_created_question
+    end
+
+    it "is able to edit UploadFile question" do
+      load_question 'UploadFile', false
+      edit_created_question
+    end
+
+    it "is able to edit SectionHeader question" do
+      load_question 'SectionHeader', false
+      edit_created_question
+    end
+
+    it "is able to edit TableHeader question" do
+      load_question 'TableHeader', false
+      edit_created_question
+    end
+
+    it "is able to edit ColumnHeader question" do
+      load_question 'ColumnHeader', false
+      edit_created_question
+    end
+  end
+
   def check_deleted_question
     click_on('Remove')
     expect(page).to have_content('You have successfully deleted the question!')
   end
 
-  def choose_check_type command_type
-    if command_type == 'edit'
-      edit_created_question
-    else
-      check_deleted_question
-    end
-  end
-
-  describe "Edit a question" do
-    it "is able to edit Criterion question" do
+  describe "Delete a question" do
+    it "is able to delete a Criterion question" do
       load_question 'Criterion', false
-      choose_check_type 'edit'
-    end
-
-    it "is able to edit Scale question" do
+      check_deleted_question
+    end
+
+    it "is able to delete a Scale question" do
       load_question 'Scale', false
-      choose_check_type 'edit'
-    end
-
-    it "is able to edit Dropdown question" do
+      check_deleted_question
+    end
+
+    it "is able to delete a Dropdown question" do
       load_question 'Dropdown', false
-      choose_check_type 'edit'
-    end
-
-    it "is able to edit Checkbox question" do
+      check_deleted_question
+    end
+
+    it "is able to delete a Checkbox question" do
       load_question 'Checkbox', false
-      choose_check_type 'edit'
-    end
-
-    it "is able to edit TextArea question" do
+      check_deleted_question
+    end
+
+    it "is able to delete a TextArea question" do
       load_question 'TextArea', false
-      choose_check_type 'edit'
-    end
-
-    it "is able to edit TextField question" do
+      check_deleted_question
+    end
+
+    it "is able to delete a TextField question" do
       load_question 'TextField', false
-      choose_check_type 'edit'
-    end
-
-    it "is able to edit UploadFile question" do
+      check_deleted_question
+    end
+
+    it "is able to delete a UploadFile question" do
       load_question 'UploadFile', false
-      choose_check_type 'edit'
-    end
-
-    it "is able to edit SectionHeader question" do
+      check_deleted_question
+    end
+
+    it "is able to delete a SectionHeader question" do
       load_question 'SectionHeader', false
-      choose_check_type 'edit'
-    end
-
-    it "is able to edit TableHeader question" do
+      check_deleted_question
+    end
+
+    it "is able to delete a TableHeader question" do
       load_question 'TableHeader', false
-      choose_check_type 'edit'
-    end
-
-    it "is able to edit ColumnHeader question" do
+      check_deleted_question
+    end
+
+    it "is able to delete a ColumnHeader question" do
       load_question 'ColumnHeader', false
-      choose_check_type 'edit'
-    end
-  end
-
-  describe "Delete a question" do
-    it "is able to delete Criterion question" do
-      load_question 'Criterion', false
-      choose_check_type 'delete'
-    end
-
-    it "is able to delete Scale question" do
-      load_question 'Scale', false
-      choose_check_type 'delete'
-    end
-
-    it "is able to delete Dropdown question" do
-      load_question 'Dropdown', false
-      choose_check_type 'delete'
-    end
-
-    it "is able to delete Checkbox question" do
-      load_question 'Checkbox', false
-      choose_check_type 'delete'
-    end
-
-    it "is able to delete TextArea question" do
-      load_question 'TextArea', false
-      choose_check_type 'delete'
-=======
-
-    expect(page).to have_content('Remove') if verify_button
-
-    click_button "Save review questionnaire"
-
-    expect(page).to have_content('All questions has been successfully saved!') if verify_button
-  end
-
-  describe "Create a review question" do
-    question_type.each do |q_type|
-      it "is able to create " + q_type + " question" do
-          load_question q_type, true
-      end
->>>>>>> 19bcf356
-    end
-  end
-
-<<<<<<< HEAD
-    it "is able to delete TextField question" do
-      load_question 'TextField', false
-      choose_check_type 'delete'
-    end
-
-    it "is able to delete UploadFile question" do
-      load_question 'UploadFile', false
-      choose_check_type 'delete'
-=======
-  def edit_created_question
-    first("textarea[placeholder='Edit question content here']").set "Question edit"
-    click_button "Save review questionnaire"
-    expect(page).to have_content('All questions has been successfully saved!')
-    expect(page).to have_content('Question edit')
-  end
-
-  def check_deleted_question
-    click_on('Remove')
-    expect(page).to have_content('You have successfully deleted the question!')
-  end
-
-  def choose_check_type command_type
-    if command_type == 'edit'
-      edit_created_question
-    else
-      check_deleted_question
->>>>>>> 19bcf356
-    end
-  end
-
-<<<<<<< HEAD
-    it "is able to delete SectionHeader question" do
-      load_question 'SectionHeader', false
-      choose_check_type 'delete'
-=======
-  describe "Edit and delete a question" do
-    question_type.each do |q_type|
-      %w(edit delete).each do |q_command|
-        it "is able to " + q_command + " " + q_type + " question" do
-          load_question q_type, false
-          choose_check_type q_command
-        end
-      end
->>>>>>> 19bcf356
-    end
-  end
-
-<<<<<<< HEAD
-    it "is able to delete TableHeader question" do
-      load_question 'TableHeader', false
-      choose_check_type 'delete'
-    end
-
-    it "is able to delete ColumnHeader question" do
-      load_question 'ColumnHeader', false
-      choose_check_type 'delete'
-    end
-  end
-
-  def load_and_edit_check
+      check_deleted_question
+    end
+  end
+
+  def create_review_advice
     load_question 'Criterion', false
     click_button "Edit/View advice"
     expect(page).to have_content('Edit an existing questionnaire')
-  end
-
-  def edit_and_save_check
+
     first(:css, "textarea[id^='horizontal_'][id$='advice']").set("Advice 1")
     click_button "Save and redisplay advice"
     expect(page).to have_content('advice was successfully saved')
     expect(page).to have_content('Advice 1')
   end
 
-=======
-  def load_and_edit_check
-    load_question 'Criterion', false
-    click_button "Edit/View advice"
-    expect(page).to have_content('Edit an existing questionnaire')
-  end
-
-  def edit_and_save_check
-    first(:css, "textarea[id^='horizontal_'][id$='advice']").set("Advice 1")
-    click_button "Save and redisplay advice"
-    expect(page).to have_content('advice was successfully saved')
-    expect(page).to have_content('Advice 1')
-  end
-
->>>>>>> 19bcf356
-  def create_review_advice
-    load_and_edit_check
-    edit_and_save_check
-  end
-
   describe "Create a review advice" do
     it "is able to create a public review advice" do
       create_review_advice

--- conflicted
+++ resolved
@@ -1,4 +1,3 @@
-<<<<<<< HEAD
 require 'rails_helper'
 require 'selenium-webdriver'
 ########################################
@@ -7,7 +6,7 @@
 
 ########################################
 
-  describe "Assignment Topic Suggestion Test", :js => true do
+describe "Assignment Topic Suggestion Test", :js => true do
     pubAssignment = nil
     before(:each) do
       create(:assignment)
@@ -256,243 +255,6 @@
 
    end
 
-end
-=======
-require 'rails_helper'
-require 'selenium-webdriver'
-########################################
-# Case 1: One team is on the waitlist. They sent a suggestion for new topic and they want to choose their suggested topic. After their suggested topic is approved, they should leave the waitlist and hold their suggested topic;
-########################################
-describe "Assignment Topic Suggestion Test", :js => true do
-	pubAssignment = nil
-	before(:each) do
-		create(:assignment)
-		create(:student)
-		create(:studentb)
-		create(:assignment_node)
-		create(:deadline_type,name:"submission")
-		create(:deadline_type,name:"review")
-		create(:deadline_type,name:"resubmission")
-		create(:deadline_type,name:"rereview")
-		create(:deadline_type,name:"metareview")
-		create(:deadline_type,name:"drop_topic")
-		create(:deadline_type,name:"signup")
-		create(:deadline_type,name:"team_formation")
-		create(:deadline_right)
-		create(:deadline_right, name: 'Late')
-		create(:deadline_right, name: 'OK')
-		create(:due_date)
-		create(:due_date, deadline_type: DeadlineType.where(name: 'review').first, due_at: Time.now + (100*24*60*60))
-	end
-	describe "case1", :js => true do
-		it "Instructor set an assignment which allow student suggest topic and register student11" do
-			login_as "instructor6"
-			#create an assignment
-			visit '/assignments/new?private=0'
-			expect(page).to have_content "Assignment name"
-			fill_in "Assignment name:", with: 'Assignment_suggest_topic'
-			click_button "Create"
-			expect(Assignment.where(name: "Assignment_suggest_topic")).to exist
-			#allow student suggest topic
-			expect(page).to have_content "Topics"
-			find_link('Topics').click
-			find('#assignment_form_assignment_allow_suggestions').set(true)
-			click_button "Save"
-			expect(page).to have_content "Assignment was successfully saved"
-			expect(Assignment.find(2).allow_suggestions).to eq true
-			#sleep 1000
-			#register student
-			visit '/tree_display/list'
-			#expect(page).to have_content "Assignment_suggest_topic"
-			visit '/participants/list?id=2&model=Assignment'
-			#fill_in "Enter a user login:", with: 'student11'
-			fill_in "user_name", with: 'student11'
-			click_button "Add"
-			expect(page).to have_content "expertiza@mailinator.com"
-			#@@@student 10 need to be registered
-			visit '/participants/list?id=2&model=Assignment'
-			#fill_in "Enter a user login:", with: 'student10'
-			fill_in "user_name", with: 'student10'
-			click_button "Add"
-			expect(page).to have_content "expertiza@mailinator.com"
-			#logout instructor6
-			find_link('Logout').click
-			visit 'http://127.0.0.1:3000/'
-			#login as student11, Note by Xing Pan: modify spec/factories/factories.rb to generate student11 and call "create student" at beginning
-			fill_in 'login_name', with: 'student11'
-			fill_in 'login_password', with: 'password'
-			click_button 'SIGN IN'
-			#login_as("student11")
-			expect(page).to have_content "Assignment_suggest_topic"
-			#sleep 1000
-			#student11 suggest topic
-			find_link('Assignment_suggest_topic').click
-			expect(page).to have_content "Suggest a topic"
-			find_link('Suggest a topic').click
-			expect(page).to have_content "Title"
-			fill_in 'suggestion_title', with: 'suggested_topic'
-			fill_in 'suggestion_description', with: 'suggested_description'
-			click_button 'Submit'
-			expect(page).to have_content "Thank you for your suggestion"
-			#sleep 1000
-			#logout student11
-			find_link('Logout').click
-			visit 'http://127.0.0.1:3000/'
-			#login as instructor6
-			#fill_in 'login_name', with: 'instructor6'
-			#fill_in 'login_password', with: 'password'
-			#click_button 'SIGN IN'
-			login_as("instructor6")
-			#instructor approve the suggestion topic
-			# DUE date need to be added here
-			visit '/tree_display/list'
-			visit '/suggestion/list?id=2&type=Assignment'
-			expect(page).to have_content "Suggested topics for Assignment_suggest_topic"
-			expect(page).to have_content "suggested_topic"
-			find_link('View').click
-			expect(page).to have_content "suggested_description"
-			click_button 'Approve suggestion'
-			expect(page).to have_content "Successfully approved the suggestion"
-			# log out instructor6
-			find_link('Logout').click
-			visit 'http://127.0.0.1:3000/'
-			# case 1 need to verify the student's sign up sheet
-		end
-	end
-	describe "case2", :js => true do
-	it " student11 hold suggest topic and suggest a new one and student10 enroll on waitlist of suggested topic" do
-	login_as "instructor6"
-	#create an assignment
-	visit '/assignments/new?private=0'
-	expect(page).to have_content "Assignment name"
-	fill_in "Assignment name:", with: 'Assignment_suggest_topic'
-	click_button "Create"
-	expect(Assignment.where(name: "Assignment_suggest_topic")).to exist
-	#allow student suggest topic
-	expect(page).to have_content "Topics"
-	find_link('Topics').click
-	find('#assignment_form_assignment_allow_suggestions').set(true)
-	click_button "Save"
-	expect(page).to have_content "Assignment was successfully saved"
-	expect(Assignment.find(2).allow_suggestions).to eq true
-	#sleep 1000
-	#register student
-	visit '/tree_display/list'
-	#expect(page).to have_content "Assignment_suggest_topic"
-	visit '/participants/list?id=2&model=Assignment'
-	#fill_in "Enter a user login:", with: 'student11'
-	fill_in "user_name", with: 'student11'
-	click_button "Add"
-	expect(page).to have_content "expertiza@mailinator.com"
-	#@@@student 10 need to be registered
-	visit '/participants/list?id=2&model=Assignment'
-	#fill_in "Enter a user login:", with: 'student10'
-	fill_in "user_name", with: 'student10'
-	click_button "Add"
-	expect(page).to have_content "expertiza@mailinator.com"
-	#logout instructor6
-	find_link('Logout').click
-	visit 'http://127.0.0.1:3000/'
-	#login as student11, Note by Xing Pan: modify spec/factories/factories.rb to generate student11 and call "create student" at beginning
-	fill_in 'login_name', with: 'student11'
-	fill_in 'login_password', with: 'password'
-	click_button 'SIGN IN'
-	#login_as("student11")
-	expect(page).to have_content "Assignment_suggest_topic"
-	#sleep 1000
-	#student11 suggest topic
-	find_link('Assignment_suggest_topic').click
-	expect(page).to have_content "Suggest a topic"
-	find_link('Suggest a topic').click
-	expect(page).to have_content "Title"
-	fill_in 'suggestion_title', with: 'suggested_topic'
-	fill_in 'suggestion_description', with: 'suggested_description'
-	click_button 'Submit'
-	expect(page).to have_content "Thank you for your suggestion"
-	#sleep 1000
-	#logout student11
-	find_link('Logout').click
-	visit 'http://127.0.0.1:3000/'
-	#login as instructor6
-	#fill_in 'login_name', with: 'instructor6'
-	#fill_in 'login_password', with: 'password'
-	#click_button 'SIGN IN'
-	login_as("instructor6")
-	#instructor approve the suggestion topic
-	# DUE date need to be added here
-	visit '/tree_display/list'
-	visit '/suggestion/list?id=2&type=Assignment'
-	expect(page).to have_content "Suggested topics for Assignment_suggest_topic"
-	expect(page).to have_content "suggested_topic"
-	find_link('View').click
-	expect(page).to have_content "suggested_description"
-	click_button 'Approve suggestion'
-	expect(page).to have_content "Successfully approved the suggestion"
-	# log out instructor6
-	find_link('Logout').click
-	visit 'http://127.0.0.1:3000/'
-	# case 2 student already have topic switch to new topic
-	# need two students one to be on the waitlist of previous suggested topic,
-	# the other one (student11) is holding it and suggest another topic and wish to switch to the new one
-	#login as student10 and add itself to the wishlist of the topic
-	login_as "student10"
-	click_link('Assignments')
-	find_link('Assignment_suggest_topic').click
-	find_link('Signup sheet').click
-	# Bug found and need the select action name
-	# replace "select" with mark
-	find(:xpath, "//tr[contains(.,'suggested_topic')]/td/a", :figure=>"select").click
-	# sign up to waitlist
-	# but got error
-	# expect(page).to have_content ""
-	find_link('Logout').click
-	visit 'http://127.0.0.1:3000/'
-	# log in student11
-	login_as @student.name
-	find_link('Assignment_suggest_topic').click
-	expect(page).to have_content "Suggest a topic"
-	find_link('Suggest a topic').click
-	expect(page).to have_content "Title"
-	fill_in 'suggestion_title', with: 'suggested_topic2_will_switch'
-	fill_in 'suggestion_description', with: 'suggested_description_2'
-	click_button 'Submit'
-	expect(page).to have_content "Thank you for your suggestion"
-	find_link('Logout').click
-	visit 'http://127.0.0.1:3000/'
-	# login_as instructor6 to approve the 2nd suggested topic
-	login_as("instructor6")
-	#instructor approve the suggestion topic
-	visit '/tree_display/list'
-	visit '/suggestion/list?id=2&type=Assignment'
-	expect(page).to have_content "Suggested topics for Assignment_suggest_topic"
-	expect(page).to have_content "suggested_topic2_will_switch"
-	# find link for new suggested view
-	find(:xpath, "//tr[contains(.,'suggested_topic2_with_switch')]/td/a", :text => 'View').click
-	#find_link('View').click
-	expect(page).to have_content "suggested_description"
-	click_button 'Approve suggestion'
-	expect(page).to have_content "Successfully approved the suggestion"
-	# log out instructor6
-	find_link('Logout').click
-	visit 'http://127.0.0.1:3000/'
-	# login as student 10 to see if it's holding the topic rather than on the wait list
-	login_as "student10"
-	click_link('Assignments')
-	find_link('Assignment_suggest_topic').click
-	find_link('Signup sheet').click
-	find('tr', text: 'suggested_topic').should have_content("x")
-	find_link('Logout').click
-	visit 'http://127.0.0.1:3000/'
-	# login as studnet 11 to see if it's already shifted to the new suggested topic
-	login_as "student11"
-	click_link('Assignments')
-	find_link('Assignment_suggest_topic').click
-	find_link('Signup sheet').click
-	find('tr', text: 'suggested_topic2_with_switch').should have_content("x")
-	find_link('Logout').click
-	visit 'http://127.0.0.1:3000/'
-	end
-	end
 
 ########################################
  # Case 3: 
@@ -643,7 +405,5 @@
     end
 
   end
-
         
-end
->>>>>>> b11e2337
+end
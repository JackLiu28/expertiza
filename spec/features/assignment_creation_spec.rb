--- conflicted
+++ resolved
@@ -227,11 +227,7 @@
       fill_in 'assignment_form_assignment_directory_path', with: 'testDirectory'
 
       find_link('ReviewStrategy').click
-<<<<<<< HEAD
       expect(page).to have_content("Review Strategy")
-=======
-      expect(page).to have_content("Deadline type")
->>>>>>> 9646864b
     end
 
     it "is able show tab due deadlines" do
@@ -242,7 +238,6 @@
       fill_in 'assignment_form_assignment_directory_path', with: 'testDirectory'
 
       find_link('Due date').click
-<<<<<<< HEAD
       expect(page).to have_content("Deadline type")
     end
     
@@ -272,9 +267,6 @@
                                      deadline_type_id: review_type_id,
                                      type: 'AssignmentDueDate'
                                  )
-=======
-      expect(page).to have_content("Review Strategy")
->>>>>>> 9646864b
     end
 
     it "is able show tab rubrics" do
@@ -319,8 +311,7 @@
                                 max_reviews_per_submission: 10
                             )
     end
-<<<<<<< HEAD
-=======
+
     it "sets no of reviews done by each student for review tab" do
       login_as("instructor6")
       visit '/assignments/new?private=0'
@@ -368,7 +359,6 @@
                                      type: 'AssignmentDueDate'
                                  )
     end
->>>>>>> 9646864b
   end
 
   # instructor can set in which deadline can student reviewers take the quizzes

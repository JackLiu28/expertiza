--- conflicted
+++ resolved
@@ -26,11 +26,7 @@
 
   describe '#assign_quiz' do
     it 'creates a new QuizResponseMap record' do
-<<<<<<< HEAD
       allow(QuizQuestionnaire).to receive(:find_by).with(instructor_id:1).and_return(quiz_questionaire)#WHY CAN NOT DELETE THIS SENTENCE
-=======
-      allow(QuizQuestionnaire).to receive(:find_by).with(any_args).and_return(quiz_questionaire)#WHY CAN NOT DELETE THIS SENTENCE
->>>>>>> 547726b9
       expect{participant.assign_quiz(participant,participant2,nil)}.to change {QuizResponseMap.count}.from(0).to(1)
       expect(participant.assign_quiz(participant,participant2,nil)).to be_an_instance_of(QuizResponseMap)
     end
@@ -336,11 +332,7 @@
     it 'returns the file path for reviewer to upload files during peer review' do
       allow(ResponseMap).to receive(:find).with(any_args).and_return(response_map)
       allow(TeamsUser).to receive_message_chain(:find_by, :user_id).with(any_args).and_return(1)
-<<<<<<< HEAD
       allow(Participant).to receive(:find_by).with(any_args).and_return(participant)
-=======
-      allow(Participant).to receive_message_chain(:find_by).with(any_args).and_return(participant)
->>>>>>> 547726b9
       expect(participant.review_file_path(1)).to eq("/home/expertiza_developer/expertiza/pg_data/instructor6/csc517/test/final_test/0_review/1")
     end
   end

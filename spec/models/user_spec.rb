include Rails.application.routes.url_helpers
describe User do
  let(:user) do
    User.new name: 'abc', fullname: 'abc xyz', email: 'abcxyz@gmail.com', password: '12345678', password_confirmation: '12345678',
             email_on_submission: 1, email_on_review: 1, email_on_review_of_review: 0, copy_of_emails: 1, handle: 'handle'
  end
  let(:user1) { User.new name: 'abc', fullname: 'abc bbc', email: 'abcbbc@gmail.com', password: '123456789', password_confirmation: '123456789' }
  let(:user2) { User.new name: 'abc', fullname: 'abc bbc', email: 'abcbbe@gmail.com', password: '123456789', password_confirmation: '123456789' }

  describe '#name' do
    it 'returns the name of the user' do
      expect(user.name).to eq('abc')
    end
    it 'Validate presence of name which cannot be blank' do
      expect(user).to be_valid
      user.name = '  '
      expect(user).not_to be_valid
    end
    it 'Validate that name is always unique' do
      expect(user1).to validate_uniqueness_of(:name)
    end
  end

  describe '#fullname' do
    it 'returns the full name of the user' do
      expect(user.fullname).to eq('abc xyz')
    end
  end

  describe '#email' do
    it 'returns the email of the user' do
      expect(user.email).to eq('abcxyz@gmail.com')
    end

    it 'Validate presence of email which cannot be blank' do
      user.email = '  '
      expect(user).not_to be_valid
    end

    it 'Validate the email format' do
      user.email = 'a@x'
      expect(user).not_to be_valid
    end

    it 'Validate the email format' do
      user.email = 'ax.com'
      expect(user).not_to be_valid
    end

    it 'Validate the email format' do
      user.email = 'axc'
      expect(user).not_to be_valid
    end

    it 'Validate the email format' do
      user.email = '123'
      expect(user).not_to be_valid
    end

    it 'Validate the email format correctness' do
      user.email = 'a@x.com'
      expect(user).to be_valid
    end
  end

  describe '#salt_first?' do
    it 'will always return true' do
      expect(user.salt_first?).to be true
    end
  end

  # xzhang72
  describe '#get_available_users' do
    before(:each) do
      role = Role.new
    end
    it 'returns the first 10 visible users' do
      all_users = double
      user_mock1 = double(:role=>'Instructor')
      user_mock2 = double(:role=>'Administrator')
      user_mock3 = double(:role=>'Student')
      allow(@role).to receive(:get_parents).and_return(['Instructor','Administrator'])
      allow(User).to receive(:all).and_return([user_mock1,user_mock2,user_mock3])
      allow(all_users).to receive(:select).and_yield(user_mock2).and_yield(user_mock2).and_yield(user_mock3)
      expect(user.get_available_users("abc")).to eq ([user_mock1,user_mock2])
    end
  end

  describe '#can_impersonate?' do
    it 'can impersonate target user if current user is super admin' do
      allow(user1).to receive_message_chain("role.super_admin?"){true}
      expect(user1.can_impersonate?(user)).to be true
    end
    it 'can impersonate target user if current user is the TA of target user'do
      allow(user1).to receive_message_chain("role.super_admin?"){false}
      allow(user1).to receive(:is_teaching_assistant_for?).and_return(user)
      expect(user1.can_impersonate?(user)).to be true

    end
    it 'can impersonate target user if current user is the recursively parent of target user'do
      allow(user1).to receive_message_chain("role.super_admin?"){true}
      allow(user1).to receive(:is_recursively_parent_of).and_return(user)
      expect(user1.can_impersonate?(user)).to be true
    end
    it 'cannot impersonate target user if current user does not satisfy all requirements'do
      allow(user1).to receive_message_chain("role.super_admin?"){false}
      allow(user1).to receive_message_chain("role.ta?"){false}
      expect(user1.can_impersonate?(user)).to be false
    end
  end

  # xzhang72
  describe '#is_recursively_parent_of' do
    context 'when the parent of target user (user) is nil' do
<<<<<<< HEAD

      it 'returns false'
=======
      it 'returns false' do
        allow(user).to receive(:parent).and_return(nil)
        expect(user1.is_recursively_parent_of(user)).to eq false
      end
>>>>>>> 07205ace
    end

    context 'when the parent of target user (user) is current user (user1)' do
      it 'returns true' do
        allow(user).to receive(:parent).and_return(user1)
        expect(user1.is_recursively_parent_of(user)).to eq true
      end
    end

    context 'when the parent of target user (user) is not current user (user1), but super admin (user2)' do
      it 'returns false' do
        allow(user).to receive(:parent).and_return(user2)
        allow(user2).to receive_message_chain("role.super_admin?") { true }
        expect(user1.is_recursively_parent_of(user)).to eq false
      end
    end
  end

  describe '#get_user_list' do
    context 'when current user is super admin' do
      it 'fetches all users' do
<<<<<<< HEAD
        user_list=double.as_null_object
        allow(user).to receive_message_chain("role.super_admin?"){ true }
        allow(User).to receive_message_chain("all.find_each").and_yield(user1).and_yield(user2)
        allow(user).to receive_message_chain("role.instructor?"){ false }
        allow(user).to receive_message_chain("role.ta?"){false}
        User.all.find_each do |user|
          user_list<<user
        end
        user.get_user_list
        end
      end

=======
        allow(user).to receive_message_chain("role.super_admin?") { true }
        allow(user).to receive_message_chain("role.instructor?") { false }
        allow(user).to receive_message_chain("role.ta?") { false }
        allow(user).to receive_message_chain("role.super_admin?") { false }
        allow(User).to receive_message_chain("all.find_each").and_yield(user1,user2)
        User.all.find_each
        #expect(user.get_user_list()).to eq ([user1,user2])
      end
    end
>>>>>>> 07205ace

    context 'when current user is an instructor' do
      it 'fetches all users in his/her course/assignment'
    end

    context 'when current user is a TA' do
      it 'fetches all users in his/her courses'
    end
  end

  describe '#super_admin?' do
    it 'returns ture if role name is Super-Administrator' do
      allow(user).to receive_message_chain("role.name"){'Super-Administrator'}
      expect(user.super_admin?).to be_truthy
    end

    it 'returns false if role name is not Super-Administrator' do
      allow(user).to receive_message_chain("role.name"){'CAt'}
      expect(user.super_admin?).to be_falsey
    end
  end

  describe '#is_creator_of?' do
    it 'returns true of current user (user) is the creator of target user (user1)' do
      allow(user1).to receive(:creator).and_return(user)
      expect(user.is_creator_of?(user1)).to be true
    end

    it 'returns false of current user (user) is not the creator of target user (user1)' do
      allow(user1).to receive(:creator).and_return(user2)
      expect(user.is_creator_of?(user1)).to be false
      expect(user2.is_creator_of?(user1)).to be true

    end
  end
  # xzhang72
  describe '.import' do
    it 'raises error if import column does not equal to 3' do
      row = ["abc","abc xyz"]
      _row_header = double
      seesion = {:user=>user}
      _id = double
      expect { User.import(row, _row_header,session,_id) }.to raise_error("Not enough items: expect 3 columns: your login name, your full name (first and last name, not seperated with the delimiter), and your email.")
    end
    it 'updates an existing user with info from impor file' do
      row = ["abc","abc xyz","abcxyz@gamil.com"]
      _row_header = double
      seesion = {:user=>user}
      _id = double
      allow(User).to receive(:find_by_name).and_return(user)
      allow_any_instance_of(User).to receive(:nil?).and_return(false)
      allow_any_instance_of(User).to receive(:id).and_return(1)
      expect_any_instance_of(User).to receive(:save)
      User.import(row,_row_header,seesion,_id)
    end

  end
  # xzhang72
  describe '.yesorno' do
    it 'returns yes when input is true' do
      expect(User.yesorno(true)).to eq "yes"
    end
    it 'returns no when input is false' do
      expect(User.yesorno(false)).to eq "no"
    end
    it 'returns empty string when input is other content' do
      content = "TEXT"
      expect(User.yesorno(content)).to eq ""
    end
  end
  # xzhang72
  describe '.find_by_login' do
    context 'when user\'s email is stored in DB' do
      it 'finds user by email' do
        email = 'abcxyz@gmail.com'
        allow(User).to receive(:find_by_email).with(email).and_return(user)
        expect(User.find_by_login(email)).to eq user
      end
    end

    context 'when user\'s email is not stored in DB' do
      it 'finds user by email if the local part of email is the same as username' do
        allow(User).to receive(:find_by_email).and_return(nil)
        allow(User).to receive(:where).and_return([{name: 'abc', fullname: 'abc bbc'}])
        expect(User.find_by_login('abcxyz@gmail.com')).to eq ({:name=>"abc", :fullname=>"abc bbc"})
      end
    end
  end
  # xzhang72
  describe '#get_instructor' do
    it 'gets the instructor id' do
      allow(user).to receive(:id).and_return(123)
      expect(user.get_instructor).to eq(123)
      end
  end

  describe '#instructor_id' do
    it 'returns id when role of current user is a super admin' do
      allow(user).to receive_message_chain(:role,:name).and_return('Super-Administrator')
      allow(user).to receive(:id).and_return(1)
      expect(user.instructor_id).to eq(1)
    end

    it 'returns id when role of current user is an Administrator' do
      allow(user).to receive_message_chain(:role,:name).and_return('Administrator')
      allow(user).to receive(:id).and_return(2)
      expect(user.instructor_id).to eq(2)
    end

    it 'returns id when role of current user is an Instructor' do
      allow(user).to receive_message_chain(:role,:name).and_return('Instructor')
      allow(user).to receive(:id).and_return(3)
      expect(user.instructor_id).to eq(3)
    end

    it 'returns instructor_id when role of current user is a TA' do
      allow(user).to receive_message_chain(:role,:name).and_return('Teaching Assistant')
      allow(Ta).to receive(:get_my_instructor).and_return(4)
      expect(user.instructor_id).to eq(4)
    end

    it 'raise an error when role of current user is other type' do
      allow(user).to receive_message_chain(:role,:name).and_return('abc')
      expect{user.instructor_id}.to raise_error(NotImplementedError,"for role abc")
    end

  end

  describe '.export' do
    before(:each) do
      allow(user).to receive_message_chain(:role,:name).and_return('abc')
      allow(user).to receive_message_chain(:parent,:name).and_return('abc')
      allow(User).to receive(:all).and_return([user])
      allow_any_instance_of(User).to receive(:each).and_yield(user)
    end

    it 'exports all information setting in options' do
      options={"personal_details"=>"true", "role"=>"true","parent"=>"true","email_options"=>"true","handle"=>"true"}
      csv=[]
      User.export(csv,0 , options)
      expect(csv).to eq([[user.name,user.fullname,user.email,
                                                 user.role.name,user.parent.name,user.email_on_submission, user.email_on_review,
                                                 user.email_on_review_of_review, user.copy_of_emails,user.handle]])
    end

    it 'exports only personal_details'do
      options={"personal_details"=>"true", "role"=>"false","parent"=>"false","email_options"=>"false","handle"=>"false"}
      csv=[]
      User.export(csv,0 , options)
      expect(csv).to eq([[user.name,user.fullname,user.email]])
    end

    it 'exports only current role and parent' do
      options={"personal_details"=>"false", "role"=>"true","parent"=>"true","email_options"=>"false","handle"=>"false"}
      csv=[]
      User.export(csv,0 , options)
      expect(csv).to eq([[user.role.name,user.parent.name]])
    end

    it 'exports only email_options' do
      options={"personal_details"=>"false", "role"=>"false","parent"=>"false","email_options"=>"true","handle"=>"false"}
      csv=[]
      User.export(csv,0 , options)
      expect(csv).to eq([[user.email_on_submission, user.email_on_review,user.email_on_review_of_review, user.copy_of_emails]])
    end

    it 'exports only handle' do
      options={"personal_details"=>"false", "role"=>"false","parent"=>"false","email_options"=>"false","handle"=>"true"}
      csv=[]
      User.export(csv,0 , options)
      expect(csv).to eq([[user.handle]])
    end
  end

  describe '.export_fields' do
    it 'exports all information setting in options' do
      options={"personal_details"=>"true","role"=>"true","parent"=>"true","email_options"=>"true","handle"=>"true"}
      expect(User.export_fields(options)).to eq(["name","full name","email","role","parent","email on submission","email on review","email on metareview","handle"])
    end

    it 'exports only personal_details' do
      options={"personal_details"=>"true","role"=>"false","parent"=>"false","email_options"=>"false","handle"=>"false"}
      expect(User.export_fields(options)).to eq(["name","full name","email"])
    end

    it 'exports only current role and parent' do
      options={"personal_details"=>"false","role"=>"true","parent"=>"true","email_options"=>"false","handle"=>"false"}
      expect(User.export_fields(options)).to eq(["role","parent"])
    end

    it 'exports only email_options' do
      options={"personal_details"=>"false","role"=>"false","parent"=>"false","email_options"=>"true","handle"=>"false"}
      expect(User.export_fields(options)).to eq(["email on submission","email on review","email on metareview"])
    end

    it 'exports only handle' do
      options={"personal_details"=>"false","role"=>"false","parent"=>"false","email_options"=>"false","handle"=>"true"}
      expect(User.export_fields(options)).to eq(["handle"])
    end
  end
  # xzhang72
  describe '.from_params' do
    it 'returns user by user_id fetching from params' do
      params = {
        :user_id => 1,
      }
      allow(User).to receive(:find).and_return(user)
      expect(User.from_params(params)).to eq user
    end
    it 'returns user by user name fetching from params' do
      params = {
        :user => {
          :name => 'abc'
        }
      }
      allow(User).to receive(:find_by_name).and_return(user)
      expect(User.from_params(params)).to eq user
    end
    it 'raises an error when Expertiza cannot find user' do
      params = {
        :user => {
          :name => 'ncsu'
        }
      }
      #allow(User).to receive(:find_by_name).and_return(nil)
      allow(user).to receive(:nil?).and_return(true)
      expect {User.from_params(params)}.to raise_error("Please <a href='http://localhost:3000/users/new'>create an account</a> for this user to continue.")
    end
  end

  describe '#is_teaching_assistant_for?' do
    it 'returns false if current user is not a TA' do
      allow(user1).to receive_message_chain("role.ta?"){ false }
      expect(user1.is_teaching_assistant_for?(user)).to be_falsey
    end

    it 'returns false if current user is a TA, but target user is not a student'do
      allow(user1).to receive_message_chain("role.ta?"){true }
      allow(user).to receive_message_chain("role.name").and_return('teacher')
      expect(user1.is_teaching_assistant_for?(user)).to be_falsey
    end

    it 'returns true if current user is a TA of target user'
  end

  describe '#is_teaching_assistant?' do
    it 'returns true if current user is a TA' do
      allow(user).to receive_message_chain("role.ta?"){ true }
      expect(user.is_teaching_assistant?).to be true
    end

    it 'returns false if current user is not a TA' do
      allow(user).to receive_message_chain("role.ta?"){ false }
      expect(user.is_teaching_assistant?).to be_falsey
    end
  end
end<|MERGE_RESOLUTION|>--- conflicted
+++ resolved
@@ -69,7 +69,6 @@
     end
   end
 
-  # xzhang72
   describe '#get_available_users' do
     before(:each) do
       role = Role.new
@@ -109,18 +108,13 @@
     end
   end
 
-  # xzhang72
   describe '#is_recursively_parent_of' do
     context 'when the parent of target user (user) is nil' do
-<<<<<<< HEAD
-
-      it 'returns false'
-=======
       it 'returns false' do
         allow(user).to receive(:parent).and_return(nil)
         expect(user1.is_recursively_parent_of(user)).to eq false
       end
->>>>>>> 07205ace
+
     end
 
     context 'when the parent of target user (user) is current user (user1)' do
@@ -142,7 +136,6 @@
   describe '#get_user_list' do
     context 'when current user is super admin' do
       it 'fetches all users' do
-<<<<<<< HEAD
         user_list=double.as_null_object
         allow(user).to receive_message_chain("role.super_admin?"){ true }
         allow(User).to receive_message_chain("all.find_each").and_yield(user1).and_yield(user2)
@@ -155,18 +148,6 @@
         end
       end
 
-=======
-        allow(user).to receive_message_chain("role.super_admin?") { true }
-        allow(user).to receive_message_chain("role.instructor?") { false }
-        allow(user).to receive_message_chain("role.ta?") { false }
-        allow(user).to receive_message_chain("role.super_admin?") { false }
-        allow(User).to receive_message_chain("all.find_each").and_yield(user1,user2)
-        User.all.find_each
-        #expect(user.get_user_list()).to eq ([user1,user2])
-      end
-    end
->>>>>>> 07205ace
-
     context 'when current user is an instructor' do
       it 'fetches all users in his/her course/assignment'
     end
@@ -201,14 +182,14 @@
 
     end
   end
-  # xzhang72
+
   describe '.import' do
     it 'raises error if import column does not equal to 3' do
       row = ["abc","abc xyz"]
       _row_header = double
       seesion = {:user=>user}
       _id = double
-      expect { User.import(row, _row_header,session,_id) }.to raise_error("Not enough items: expect 3 columns: your login name, your full name (first and last name, not seperated with the delimiter), and your email.")
+      expect { User.import(row, _row_header,session,_id) }.to raise_error(ArgumentError,"Not enough items: expect 3 columns: your login name, your full name (first and last name, not seperated with the delimiter), and your email.")
     end
     it 'updates an existing user with info from impor file' do
       row = ["abc","abc xyz","abcxyz@gamil.com"]
@@ -223,7 +204,7 @@
     end
 
   end
-  # xzhang72
+
   describe '.yesorno' do
     it 'returns yes when input is true' do
       expect(User.yesorno(true)).to eq "yes"
@@ -236,7 +217,7 @@
       expect(User.yesorno(content)).to eq ""
     end
   end
-  # xzhang72
+
   describe '.find_by_login' do
     context 'when user\'s email is stored in DB' do
       it 'finds user by email' do
@@ -254,7 +235,7 @@
       end
     end
   end
-  # xzhang72
+
   describe '#get_instructor' do
     it 'gets the instructor id' do
       allow(user).to receive(:id).and_return(123)
@@ -366,7 +347,7 @@
       expect(User.export_fields(options)).to eq(["handle"])
     end
   end
-  # xzhang72
+
   describe '.from_params' do
     it 'returns user by user_id fetching from params' do
       params = {
@@ -390,9 +371,8 @@
           :name => 'ncsu'
         }
       }
-      #allow(User).to receive(:find_by_name).and_return(nil)
       allow(user).to receive(:nil?).and_return(true)
-      expect {User.from_params(params)}.to raise_error("Please <a href='http://localhost:3000/users/new'>create an account</a> for this user to continue.")
+      expect {User.from_params(params)}.to raise_error(NoimplementedError,"Please <a href='http://localhost:3000/users/new'>create an account</a> for this user to continue.")
     end
   end
 

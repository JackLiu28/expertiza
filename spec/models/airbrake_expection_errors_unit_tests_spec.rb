--- conflicted
+++ resolved
@@ -1,7 +1,6 @@
 require 'rails_helper'
 require 'pry'
 
-<<<<<<< HEAD
 describe 'Airbrake-1781551925379466692' do
 	before(:each) do
 		questionnaire = Questionnaire.new
@@ -32,18 +31,6 @@
 						 and_return([double("Answer", question_id: 1, response_id: 1, comments: nil)])
 
 		expect{@qs.get_number_of_comments_greater_than_10_words}.not_to raise_error(NoMethodError)
-=======
-describe 'Airbrake-1781551925379466692' do # still have problem
-	it 'can deal with comment is nil' do
-		questionnaire = Questionnaire.new
-		qs = VmQuestionResponse.new(questionnaire, 1, 2)
-		@list_of_reviews = [Response.new(id: 1)]
-		@list_of_rows = [VmQuestionResponseRow.new('', 1, 1, 5, 0)]
-		# Answer.where(response_id: review.response_id)
-		allow(Answer).to receive(:where).with({response_id: 1}).
-						 and_return([double("Answer", question_id: 1, response_id: 1, comments: nil)])
-		expect{qs.get_number_of_comments_greater_than_10_words}.to raise_error(NoMethodError)
->>>>>>> 8157406c
 	end
 end
 
@@ -54,10 +41,7 @@
 		# With a stub, if the message might be received with other args as well, 
 		# you should stub a default value first, 
 		# and then stub or mock the same message using with to constrain to specific arguments.
-<<<<<<< HEAD
 		@assignment = nil
-=======
->>>>>>> 8157406c
 		allow(@assignment).to receive(:try){}
 		allow(@questionnaire).to receive(:try){}
 		allow(@assignment).to receive(:try).with('id'.to_sym).and_return(1)
@@ -69,18 +53,13 @@
 
 	it 'will not raise error even if instance variables are nil' do
 		rc = ResponseController.new
-<<<<<<< HEAD
 		@assignment = nil
-=======
->>>>>>> 8157406c
 		allow(@assignment).to receive(:try){}
 		allow(@questionnaire).to receive(:try){}
 		allow(@assignment).to receive(:try).with('id'.to_sym).and_return(nil)
 		allow(@questionnaire).to receive(:try).with('id'.to_sym).and_return(nil)
 		expect{rc.send(:set_dropdown_or_scale)}.not_to raise_error(NoMethodError)
-<<<<<<< HEAD
 		expect(rc.send(:set_dropdown_or_scale)).to eq('scale')
-=======
 	end
 end
 
@@ -105,6 +84,5 @@
 		allow(SignedUpTeam).to receive_message_chain(:where, :first){}
 		allow(SignedUpTeam).to receive_message_chain(:where, :first).with(1, 1).and_return(nil)
 		expect(SignUpTopic.reassign_topic(1, 1, 1)).to eq(nil)
->>>>>>> 8157406c
 	end
 end
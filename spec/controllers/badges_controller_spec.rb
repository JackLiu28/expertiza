describe BadgesController do
  let(:super_admin) { build(:superadmin, id: 1, role_id: 5) }
  let(:admin) { build(:admin, id: 3) }
  let(:instructor1) { build(:instructor, id: 10, role_id: 3, parent_id: 3, name: 'Instructor1') }
  let(:student1) { build(:student, id: 21, role_id: 1) }
  let(:ta) { build(:teaching_assistant, id: 6) }
  let(:badge) {build(:badge, id:1, name: 'test', description: 'test desc', image_name: 'test.png')}  

  describe '#action_allowed?' do
    # check if super-admin is able to perform the actions
    it 'allows super_admin to perform certain action' do
      stub_current_user(super_admin, super_admin.role.name, super_admin.role)
      expect(controller.send(:action_allowed?)).to be_truthy
    end
  
    # check if instructor is able to perform the actions
    it 'allows instructor to perform certain action' do
      stub_current_user(instructor1, instructor1.role.name, instructor1.role)
      expect(controller.send(:action_allowed?)).to be_truthy
    end
  
    # check if student is restricted from performing the actions
    it 'refuses student from performing certain action' do
      stub_current_user(student1, student1.role.name, student1.role)
      expect(controller.send(:action_allowed?)).to be_falsey
    end

    # check if teaching assistant is able to perform the actions
<<<<<<< HEAD
=======

>>>>>>> 78d6576c
    it 'allows teaching assistant to perform certain action' do
      stub_current_user(ta, ta.role.name, ta.role)
      expect(controller.send(:action_allowed?)).to be_truthy
    end
  
    # check if admin is able to perform the actions
    it 'allows admin to perform certain action' do
      stub_current_user(admin, admin.role.name, admin.role)
      expect(controller.send(:action_allowed?)).to be_truthy
    end    
  end
  
  describe '#new' do
    context 'when user wants to create a new badge' do

      # verify new badges url is called
      it 'calls the new#badge page url' do
        get :new
        expect(get: 'badges/new').to route_to('badges#new')
      end

      # verify user is able to enter details in the new badge form
      it 'renders the create new form and allow the user to enter details' do
        allow(Badge).to receive(:new).and_return(badge)
        params = {}
        session = { user: instructor1 }
        get :new, params: params, session: session
        expect(response).to render_template('new')
      end
    end
  end

  describe 'redirect_to_assignment' do
    context 'after user successfully creates a badge' do

      # verify redirect_to_assignment url is called
      it 'calls the redirect_to_assignment url' do
        session[:return_to] ||= 'http://test.host/assignments/844/edit'
        get :redirect_to_assignment
        expect(get: 'badges/redirect_to_assignment').to route_to('badges#redirect_to_assignment')
      end
    
      # verify if it redirects to the assignment page
      it 'redirects to the assignment page' do
        stub_current_user(ta, ta.role.name, ta.role)
        session[:return_to] ||= 'http://test.host/assignments/844/edit'
        get :redirect_to_assignment
        expect(response).to redirect_to "http://test.host/assignments/844/edit"
      end
	  end
  end

  describe '#create' do
    context 'when user enters all the required badge details correctly' do

        # verify badge is saved successfully when all details are entered correctly and redirect to assignments page
        it 'saves the badge successfully' do
        @file = fixture_file_upload('app/assets/images/badges/test.png', 'image/png')
        allow(@file).to receive(:original_filename).and_return("test.png")
        session = { user: instructor1 }
        params = {
          badge:{
            name: 'test',
            description: 'test badge',
            image_name: 'test.png',
          image_file: @file
          }
        }
        session[:return_to] ||= 'http://test.host/assignments/844/edit'
        allow(Badge).to receive(:get_id_from_name).with('test').and_return(badge)
        allow(Badge).to receive(:get_image_name_from_name).with('test').and_return(badge)
        post :create, params: params, session: session
        expect(response).to redirect_to 'http://test.host/assignments/844/edit'
      end
    end

    context 'when user forgets to enter few of the required badge details' do
      
      # verify error thrown when image file is missing and redirect to new template
      it 'throws an error for missing image file' do
        session = { user: instructor1 }
        params = {
          badge:{
            name: 'test',
            description: 'test badge',
            image_name: 'test.png'
          }
        }
        session[:return_to] ||= 'http://test.host/assignments/844/edit'
        allow(Badge).to receive(:get_id_from_name).with('test').and_return(badge)
        allow(Badge).to receive(:get_image_name_from_name).with('test').and_return(badge)
        post :create, params: params, session: session
        expect(response).to render_template('new')
      end
    
      # verify error thrown when badge name is missing and redirect to new template
      it 'throws an error for missing badge name' do
        @file = fixture_file_upload('app/assets/images/badges/test.png', 'image/png')
        allow(@file).to receive(:original_filename).and_return("test.png")
        session = { user: instructor1 }
        params = {
        badge:{
          name: '',
          description: 'test badge',
          image_name: 'test.png',
          image_file: @file
          }
        }
        session[:return_to] ||= 'http://test.host/assignments/844/edit'
        allow(Badge).to receive(:get_id_from_name).with('test').and_return(badge)
        allow(Badge).to receive(:get_image_name_from_name).with('test').and_return(badge)
        post :create, params: params, session: session
        expect(response).to render_template('new')
      end
    
      # verify error thrown when image description is missing and redirect to new template
      it 'throws an error for missing badge description' do
        @file = fixture_file_upload('app/assets/images/badges/test.png', 'image/png')
        allow(@file).to receive(:original_filename).and_return("test.png")
        session = { user: instructor1 }
        params = {
        badge:{
          name: 'test',
          description: '',
          image_name: 'test.png',
          image_file: @file
        }
        }
        session[:return_to] ||= 'http://test.host/assignments/844/edit'
        allow(Badge).to receive(:get_id_from_name).with('test').and_return(badge)
        allow(Badge).to receive(:get_image_name_from_name).with('test').and_return(badge)
        post :create, params: params, session: session
        expect(response).to render_template('new')   
      end
    end
  end
end<|MERGE_RESOLUTION|>--- conflicted
+++ resolved
@@ -26,10 +26,7 @@
     end
 
     # check if teaching assistant is able to perform the actions
-<<<<<<< HEAD
-=======
 
->>>>>>> 78d6576c
     it 'allows teaching assistant to perform certain action' do
       stub_current_user(ta, ta.role.name, ta.role)
       expect(controller.send(:action_allowed?)).to be_truthy

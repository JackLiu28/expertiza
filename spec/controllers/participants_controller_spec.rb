--- conflicted
+++ resolved
@@ -77,11 +77,7 @@
   end
 
   describe '#validate_authorizations' do
-<<<<<<< HEAD
-  #Test case for successful update of participant to reviewer, expects the success flash message
-=======
-  # Test case for successful update of participant to reviewer, checks the success flash message
->>>>>>> ca1ba8ba
+  #Test case for successful update of participant to reviewer, expects the success flash message after role is updated.
   it 'updates the authorizations for the participant to make them reviewer' do
     allow(Participant).to receive(:find).with('1').and_return(participant)
     params = {authorization: 'reviewer', id: 1}
@@ -93,11 +89,7 @@
     expect(participant.can_take_quiz).to eq(false)
   end
 
-<<<<<<< HEAD
   #Test for case where we expect to encounter an error in update_attributes method
-=======
-  # Test for case where we encounter an error in update_attributes method
->>>>>>> ca1ba8ba
   it ' throws an exception while validating authorizations' do
     allow(Participant).to receive(:find).with('1').and_return(participant)
     allow(participant).to receive(:update_attributes).and_raise(StandardError)

--- conflicted
+++ resolved
@@ -9,11 +9,13 @@
   let(:student5) { build(:student, role_id: 4, parent_id: 3) }
 
   let(:institution1) {build(:institution, id: 1)}
-  let(:requested_user1) {AccountRequest.new id: 4, name: 'requester1', role_id: 2, fullname: 're, requester1',
-    institution_id: 1, email: 'requester1@test.com', status: nil, self_introduction: 'no one'}
+  let(:requested_user1) {
+    AccountRequest.new id: 4, name: 'requester1', role_id: 2, fullname: 're, requester1',
+                       institution_id: 1, email: 'requester1@test.com', status: nil, self_introduction: 'no one'}
   let(:superadmin) {build(:superadmin)}
-  let(:assignment) {build(:assignment, id: 1, name: "test_assignment", instructor_id: 2, 
-    participants: [build(:participant, id: 1, user_id: 1, assignment: assignment)], course_id: 1)}
+  let(:assignment) {
+    build(:assignment, id: 1, name: "test_assignment", instructor_id: 2, 
+                       participants: [build(:participant, id: 1, user_id: 1, assignment: assignment)], course_id: 1)}
   before(:each) do
     stub_current_user(instructor, instructor.role.name, instructor.role)
   end
@@ -80,12 +82,9 @@
       params = {
         user: {name: instructor.name}
       }
-<<<<<<< HEAD
-      # Test
-      post :show_selection, params, session
-=======
+
       post :show_if_authorized, params, session
->>>>>>> 49f148e7
+
       expect(response).to redirect_to('http://test.host/users/list')
     end
   end
@@ -126,17 +125,6 @@
     end
   end
 
-<<<<<<< HEAD
-  context "#request new" do
-    it '1' do
-      params = {role: 'instructor'}
-      post :request_new, params
-      expect(response).to render_template(:request_new)
-    end
-  end
-
-=======
->>>>>>> 49f148e7
   context "#create" do
     before(:each) do
       allow(User).to receive(:find).with(3).and_return(admin)

describe PairProgrammingController do
  let(:super_admin) { build(:superadmin, id: 1, role_id: 5) }
  let(:admin) { build(:admin, id: 3) }
  let(:instructor1) { build(:instructor, id: 10, role_id: 3, parent_id: 3, name: 'Instructor1') }
  let(:student1) { build(:student, id: 21, role_id: 1) }
  let(:student2) { build(:student, id: 22, role_id: 1) }
  let(:ta) { build(:teaching_assistant, id: 6) }  
  
  let(:team_user1) { build(:team_user, id: 1, team: team, user: student1, pair_programming_status: "Z") }
  let(:team_user2) { build(:team_user, id: 2, team: team, user: student2, pair_programming_status: "Z") }
  let(:team) { build(:assignment_team, id: 1, parent_id: 1, pair_programming_request: 0) }
  
  #load student object with id 21
  before(:each) do
    allow(User).to receive(:find).with(21).and_return(student1)
  end

  describe '#action_allowed?' do
    #check if super-admin is able to perform the actions
    it 'allows super_admin to perform certain action' do
      stub_current_user(super_admin, super_admin.role.name, super_admin.role)
      expect(controller.send(:action_allowed?)).to be_truthy
    end

    #check if instructor is able to perform the actions
    it 'allows instructor to perform certain action' do
      stub_current_user(instructor1, instructor1.role.name, instructor1.role)
      expect(controller.send(:action_allowed?)).to be_truthy
    end

    #check if student is able to perform the actions
    it 'allows student to perform certain action' do
      stub_current_user(student1, student1.role.name, student1.role)
      expect(controller.send(:action_allowed?)).to be_truthy
    end

<<<<<<< HEAD
    # check if teaching assistant is able to perform the actions
=======
    #check if teaching assistant is able to perform the actions
>>>>>>> 46cc1759
    it 'allows teaching assistant to perform certain action' do
      stub_current_user(ta, ta.role.name, ta.role)
      expect(controller.send(:action_allowed?)).to be_truthy
    end

    #check if admin is able to perform the actions
    it 'allows admin to perform certain action' do
      stub_current_user(admin, admin.role.name, admin.role)
      expect(controller.send(:action_allowed?)).to be_truthy
    end
  end

  describe '#send_invitations' do
    it 'sends pair programming invitation to all the team members' do
      users = allow(TeamsUser).to receive(:where).and_return([team_user1,team_user2])
      [users].each do |user|
        allow(user).to receive(:update_attributes).and_return(true)
      end
      user1 = allow(TeamsUser).to receive(:find_by).and_return(team_user1)
      allow(user1).to receive(:update_attributes).and_return(true)
      team1 = allow(Team).to receive(:find).and_return(team)
      allow(team1).to receive(:update_attributes).and_return(true)
      user_session = { user: student1 }
      params = {team_id: team.id, user_id: student1.id}
      result = post :send_invitations, params: params, session: user_session
      expect(flash[:success]).to eq('Invitations have been sent successfully!')
      expect(result.status).to eq 302
      expect(result).to redirect_to('/student_teams/view')
    end
  end

  describe '#accept' do
    it 'accepts the pair programming request' do
      user1 = allow(TeamsUser).to receive(:find_by).and_return(team_user1)
      allow(user1).to receive(:update_attributes).and_return(true)
      user_session = { user: student1 }
      params = {team_id: team.id, user_id: student1.id}
      result = post :accept, params: params, session: user_session
      expect(flash[:success]).to eq('Pair Programming Request Accepted Successfully!')
      expect(result.status).to eq 302
      expect(result).to redirect_to('/student_teams/view')
    end
  end

  describe '#decline' do
    it 'declines the pair programming request' do
      user1 = allow(TeamsUser).to receive(:find_by).and_return(team_user1)
      allow(user1).to receive(:update_attributes).and_return(true)
      team1 = allow(Team).to receive(:find).and_return(team)
      allow(team1).to receive(:update_attributes).and_return(true)
      user_session = { user: student1 }
      params = {team_id: team.id, user_id: student1.id}
      result = post :decline, params: params, session: user_session
      expect(flash[:success]).to eq('Pair Programming Request Declined!')
      expect(result.status).to eq 302
      expect(result).to redirect_to('/student_teams/view')
    end
  end

end<|MERGE_RESOLUTION|>--- conflicted
+++ resolved
@@ -34,11 +34,6 @@
       expect(controller.send(:action_allowed?)).to be_truthy
     end
 
-<<<<<<< HEAD
-    # check if teaching assistant is able to perform the actions
-=======
-    #check if teaching assistant is able to perform the actions
->>>>>>> 46cc1759
     it 'allows teaching assistant to perform certain action' do
       stub_current_user(ta, ta.role.name, ta.role)
       expect(controller.send(:action_allowed?)).to be_truthy

require 'rails_helper'
require 'pry'

describe TeamsController do
  # Airbrake-1804043391875943089
  describe '#new', type: :controller do

    it 'will set the default team parent as Assignment' do
      allow(Assignment).to receive(:find).with(1).and_return(instance_double('Assignment'))
      get :new
      # get :new, params: { id: 1 }, session: { team_type: nil }
      controller.params[:id] = 1
      controller.session[:team_type] = nil
      expect(response).to have_http_status(302)
      
      expect{ Object.const_get(session[:team_type]).find(params[:id]) }.to raise_error(TypeError)
      expect{ Object.const_get(session[:team_type] ||= 'Assignment').find(params[:id]) }.not_to raise_error(TypeError)
    end
  end

  describe '#delete', type: :controller do
    before(:each) do
      user = build(:instructor)
      stub_current_user(user, user.role.name, user.role)
      # to deal with redirect_to :back
      request.env['HTTP_REFERER'] = 'www.google.com'
    end

    it 'will redirect to previous page if the team cannot be found by id' do
      allow(Team).to receive(:find).with(any_args).and_return(nil)
      allow(Team).to receive(:find_by).with(any_args).and_return(nil)
      post :delete, id: 1
      expect(response).to redirect_to 'www.google.com'
    end

    it 'will delete the team if current team did not involve in any other reviews' do
      team = double('Team', id: 1, name: 'test team', parent_id: 1)
      signed_up_teams = [double('SignedUpTeam', topic_id: 1, is_waitlisted: true)]
      controller.session[:team_type] = 'Assignment'
      controller.session[:user] = double('User', id: 1)
    
      allow(Team).to receive(:find).with(any_args).and_return(team)
      allow(Team).to receive(:find_by).with(any_args).and_return(team)
      allow(Assignment).to receive(:find).with(any_args).and_return(double('Course'))
      allow(SignedUpTeam).to receive(:where).with(any_args).and_return(signed_up_teams)
      allow(SignedUpTeam).to receive_message_chain(:where, :first).with(any_args).and_return(signed_up_teams.first)
      allow(TeamsUser).to receive(:where).with(any_args).and_return(nil)
      allow(signed_up_teams).to receive(:destroy_all).and_return(true)
      allow(team).to receive(:destroy).and_return(true)

      post :delete, id: 1
      expect(response).to redirect_to 'www.google.com'
    end
  end
end

describe ImportFileController do
  # Airbrake-1774360945974838307
  describe '#importFile', type: :controller do
    it 'will catch the error info if the tempfile cannot be obtained from params[:file]' do
      controller.params = {
        id: 1,
        options: {"has_column_names"=>"true", "handle_dups"=>"ignore"},
        model: 'AssignmentTeam',
        file: nil
      }
      session = {
        assignment_id: 1
      }
      expect{controller.send(:importFile, session, controller.params)}.not_to raise_error
      expect(controller.send(:importFile, session, controller.params).inspect).to eq("[#<NoMethodError: undefined method `each_line' for nil:NilClass>]")
    end
  end
end

describe SubmittedContentController do 
  # Airbrake-1775143306379398644
  describe '#are_needed_authorizations_present?', type: :controller do
    it 'return false when the participant cannot find by id' do
        controller.params[:id] = 1
        allow(Participant).to receive(:find).with(any_args).and_return(nil)
        allow(Participant).to receive(:find_by).with(any_args).and_return(nil)
        expect(controller.send(:are_needed_authorizations_present?)).to eq(false)
    end

    it 'return false when the participant is reader or reviewer' do
        controller.params[:id] = 1
        participant = double('Participant',
                             can_submit: false,
                             can_review: true,
                             can_take_quiz: false)
        allow(Participant).to receive(:find).with(any_args).and_return(participant)
        allow(Participant).to receive(:find_by).with(any_args).and_return(participant)
        expect(controller.send(:are_needed_authorizations_present?)).to eq(false)
    end

    it 'return true when the participant is other role (participant or submitter)' do
        controller.params[:id] = 1
        participant = double('Participant',
                             can_submit: true,
                             can_review: true,
                             can_take_quiz: true)
        allow(Participant).to receive(:find).with(any_args).and_return(participant)
        allow(Participant).to receive(:find_by).with(any_args).and_return(participant)
        expect(controller.send(:are_needed_authorizations_present?)).to eq(true)
    end
  end
end

describe MenuItemsController do
  # Airbrake-1766139777878852159
  describe '#link', type: :controller do
    it "can handle the situation (redirect_to '/') when the session[:menu] is nil" do
      controller.params[:name] = "manage/courses"
      controller.session[:menu] = nil
      get :link
      expect(response).to redirect_to('/')
    end

    it 'redirect to node.url when the session[:menu] is not nil'do
      controller.params[:name] = "manage/courses"
      allow(controller.session[:menu]).to receive(:try).with(any_args).and_return(double('node', url: '/tree_display/goto_courses'))
      get :link
      expect(response).to redirect_to('/tree_display/goto_courses')
    end
  end
end

describe GradesController do
  # Airbrake-1784274870078015831
<<<<<<< HEAD

=======
>>>>>>> abdfc43f
  describe '#redirect_when_disallowed', type: :controller do
    before(:each) do
      controller.instance_variable_set(:@participant, double('Participant', 
                                                              team: build(:assignment_team),
                                                              assignment: double('Assignment', id: 1, max_team_size: 1)))
      # allow(@participant).to receive(:assignment).with(no_args).and_return(build(:assignment, id: 1, max_team_size: 2))
      # allow(@participant).to receive(:team).with(no_args).and_return(build(:assignment_team))
      controller.session[:user] = double('User', id: 1)
    end

    it 'will return true when reviewer is nil' do
      allow(AssignmentParticipant).to receive_message_chain(:where, :first).with(any_args).and_return(nil)
      expect(controller.send(:redirect_when_disallowed)).to eq(true)
    end

    it 'will return false when reviewer is current_user' do
      allow_any_instance_of(ApplicationController).to receive(:current_user).and_return(double('User', id: 1))
      allow(AssignmentParticipant).to receive_message_chain(:where, :first).with(any_args).and_return(double('User', user_id: 1))
      expect(controller.send(:redirect_when_disallowed)).to eq(false)
    end
  end
end

describe ReviewMappingController do
  before(:each) do
    user = build(:instructor)
    stub_current_user(user, user.role.name, user.role)
    # to deal with redirect_to :back
    request.env['HTTP_REFERER'] = 'www.google.com'
  end
  # Airbrake-1800902813969550245
  describe '#delete_reviewer' do
    it 'will stay in current page if review_response_map_id is nil' do
      allow(ReviewResponseMap).to receive(:find).with(any_args).and_return(nil)
      allow(ReviewResponseMap).to receive(:find_by).with(any_args).and_return(nil)
      post :delete_reviewer, id: 1
      expect(flash[:error]).to eq('This review has already been done. It cannot been deleted.')
      expect(response).to redirect_to 'www.google.com'
    end

    it 'will delete reviewer if current reviewer did not do any reviews' do
      review_response_map = double('ReviewResponseMap', 
                                  id: 1,
                                  reviewee: double('Participant', name: 'stu1'),
                                  reviewer: double('Participant', name: 'stu2'))
      allow(ReviewResponseMap).to receive(:find).with(any_args).and_return(review_response_map)
      allow(ReviewResponseMap).to receive(:find_by).with(any_args).and_return(review_response_map)
      allow(Response).to receive(:exists?).with(any_args).and_return(false)
      allow(review_response_map).to receive(:destroy).and_return(true)
      post :delete_reviewer, id: 1
      expect(flash[:success]).to eq("The review mapping for \"stu1\" and \"stu2\" has been deleted.")
      expect(response).to redirect_to 'www.google.com'
    end
  end
end<|MERGE_RESOLUTION|>--- conflicted
+++ resolved
@@ -128,10 +128,6 @@
 
 describe GradesController do
   # Airbrake-1784274870078015831
-<<<<<<< HEAD
-
-=======
->>>>>>> abdfc43f
   describe '#redirect_when_disallowed', type: :controller do
     before(:each) do
       controller.instance_variable_set(:@participant, double('Participant', 

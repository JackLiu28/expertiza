require 'rails_helper'
require 'pry'

describe TeamsController do
<<<<<<< HEAD
  # Airbrake-1804043391875943089
  describe '#new', type: :controller do

    it 'will set the default team parent as Assignment' do
      allow(Assignment).to receive(:find).with(1).and_return(instance_double('Assignment'))
      get :new
      # get :new, params: { id: 1 }, session: { team_type: nil }
      controller.params[:id] = 1
      controller.session[:team_type] = nil
      expect(response).to have_http_status(302)
      
      expect{ Object.const_get(session[:team_type]).find(params[:id]) }.to raise_error(TypeError)
      expect{ Object.const_get(session[:team_type] ||= 'Assignment').find(params[:id]) }.not_to raise_error(TypeError)
=======
  describe 'Airbrake-1804043391875943089', type: :controller do
    it 'will set the default team parent as Assignment' do
      controller.params[:id] = 1
      controller.session[:team_type] = nil
      # assignment = create(:assignment)
      get :new
      expect(response.status).to eq(302)
>>>>>>> dfb8cc47
    end
  end
end

describe ImportFileController do
<<<<<<< HEAD
  # Airbrake-1774360945974838307
  describe '#importFile', type: :controller do
=======
  describe 'Airbrake-1774360945974838307', type: :controller do
>>>>>>> dfb8cc47
    it 'will catch the error info if the tempfile cannot be obtained from params[:file]' do
      controller.params = {
        id: 1,
        options: {"has_column_names"=>"true", "handle_dups"=>"ignore"},
        model: 'AssignmentTeam',
        file: nil
      }
      session = {
        assignment_id: 1
      }
      ifc = ImportFileController.new
      expect{ifc.send(:importFile, session, controller.params)}.not_to raise_error
      expect(ifc.send(:importFile, session, controller.params).inspect).to eq("[#<NoMethodError: undefined method `each_line' for nil:NilClass>]")
    end
  end
end

<<<<<<< HEAD
# describe SignUpSheetController do 
#   # Airbrake-1781398948366778395
#   describe '#list', type: :controller do
#     before(:each) do
#       allow_any_instance_of(ApplicationController).to receive(:[]).with(:user).and_return(build(:student, id: 1))
#     end
#     it 'can handle the situation when the @participant is nil' do
#       # session[:user] = build(:student, id: 1)
      
#       controller.params[:assignment_id] = 1
#       suc = SignUpSheetController.new
#       allow(Participant).to receive_message_chain(:where, :first).with(1, 1).and_return(nil)
#       expect(suc.send(:are_needed_authorizations_present?)).to eq(true)
#     end
#   end
# end

describe MenuItemsController do
  # Airbrake-1766139777878852159
  describe '#link', type: :controller do
    it "can handle the situation (redirect_to '/') when the session[:menu] is nil"do
      controller.params[:name] = "manage/courses"
      controller.session[:menu] = nil
      get :link
      expect(response).to redirect_to('/')
    end

    it 'redirect to node.url when the session[:menu] is not nil'do
      controller.params[:name] = "manage/courses"
      allow(controller.session[:menu]).to receive(:try).with(any_args).and_return(double('node', url: '/tree_display/goto_courses'))
      get :link
      expect(response).to redirect_to('/tree_display/goto_courses')
=======
describe SignUpSheetController do
  before(:each) do
    allow_any_instance_of(ApplicationController).to receive(:[]).with(:user).and_return(build(:student, id: 1))
  end
  describe 'Airbrake-1781398948366778395', type: :controller do
    it 'can handle the situation when the @participant is nil' do
      # session[:user] = build(:student, id: 1)
      
      controller.params[:assignment_id] = 1
      suc = SignUpSheetController.new
      allow(Participant).to receive_message_chain(:where, :first).with(1, 1).and_return(nil)
      expect(suc.send(:are_needed_authorizations_present?)).to eq(true)
    end
  end
end

describe GradesController do
  # Airbrake-1784274870078015831
  describe '#redirect_when_disallowed' do
    before(:each) do
      controller.instance_variable_set(:@participant, double('Participant', 
                                                              team: build(:assignment_team),
                                                              assignment: double('Assignment', id: 1, max_team_size: 1)))
      # allow(@participant).to receive(:assignment).with(no_args).and_return(build(:assignment, id: 1, max_team_size: 2))
      # allow(@participant).to receive(:team).with(no_args).and_return(build(:assignment_team))
      controller.session[:user] = double('User', id: 1)
    end

    it 'will return true when reviewer is nil' do
      allow(AssignmentParticipant).to receive_message_chain(:where, :first).with(any_args).and_return(nil)
      expect(controller.send(:redirect_when_disallowed)).to eq(true)
    end

    it 'will return false when reviewer is current_user' do
      allow_any_instance_of(ApplicationController).to receive(:current_user).and_return(double('User', id: 1))
      allow(AssignmentParticipant).to receive_message_chain(:where, :first).with(any_args).and_return(double('User', user_id: 1))
      expect(controller.send(:redirect_when_disallowed)).to eq(false)
>>>>>>> dfb8cc47
    end
  end
end<|MERGE_RESOLUTION|>--- conflicted
+++ resolved
@@ -2,7 +2,6 @@
 require 'pry'
 
 describe TeamsController do
-<<<<<<< HEAD
   # Airbrake-1804043391875943089
   describe '#new', type: :controller do
 
@@ -16,26 +15,13 @@
       
       expect{ Object.const_get(session[:team_type]).find(params[:id]) }.to raise_error(TypeError)
       expect{ Object.const_get(session[:team_type] ||= 'Assignment').find(params[:id]) }.not_to raise_error(TypeError)
-=======
-  describe 'Airbrake-1804043391875943089', type: :controller do
-    it 'will set the default team parent as Assignment' do
-      controller.params[:id] = 1
-      controller.session[:team_type] = nil
-      # assignment = create(:assignment)
-      get :new
-      expect(response.status).to eq(302)
->>>>>>> dfb8cc47
     end
   end
 end
 
 describe ImportFileController do
-<<<<<<< HEAD
   # Airbrake-1774360945974838307
   describe '#importFile', type: :controller do
-=======
-  describe 'Airbrake-1774360945974838307', type: :controller do
->>>>>>> dfb8cc47
     it 'will catch the error info if the tempfile cannot be obtained from params[:file]' do
       controller.params = {
         id: 1,
@@ -46,14 +32,12 @@
       session = {
         assignment_id: 1
       }
-      ifc = ImportFileController.new
-      expect{ifc.send(:importFile, session, controller.params)}.not_to raise_error
-      expect(ifc.send(:importFile, session, controller.params).inspect).to eq("[#<NoMethodError: undefined method `each_line' for nil:NilClass>]")
+      expect{controller.send(:importFile, session, controller.params)}.not_to raise_error
+      expect(controller.send(:importFile, session, controller.params).inspect).to eq("[#<NoMethodError: undefined method `each_line' for nil:NilClass>]")
     end
   end
 end
 
-<<<<<<< HEAD
 # describe SignUpSheetController do 
 #   # Airbrake-1781398948366778395
 #   describe '#list', type: :controller do
@@ -86,19 +70,6 @@
       allow(controller.session[:menu]).to receive(:try).with(any_args).and_return(double('node', url: '/tree_display/goto_courses'))
       get :link
       expect(response).to redirect_to('/tree_display/goto_courses')
-=======
-describe SignUpSheetController do
-  before(:each) do
-    allow_any_instance_of(ApplicationController).to receive(:[]).with(:user).and_return(build(:student, id: 1))
-  end
-  describe 'Airbrake-1781398948366778395', type: :controller do
-    it 'can handle the situation when the @participant is nil' do
-      # session[:user] = build(:student, id: 1)
-      
-      controller.params[:assignment_id] = 1
-      suc = SignUpSheetController.new
-      allow(Participant).to receive_message_chain(:where, :first).with(1, 1).and_return(nil)
-      expect(suc.send(:are_needed_authorizations_present?)).to eq(true)
     end
   end
 end
@@ -124,7 +95,6 @@
       allow_any_instance_of(ApplicationController).to receive(:current_user).and_return(double('User', id: 1))
       allow(AssignmentParticipant).to receive_message_chain(:where, :first).with(any_args).and_return(double('User', user_id: 1))
       expect(controller.send(:redirect_when_disallowed)).to eq(false)
->>>>>>> dfb8cc47
     end
   end
 end
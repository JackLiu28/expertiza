require 'rails_helper'
require 'pry'

describe TeamsController do
  # Airbrake-1804043391875943089
  describe '#new', type: :controller do
    it 'will set the default team parent as Assignment' do
      allow(Assignment).to receive(:find).with(1).and_return(instance_double('Assignment'))
      get :new
      # get :new, params: { id: 1 }, session: { team_type: nil }
      controller.params[:id] = 1
      controller.session[:team_type] = nil
      expect(response).to have_http_status(302)

      expect { Object.const_get(session[:team_type]).find(params[:id]) }.to raise_error(TypeError)
      expect { Object.const_get(session[:team_type] ||= 'Assignment').find(params[:id]) }.not_to raise_error(TypeError)
    end
  end
 
  # Airbrake-1807465099223895248
  describe '#delete', type: :controller do
    before(:each) do
      user = build(:instructor)
      stub_current_user(user, user.role.name, user.role)
      # to deal with redirect_to :back
      request.env['HTTP_REFERER'] = 'www.google.com'
    end

    it 'will redirect to previous page if the team cannot be found by id' do
      allow(Team).to receive(:find).with(any_args).and_return(nil)
      allow(Team).to receive(:find_by).with(any_args).and_return(nil)
      post :delete, id: 1
      expect(response).to redirect_to 'www.google.com'
    end

    it 'will delete the team if current team did not involve in any other reviews' do
      team = double('Team', id: 1, name: 'test team', parent_id: 1)
      signed_up_teams = [double('SignedUpTeam', topic_id: 1, is_waitlisted: true)]
      controller.session[:team_type] = 'Assignment'
      controller.session[:user] = double('User', id: 1)
    
      allow(Team).to receive(:find).with(any_args).and_return(team)
      allow(Team).to receive(:find_by).with(any_args).and_return(team)
      allow(Assignment).to receive(:find).with(any_args).and_return(double('Course'))
      allow(SignedUpTeam).to receive(:where).with(any_args).and_return(signed_up_teams)
      allow(SignedUpTeam).to receive_message_chain(:where, :first).with(any_args).and_return(signed_up_teams.first)
      allow(TeamsUser).to receive(:where).with(any_args).and_return(nil)
      allow(signed_up_teams).to receive(:destroy_all).and_return(true)
      allow(team).to receive(:destroy).and_return(true)

      post :delete, id: 1
      expect(response).to redirect_to 'www.google.com'
    end
  end
end

describe ImportFileController do
  # Airbrake-1774360945974838307
  describe '#importFile', type: :controller do
    it 'will catch the error info if the tempfile cannot be obtained from params[:file]' do
      controller.params = {
        id: 1,
        options: {"has_column_names" => "true", "handle_dups" => "ignore"},
        model: 'AssignmentTeam',
        file: nil
      }
      session = {
        assignment_id: 1
      }
      expect { controller.send(:importFile, session, controller.params) }.not_to raise_error
      expect(controller.send(:importFile, session, controller.params).inspect).to eq("[#<NoMethodError: undefined method `each_line' for nil:NilClass>]")
    end
  end
end

<<<<<<< HEAD
# describe SignUpSheetController do
#   # Airbrake-1781398948366778395
#   describe '#list', type: :controller do
#     before(:each) do
#       allow_any_instance_of(ApplicationController).to receive(:[]).with(:user).and_return(build(:student, id: 1))
#     end
#     it 'can handle the situation when the @participant is nil' do
#       # session[:user] = build(:student, id: 1)

#       controller.params[:assignment_id] = 1
#       suc = SignUpSheetController.new
#       allow(Participant).to receive_message_chain(:where, :first).with(1, 1).and_return(nil)
#       expect(suc.send(:are_needed_authorizations_present?)).to eq(true)
#     end
#   end
# end
=======
describe SubmittedContentController do 
  # Airbrake-1775143306379398644
  describe '#are_needed_authorizations_present?', type: :controller do
    it 'return false when the participant cannot find by id' do
        controller.params[:id] = 1
        allow(Participant).to receive(:find).with(any_args).and_return(nil)
        allow(Participant).to receive(:find_by).with(any_args).and_return(nil)
        expect(controller.send(:are_needed_authorizations_present?)).to eq(false)
    end

    it 'return false when the participant is reader or reviewer' do
        controller.params[:id] = 1
        participant = double('Participant',
                             can_submit: false,
                             can_review: true,
                             can_take_quiz: false)
        allow(Participant).to receive(:find).with(any_args).and_return(participant)
        allow(Participant).to receive(:find_by).with(any_args).and_return(participant)
        expect(controller.send(:are_needed_authorizations_present?)).to eq(false)
    end

    it 'return true when the participant is other role (participant or submitter)' do
        controller.params[:id] = 1
        participant = double('Participant',
                             can_submit: true,
                             can_review: true,
                             can_take_quiz: true)
        allow(Participant).to receive(:find).with(any_args).and_return(participant)
        allow(Participant).to receive(:find_by).with(any_args).and_return(participant)
        expect(controller.send(:are_needed_authorizations_present?)).to eq(true)
    end
  end
end
>>>>>>> a9f36f25

describe MenuItemsController do
  # Airbrake-1766139777878852159
  describe '#link', type: :controller do
    it "can handle the situation (redirect_to '/') when the session[:menu] is nil" do
      controller.params[:name] = "manage/courses"
      controller.session[:menu] = nil
      get :link
      expect(response).to redirect_to('/')
    end

    it 'redirect to node.url when the session[:menu] is not nil' do
      controller.params[:name] = "manage/courses"
      allow(controller.session[:menu]).to receive(:try).with(any_args).and_return(double('node', url: '/tree_display/goto_courses'))
      get :link
      expect(response).to redirect_to('/tree_display/goto_courses')
    end
  end
end

describe GradesController do
  # Airbrake-1784274870078015831
  describe '#redirect_when_disallowed', type: :controller do
    before(:each) do
      controller.instance_variable_set(:@participant, double('Participant',
                                                             team: build(:assignment_team),
                                                             assignment: double('Assignment', id: 1, max_team_size: 1)))
      # allow(@participant).to receive(:assignment).with(no_args).and_return(build(:assignment, id: 1, max_team_size: 2))
      # allow(@participant).to receive(:team).with(no_args).and_return(build(:assignment_team))
      controller.session[:user] = double('User', id: 1)
    end

    it 'will return true when reviewer is nil' do
      allow(AssignmentParticipant).to receive_message_chain(:where, :first).with(any_args).and_return(nil)
      expect(controller.send(:redirect_when_disallowed)).to eq(true)
    end

    it 'will return false when reviewer is current_user' do
      allow_any_instance_of(ApplicationController).to receive(:current_user).and_return(double('User', id: 1))
      allow(AssignmentParticipant).to receive_message_chain(:where, :first).with(any_args).and_return(double('User', user_id: 1))
      expect(controller.send(:redirect_when_disallowed)).to eq(false)
    end
  end
end

describe ReviewMappingController do
  before(:each) do
    user = build(:instructor)
    stub_current_user(user, user.role.name, user.role)
    # to deal with redirect_to :back
    request.env['HTTP_REFERER'] = 'www.google.com'
  end
  # Airbrake-1800902813969550245
  describe '#delete_reviewer' do
    it 'will stay in current page if review_response_map_id is nil' do
      allow(ReviewResponseMap).to receive(:find).with(any_args).and_return(nil)
      allow(ReviewResponseMap).to receive(:find_by).with(any_args).and_return(nil)
      post :delete_reviewer, id: 1
      expect(flash[:error]).to eq('This review has already been done. It cannot been deleted.')
      expect(response).to redirect_to 'www.google.com'
    end

    it 'will delete reviewer if current reviewer did not do any reviews' do
      review_response_map = double('ReviewResponseMap', 
                                  id: 1,
                                  reviewee: double('Participant', name: 'stu1'),
                                  reviewer: double('Participant', name: 'stu2'))
      allow(ReviewResponseMap).to receive(:find).with(any_args).and_return(review_response_map)
      allow(ReviewResponseMap).to receive(:find_by).with(any_args).and_return(review_response_map)
      allow(Response).to receive(:exists?).with(any_args).and_return(false)
      allow(review_response_map).to receive(:destroy).and_return(true)
      post :delete_reviewer, id: 1
      expect(flash[:success]).to eq("The review mapping for \"stu1\" and \"stu2\" has been deleted.")
      expect(response).to redirect_to 'www.google.com'
    end
  end
end<|MERGE_RESOLUTION|>--- conflicted
+++ resolved
@@ -73,24 +73,6 @@
   end
 end
 
-<<<<<<< HEAD
-# describe SignUpSheetController do
-#   # Airbrake-1781398948366778395
-#   describe '#list', type: :controller do
-#     before(:each) do
-#       allow_any_instance_of(ApplicationController).to receive(:[]).with(:user).and_return(build(:student, id: 1))
-#     end
-#     it 'can handle the situation when the @participant is nil' do
-#       # session[:user] = build(:student, id: 1)
-
-#       controller.params[:assignment_id] = 1
-#       suc = SignUpSheetController.new
-#       allow(Participant).to receive_message_chain(:where, :first).with(1, 1).and_return(nil)
-#       expect(suc.send(:are_needed_authorizations_present?)).to eq(true)
-#     end
-#   end
-# end
-=======
 describe SubmittedContentController do 
   # Airbrake-1775143306379398644
   describe '#are_needed_authorizations_present?', type: :controller do
@@ -124,7 +106,6 @@
     end
   end
 end
->>>>>>> a9f36f25
 
 describe MenuItemsController do
   # Airbrake-1766139777878852159

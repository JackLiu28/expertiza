--- conflicted
+++ resolved
@@ -639,7 +639,6 @@
     size '70,1'
   end
 
-<<<<<<< HEAD
   factory :suggestion, class: Suggestion do
     id 1
     assignment_id 1
@@ -656,7 +655,7 @@
     vote 'Y'
     suggestion_id 1
     visible_to_student 0
-=======
+
   factory :answer_tag, class: AnswerTag do
     answer { Answer.first || association(:answer) }
     tag_prompt_deployment { TagPromptDeployment.first || association(:tag_prompt_deployment) }
@@ -676,6 +675,5 @@
     questionnaire { Questionnaire.first || association(:questionnaire) }
     question_type "Criterion"
     answer_length_threshold 6
->>>>>>> 1d7264a2
   end
 end
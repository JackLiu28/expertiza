FactoryGirl.define do
  factory :role_of_administrator, class: Role do
    name 'Administrator'
    parent_id nil
    description ''

    # Load and cache the administrator credentials object
    cache YAML.load("---\n:credentials: !ruby/object:Credentials\nactions:\n  content_pages:\n    view_default: true\n    view: true\n    list: false\n  roles:\n    list: false\n  permissions:\n    list: false\n  auth:\n    login: true\n    logout: true\n    login_failed: true\n  menu_items:\n    link: true\n    list: false\n  site_controllers:\n    list: false\n  controller_actions:\n    list: false\n  system_settings:\n    list: false\n  users:\n    list: true\n    keys: true\n  admin:\n    list_instructors: false\n    list_administrators: false\n    list_super_administrators: false\n  course:\n    list_folders: true\n    add_ta: true\n    destroy_course: true\n    edit_course: true\n    new_course: true\n    new_folder: true\n    remove_ta: true\n    update_course: true\n    view_teaching_assistants: true\n    create_course: true\n    list: true\n  suggestion:\n    create: true\n    new: true\n  questionnaire:\n    list: true\n    create_questionnaire: true\n    edit_questionnaire: true\n    copy_questionnaire: true\n    save_questionnaire: true\n    new_quiz: true\n    create_quiz_questionnaire: true\n    update_quiz: true\n    edit_quiz: true\n    view_quiz: true\n  participants:\n    add_student: true\n    edit_team_members: true\n    list_students: true\n    list_courses: true\n    list_assignments: true\n    change_handle: true\n  assignment:\n    list: true\n  institution:\n    list: false\n  student_task:\n    list: true\n  profile:\n    edit: true\n  survey_response:\n    create: true\n    submit: true\n  team:\n    list: true\n    list_assignments: true\n  teams_users:\n    list: true\n  course_evaluation:\n    list: true\n  survey_deployment:\n    list: true\n  statistics:\n    list_surveys: true\n  impersonate:\n    start: true\n    impersonate: true\n  review_mapping:\n    list: true\n    assign_reviewer_dynamically: true\n    release_reservation: true\n    show_available_submissions: true\n    assign_metareviewer_dynamically: true\n    add_self_reviewer: true\n    assign_quiz_dynamically: true\n  tree_display:\n    list: true\n    drill: true\n    goto_questionnaires: true\n    goto_author_feedbacks: true\n    goto_review_rubrics: true\n    goto_global_survey: true\n    goto_surveys: true\n    goto_course_evaluations: true\n    goto_courses: true\n    goto_assignments: true\n    goto_teammate_reviews: true\n    goto_metareview_rubrics: true\n    goto_teammatereview_rubrics: true\n  grades:\n    view_my_scores: true\n  sign_up_sheet:\n    signup_topics: true\n    signup: true\n    delete_signup: true\n    team_details: true\n  leaderboard:\n    index: true\n  review_files:\n    show_code_file: true\n    show_code_file_diff: true\n    show_all_submitted_files: true\n    submit_comment: true\n    submit_review_file: true\n  popup:\n    automated_metareview_details_popup: true\n  advice:\n    edit_advice: true\n    save_advice: true\n  response:\n    delete: true\n  analytic:\n    assignment_list: true\n    course_list: true\n    get_graph_data_bundle: true\n    graph_data_type_list: true\n    index: true\n    init: true\n    render_sample: true\n    team_list: true\n  advertise_for_partner:\n    remove: true\n  versions:\n    revert: true\ncontrollers:\n  content_pages: false\n  controller_actions: false\n  auth: false\n  markup_styles: false\n  menu_items: false\n  permissions: false\n  roles: false\n  site_controllers: false\n  system_settings: false\n  users: true\n  roles_permissions: false\n  admin: false\n  course: true\n  assignment: true\n  questionnaire: true\n  participants: true\n  reports: true\n  institution: false\n  student_task: true\n  profile: true\n  survey_response: true\n  team: true\n  teams_users: true\n  import_file: true\n  course_evaluation: true\n  participant_choices: true\n  survey_deployment: true\n  statistics: true\n  impersonate: true\n  review_mapping: true\n  grades: true\n  tree_display: true\n  student_team: true\n  invitation: true\n  survey: true\n  password_retrieval: true\n  submitted_content: true\n  eula: true\n  student_review: true\n  publishing: true\n  export_file: true\n  response: true\n  popup: true\n  sign_up_sheet: true\n  suggestion: true\n  leaderboard: true\n  delete_object: true\n  assessment360: true\n  review_files: true\n  advertise_for_partners: true\n  join_team_requests: true\n  advertise_for_partner: true\n  automated_metareviews: true\n  advice: true\n  analytic: true\n  versions: true\n  student_quiz: true\npages:\n  home: true\n  expired: true\n  notfound: true\n  denied: true\n  contact_us: true\n  site_admin: false\n  adminpage: true\n  credits: true\n  wiki: true\npermission_ids:\n- 7\n- 7\n- 10\n- 8\n- 4\n- 3\nrole_id: 3\nrole_ids:\n- 3\n- 2\n- 6\n- 1\nupdated_at: 2015-06-11 15:23:44.000000000 Z\n")
  end

  factory :role_of_student, class: Role do
    name "Student"
    parent_id  nil
    description ""
    cache YAML.load("--- \n:credentials: !ruby/object:Credentials \n  actions: \n    content_pages: \n      view_default: true \n      view: true \n      list: false \n    roles: \n      list: false \n    permissions: \n      list: false \n    auth: \n      login: true \n      logout: true \n      login_failed: true \n    menu_items: \n      link: true \n      list: false \n    site_controllers: \n      list: false \n    controller_actions: \n      list: false \n    system_settings: \n      list: false \n    users: \n      list: false \n      keys: true \n    admin: \n      list_instructors: false \n      list_administrators: false \n      list_super_administrators: false \n    course: \n      list_folders: false \n      add_ta: false \n      destroy_course: false \n      edit_course: false \n      new_course: false \n      new_folder: false \n      remove_ta: false \n      update_course: false \n      view_teaching_assistants: false \n      create_course: false \n      list: false \n    suggestion: \n      create: true \n      new: true \n    questionnaire: \n      list: false \n      create_questionnaire: false \n      edit_questionnaire: false \n      copy_questionnaire: false \n      save_questionnaire: false \n      new_quiz: true \n      create_quiz_questionnaire: true \n      update_quiz: true \n      edit_quiz: true \n      view_quiz: true \n    participants: \n      add_student: false \n      edit_team_members: false \n      list_students: false \n      list_courses: false \n      list_assignments: false \n      change_handle: true \n    assignment: \n      list: false \n    institution: \n      list: false \n    student_task: \n      list: true \n    profile: \n      edit: true \n    survey_response: \n      create: true \n      submit: true \n    team: \n      list: false \n      list_assignments: false \n    teams_users: \n      list: false \n    course_evaluation: \n      list: true \n    survey_deployment: \n      list: false \n    statistics: \n      list_surveys: false \n    impersonate: \n      start: false \n      impersonate: true \n    review_mapping: \n      list: false \n      assign_reviewer_dynamically: true \n      release_reservation: true \n      show_available_submissions: true \n      assign_metareviewer_dynamically: true \n      add_self_reviewer: true \n      assign_quiz_dynamically: true \n    tree_display: \n      list: false \n      drill: false \n      goto_questionnaires: false \n      goto_author_feedbacks: false \n      goto_review_rubrics: false \n      goto_global_survey: false \n      goto_surveys: false \n      goto_course_evaluations: false \n      goto_courses: false \n      goto_assignments: false \n      goto_teammate_reviews: false \n      goto_metareview_rubrics: false \n      goto_teammatereview_rubrics: false \n    grades: \n      view_my_scores: true \n    sign_up_sheet: \n      signup_topics: true \n      signup: true \n      delete_signup: true \n      team_details: true \n    leaderboard: \n      index: true \n    review_files: \n      show_code_file: true \n      show_code_file_diff: true \n      show_all_submitted_files: true \n      submit_comment: true \n      submit_review_file: true \n    popup: \n      automated_metareview_details_popup: true \n    advice: \n      edit_advice: false \n      save_advice: false \n    response: \n      delete: false \n    analytic: \n      assignment_list: false \n      course_list: false \n      get_graph_data_bundle: false \n      graph_data_type_list: false \n      index: false \n      init: false \n      render_sample: false \n      team_list: false \n    advertise_for_partner: \n      remove: true \n    versions: \n      revert: true \n  controllers: \n    content_pages: false \n    controller_actions: false \n    auth: false \n    markup_styles: false \n    menu_items: false \n    permissions: false \n    roles: false \n    site_controllers: false \n    system_settings: false \n    users: true \n    roles_permissions: false \n    admin: false \n    course: false \n    assignment: false \n    questionnaire: false \n    participants: false \n    reports: true \n    institution: false \n    student_task: true \n    profile: true \n    survey_response: true \n    team: false \n    teams_users: false \n    import_file: false \n    course_evaluation: true \n    participant_choices: false \n    survey_deployment: false \n    statistics: false \n    impersonate: false \n    review_mapping: false \n    grades: false \n    tree_display: false \n    student_team: true \n    invitation: true \n    survey: false \n    password_retrieval: true \n    submitted_content: true \n    eula: true \n    student_review: true \n    publishing: true \n    export_file: false \n    response: true \n    popup: false \n    sign_up_sheet: false \n    suggestion: false \n    leaderboard: true \n    delete_object: false \n    assessment360: false \n    review_files: true \n    advertise_for_partners: true \n    join_team_requests: true \n    advertise_for_partner: true \n    automated_metareviews: true \n    advice: false \n    analytic: false \n    versions: true \n    student_quiz: true \n  pages: \n    home: true \n    expired: true \n    notfound: true \n    denied: true \n    contact_us: true \n    site_admin: false \n    adminpage: false \n    credits: true \n    wiki: true \n  permission_ids: \n  - 8 \n  - 4 \n  - 3 \n  role_id: 1 \n  role_ids: \n  - 1 \n  updated_at: 2015-06-11 15:23:43.000000000 Z \n:menu: !ruby/object:Menu \n  by_id: \n    1: &1 !ruby/object:Menu::Node \n      content_page_id: 1 \n      controller_action_id: \n      id: 1 \n      label: Home \n      name: home \n      parent: \n      parent_id: \n      site_controller_id: \n      url: '/home' \n      children: \n      - 50 \n    26: &2 !ruby/object:Menu::Node \n      content_page_id: \n      controller_action_id: 33 \n      id: 26 \n      label: Assignments \n      name: student_task \n      parent: \n      parent_id: \n      site_controller_id: 23 \n      url: '/student_task/list' \n    30: &3 !ruby/object:Menu::Node \n      content_page_id: \n      controller_action_id: 42 \n      id: 30 \n      label: Course Evaluation \n      name: Course Evaluation \n      parent: \n      parent_id: \n      site_controller_id: 31 \n      url: '/course_evaluation/list' \n    27: &4 !ruby/object:Menu::Node \n      content_page_id: \n      controller_action_id: 36 \n      id: 27 \n      label: Profile \n      name: profile \n      parent: \n      parent_id: \n      site_controller_id: 26 \n      url: '/profile/edit' \n    2: &5 !ruby/object:Menu::Node \n      content_page_id: 6 \n      controller_action_id: \n      id: 2 \n      label: Contact Us \n      name: contact_us \n      parent: \n      parent_id: \n      site_controller_id: \n      url: '/contact_us' \n      children: \n      - 14 \n    50: &6 !ruby/object:Menu::Node \n      content_page_id: \n      controller_action_id: 78 \n      id: 50 \n      label: Leaderboard \n      name: leaderboard \n      parent: \n      parent_id: 1 \n      site_controller_id: 54 \n      url: '/leaderboard/index' \n    14: &7 !ruby/object:Menu::Node \n      content_page_id: 10 \n      controller_action_id: \n      id: 14 \n      label: Credits &amp; Licence \n      name: credits \n      parent: \n      parent_id: 2 \n      site_controller_id: \n      url: '/credits' \n  by_name: \n    home: *1 \n    student_task: *2 \n    Course Evaluation: *3 \n    profile: *4 \n    contact_us: *5 \n    leaderboard: *6 \n    credits: *7 \n  crumbs: \n  - 1 \n  root: &8 !ruby/object:Menu::Node \n    parent: \n    children: \n    - 1 \n    - 26 \n    - 30 \n    - 27 \n    - 2 \n  selected: \n    1: *1 \n  vector: \n  - *8 \n  - *1")
  end

  factory :role_of_instructor, class: Role do
    name "Instructor"
    parent_id nil
    description ""
    cache YAML.load("--- \n:credentials: !ruby/object:Credentials \n  actions: \n    content_pages: \n      view_default: true \n      view: true \n      list: false \n    roles: \n      list: false \n    permissions: \n      list: false \n    auth: \n      login: true \n      logout: true \n      login_failed: true \n    menu_items: \n      link: true \n      list: false \n    site_controllers: \n      list: false \n    controller_actions: \n      list: false \n    system_settings: \n      list: false \n    users: \n      list: true \n      keys: true \n    admin: \n      list_instructors: false \n      list_administrators: false \n      list_super_administrators: false \n    course: \n      list_folders: true \n      add_ta: true \n      destroy_course: true \n      edit_course: true \n      new_course: true \n      new_folder: true \n      remove_ta: true \n      update_course: true \n      view_teaching_assistants: true \n      create_course: true \n      list: true \n    suggestion: \n      create: true \n      new: true \n    questionnaire: \n      list: true \n      create_questionnaire: true \n      edit_questionnaire: true \n      copy_questionnaire: true \n      save_questionnaire: true \n      new_quiz: true \n      create_quiz_questionnaire: true \n      update_quiz: true \n      edit_quiz: true \n      view_quiz: true \n    participants: \n      add_student: true \n      edit_team_members: true \n      list_students: true \n      list_courses: true \n      list_assignments: true \n      change_handle: true \n    assignment: \n      list: true \n    institution: \n      list: false \n    student_task: \n      list: true \n    profile: \n      edit: true \n    survey_response: \n      create: true \n      submit: true \n    team: \n      list: true \n      list_assignments: true \n    teams_users: \n      list: true \n    course_evaluation: \n      list: true \n    survey_deployment: \n      list: true \n    statistics: \n      list_surveys: true \n    impersonate: \n      start: true \n      impersonate: true \n    review_mapping: \n      list: true \n      assign_reviewer_dynamically: true \n      release_reservation: true \n      show_available_submissions: true \n      assign_metareviewer_dynamically: true \n      add_self_reviewer: true \n      assign_quiz_dynamically: true \n    tree_display: \n      list: true \n      drill: true \n      goto_questionnaires: true \n      goto_author_feedbacks: true \n      goto_review_rubrics: true \n      goto_global_survey: true \n      goto_surveys: true \n      goto_course_evaluations: true \n      goto_courses: true \n      goto_assignments: true \n      goto_teammate_reviews: true \n      goto_metareview_rubrics: true \n      goto_teammatereview_rubrics: true \n    grades: \n      view_my_scores: true \n    sign_up_sheet: \n      signup_topics: true \n      signup: true \n      delete_signup: true \n      team_details: true \n    leaderboard: \n      index: true \n    review_files: \n      show_code_file: true \n      show_code_file_diff: true \n      show_all_submitted_files: true \n      submit_comment: true \n      submit_review_file: true \n    popup: \n      automated_metareview_details_popup: true \n    advice: \n      edit_advice: true \n      save_advice: true \n    response: \n      delete: true \n    analytic: \n      assignment_list: true \n      course_list: true \n      get_graph_data_bundle: true \n      graph_data_type_list: true \n      index: true \n      init: true \n      render_sample: true \n      team_list: true \n    advertise_for_partner: \n      remove: true \n    versions: \n      revert: true \n  controllers: \n    content_pages: false \n    controller_actions: false \n    auth: false \n    markup_styles: false \n    menu_items: false \n    permissions: false \n    roles: false \n    site_controllers: false \n    system_settings: false \n    users: true \n    roles_permissions: false \n    admin: false \n    course: true \n    assignment: true \n    questionnaire: true \n    participants: true \n    reports: true \n    institution: false \n    student_task: true \n    profile: true \n    survey_response: true \n    team: true \n    teams_users: true \n    import_file: true \n    course_evaluation: true \n    participant_choices: true \n    survey_deployment: true \n    statistics: true \n    impersonate: true \n    review_mapping: true \n    grades: true \n    tree_display: true \n    student_team: true \n    invitation: true \n    survey: true \n    password_retrieval: true \n    submitted_content: true \n    eula: true \n    student_review: true \n    publishing: true \n    export_file: true \n    response: true \n    popup: true \n    sign_up_sheet: true \n    suggestion: true \n    leaderboard: true \n    delete_object: true \n    assessment360: true \n    review_files: true \n    advertise_for_partners: true \n    join_team_requests: true \n    advertise_for_partner: true \n    automated_metareviews: true \n    advice: true \n    analytic: true \n    versions: true \n    student_quiz: true \n  pages: \n    home: true \n    expired: true \n    notfound: true \n    denied: true \n    contact_us: true \n    site_admin: false \n    adminpage: true \n    credits: true \n    wiki: true \n  permission_ids: \n  - 7 \n  - 10 \n  - 8 \n  - 4 \n  - 3 \n  role_id: 2 \n  role_ids: \n  - 2 \n  - 6 \n  - 1 \n  updated_at: 2015-06-11 15:23:44.000000000 Z \n:menu: !ruby/object:Menu \n  by_id: \n    1: &1 !ruby/object:Menu::Node \n      content_page_id: 1 \n      controller_action_id: \n      id: 1 \n      label: Home \n      name: home \n      parent: \n      parent_id: \n      site_controller_id: \n      url: '/home' \n      children: \n      - 50 \n    37: &2 !ruby/object:Menu::Node \n      content_page_id: \n      controller_action_id: 59 \n      id: 37 \n      label: Manage... \n      name: manage instructor content \n      parent: \n      parent_id: \n      site_controller_id: 38 \n      url: '/tree_display/drill' \n      children: \n      - 13 \n      - 38 \n      - 44 \n      - 45 \n      - 33 \n    35: &3 !ruby/object:Menu::Node \n      content_page_id: \n      controller_action_id: 43 \n      id: 35 \n      label: Survey Deployments \n      name: Survey Deployments \n      parent: \n      parent_id: \n      site_controller_id: 33 \n      url: '/survey_deployment/list' \n      children: \n      - 36 \n    26: &4 !ruby/object:Menu::Node \n      content_page_id: \n      controller_action_id: 33 \n      id: 26 \n      label: Assignments \n      name: student_task \n      parent: \n      parent_id: \n      site_controller_id: 23 \n      url: '/student_task/list' \n    30: &5 !ruby/object:Menu::Node \n      content_page_id: \n      controller_action_id: 42 \n      id: 30 \n      label: Course Evaluation \n      name: Course Evaluation \n      parent: \n      parent_id: \n      site_controller_id: 31 \n      url: '/course_evaluation/list' \n    27: &6 !ruby/object:Menu::Node \n      content_page_id: \n      controller_action_id: 36 \n      id: 27 \n      label: Profile \n      name: profile \n      parent: \n      parent_id: \n      site_controller_id: 26 \n      url: '/profile/edit' \n    2: &7 !ruby/object:Menu::Node \n      content_page_id: 6 \n      controller_action_id: \n      id: 2 \n      label: Contact Us \n      name: contact_us \n      parent: \n      parent_id: \n      site_controller_id: \n      url: '/contact_us' \n      children: \n      - 14 \n    50: &8 !ruby/object:Menu::Node \n      content_page_id: \n      controller_action_id: 78 \n      id: 50 \n      label: Leaderboard \n      name: leaderboard \n      parent: \n      parent_id: 1 \n      site_controller_id: 54 \n      url: '/leaderboard/index' \n    14: &9 !ruby/object:Menu::Node \n      content_page_id: 10 \n      controller_action_id: \n      id: 14 \n      label: Credits &amp; Licence \n      name: credits \n      parent: \n      parent_id: 2 \n      site_controller_id: \n      url: '/credits' \n    46: &10 !ruby/object:Menu::Node \n      content_page_id: \n      controller_action_id: 15 \n      id: 46 \n      label: Show... \n      name: show \n      parent: \n      parent_id: 3 \n      site_controller_id: 10 \n      url: '/users/list' \n    36: &11 !ruby/object:Menu::Node \n      content_page_id: \n      controller_action_id: 44 \n      id: 36 \n      label: Statistical Test \n      name: Statistical Test \n      parent: \n      parent_id: 35 \n      site_controller_id: 34 \n      url: '/statistics/list_surveys' \n    13: &12 !ruby/object:Menu::Node \n      content_page_id: \n      controller_action_id: 15 \n      id: 13 \n      label: Users \n      name: manage/users \n      parent: \n      parent_id: 37 \n      site_controller_id: 10 \n      url: '/users/list' \n    38: &13 !ruby/object:Menu::Node \n      content_page_id: \n      controller_action_id: 60 \n      id: 38 \n      label: Questionnaires \n      name: manage/questionnaires \n      parent: \n      parent_id: 37 \n      site_controller_id: 38 \n      url: '/tree_display/goto_questionnaires' \n      children: \n      - 39 \n      - 48 \n      - 49 \n      - 40 \n      - 41 \n      - 42 \n      - 43 \n    44: &14 !ruby/object:Menu::Node \n      content_page_id: \n      controller_action_id: 66 \n      id: 44 \n      label: Courses \n      name: manage/courses \n      parent: \n      parent_id: 37 \n      site_controller_id: 38 \n      url: '/tree_display/goto_courses' \n    45: &15 !ruby/object:Menu::Node \n      content_page_id: \n      controller_action_id: 67 \n      id: 45 \n      label: Assignments \n      name: manage/assignments \n      parent: \n      parent_id: 37 \n      site_controller_id: 38 \n      url: '/tree_display/goto_assignments' \n    33: &16 !ruby/object:Menu::Node \n      content_page_id: \n      controller_action_id: 45 \n      id: 33 \n      label: Impersonate User \n      name: impersonate \n      parent: \n      parent_id: 37 \n      site_controller_id: 35 \n      url: '/impersonate/start' \n    39: &17 !ruby/object:Menu::Node \n      content_page_id: \n      controller_action_id: 62 \n      id: 39 \n      label: Review rubrics \n      name: manage/questionnaires/review rubrics \n      parent: \n      parent_id: 38 \n      site_controller_id: 38 \n      url: '/tree_display/goto_review_rubrics' \n    48: &18 !ruby/object:Menu::Node \n      content_page_id: \n      controller_action_id: 72 \n      id: 48 \n      label: Metareview rubrics \n      name: manage/questionnaires/metareview rubrics \n      parent: \n      parent_id: 38 \n      site_controller_id: 38 \n      url: '/tree_display/goto_metareview_rubrics' \n    49: &19 !ruby/object:Menu::Node \n      content_page_id: \n      controller_action_id: 73 \n      id: 49 \n      label: Teammate review rubrics \n      name: manage/questionnaires/teammate review rubrics \n      parent: \n      parent_id: 38 \n      site_controller_id: 38 \n      url: '/tree_display/goto_teammatereview_rubrics' \n    40: &20 !ruby/object:Menu::Node \n      content_page_id: \n      controller_action_id: 61 \n      id: 40 \n      label: Author feedbacks \n      name: manage/questionnaires/author feedbacks \n      parent: \n      parent_id: 38 \n      site_controller_id: 38 \n      url: '/tree_display/goto_author_feedbacks' \n    41: &21 !ruby/object:Menu::Node \n      content_page_id: \n      controller_action_id: 63 \n      id: 41 \n      label: Global survey \n      name: manage/questionnaires/global survey \n      parent: \n      parent_id: 38 \n      site_controller_id: 38 \n      url: '/tree_display/goto_global_survey' \n    42: &22 !ruby/object:Menu::Node \n      content_page_id: \n      controller_action_id: 64 \n      id: 42 \n      label: Surveys \n      name: manage/questionnaires/surveys \n      parent: \n      parent_id: 38 \n      site_controller_id: 38 \n      url: '/tree_display/goto_surveys' \n    43: &23 !ruby/object:Menu::Node \n      content_page_id: \n      controller_action_id: 64 \n      id: 43 \n      label: Course evaluations \n      name: manage/questionnaires/course evaluations \n      parent: \n      parent_id: 38 \n      site_controller_id: 38 \n      url: '/tree_display/goto_surveys' \n  by_name: \n    home: *1 \n    manage instructor content: *2 \n    Survey Deployments: *3 \n    student_task: *4 \n    Course Evaluation: *5 \n    profile: *6 \n    contact_us: *7 \n    leaderboard: *8 \n    credits: *9 \n    show: *10 \n    Statistical Test: *11 \n    manage/users: *12 \n    manage/questionnaires: *13 \n    manage/courses: *14 \n    manage/assignments: *15 \n    impersonate: *16 \n    manage/questionnaires/review rubrics: *17 \n    manage/questionnaires/metareview rubrics: *18 \n    manage/questionnaires/teammate review rubrics: *19 \n    manage/questionnaires/author feedbacks: *20 \n    manage/questionnaires/global survey: *21 \n    manage/questionnaires/surveys: *22 \n    manage/questionnaires/course evaluations: *23 \n  crumbs: \n  - 1 \n  root: &24 !ruby/object:Menu::Node \n    parent: \n    children: \n    - 1 \n    - 37 \n    - 35 \n    - 26 \n    - 30 \n    - 27 \n    - 2 \n  selected: \n    1: *1 \n  vector: \n  - *24 \n  - *1")
  end

  factory :admin, class: User do
    sequence(:name) {|n| "admin#{n}" }
    role { Role.where(name: 'Administrator').first || association(:role_of_administrator) }
    password "password"
    password_confirmation "password"
    sequence(:fullname) {|n| "#{n}, administrator" }
    email "expertiza@mailinator.com"
    parent_id 1
    private_by_default  false
    mru_directory_path  nil
    email_on_review true
    email_on_submission true
    email_on_review_of_review true
    is_new_user false
    master_permission_granted 0
    handle "handle"
    leaderboard_privacy false
    digital_certificate nil
    timezonepref nil
    public_key nil
    copy_of_emails  false
  end

  factory :student, class: User do
    # Zhewei: In order to keep students the same names (2064, 2065, 2066) before each example.
    sequence(:name) {|n| n = n % 3; "student206#{n + 4}" }
    role { Role.where(name: 'Student').first || association(:role_of_student) }
    password "password"
    password_confirmation "password"
    sequence(:fullname) {|n| n = n % 3; "206#{n + 4}, student" }
    email "expertiza@mailinator.com"
    parent_id 1
    private_by_default  false
    mru_directory_path  nil
    email_on_review true
    email_on_submission true
    email_on_review_of_review true
    is_new_user false
    master_permission_granted 0
    handle "handle"
    leaderboard_privacy false
    digital_certificate nil
    timezonepref 'Eastern Time (US & Canada)'
    public_key nil
    copy_of_emails  false
  end

  factory :instructor, class: User do
    sequence(:name, 6) {|n| n = 6; "instructor#{n}" }
    role { Role.where(name: 'Instructor').first || association(:role_of_instructor) }
    password "password"
    password_confirmation "password"
    fullname "6, instructor"
    email "expertiza@mailinator.com"
    parent_id 1
    private_by_default  false
    mru_directory_path  nil
    email_on_review true
    email_on_submission true
    email_on_review_of_review true
    is_new_user false
    master_permission_granted 0
    handle "handle"
    leaderboard_privacy false
    digital_certificate nil
    timezonepref 'Eastern Time (US & Canada)'
    public_key nil
    copy_of_emails  false
  end

  factory :course, class: Course do
    sequence(:name) {|n| "CSC517, test#{n}" }
    instructor { User.where(role_id: 1).first || association(:instructor) }
    directory_path "csc517/test"
    info "Object-Oriented Languages and Systems"
    private true
    institutions_id nil
  end

  factory :assignment, class: Assignment do
    sequence(:name, 2) {|n| n = 2; "final#{n}" }
    directory_path "final_test"
    submitter_count 0
    course { Course.first || association(:course) }
    instructor { User.first || association(:instructor) }
    private false
    num_reviews 1
    num_review_of_reviews 1
    num_review_of_reviewers 1
    reviews_visible_to_all false
    num_reviewers 1
    spec_location "https://expertiza.ncsu.edu/"
    max_team_size 3
    staggered_deadline false
    allow_suggestions false
    review_assignment_strategy "Auto-Selected"
    max_reviews_per_submission 2
    review_topic_threshold 0
    copy_flag false
    rounds_of_reviews 1
    microtask false
    require_quiz false
    num_quiz_questions 0
    is_coding_assignment false
    is_intelligent false
    calculate_penalty false
    late_policy_id nil
    is_penalty_calculated false
    show_teammate_reviews true
    availability_flag true
    use_bookmark false
    can_review_same_topic true
    can_choose_topic_to_review true
  end

  factory :assignment_team, class: AssignmentTeam do
    sequence(:name) {|n| "team#{n}" }
    assignment { Assignment.first || association(:assignment) }
    type 'AssignmentTeam'
    comments_for_advertisement nil
    advertise_for_partner nil
    submitted_hyperlinks "---
- https://www.expertiza.ncsu.edu"
    directory_num 0
  end

  factory :team_user, class: TeamsUser do
    team { AssignmentTeam.first || association(:assignment_team) }
    user { User.where(role_id: 2).first || association(:student) }
  end

  factory :topic, class: SignUpTopic do
    topic_name "Hello world!"
    assignment { Assignment.first || association(:assignment) }
    max_choosers 1
    category nil
    topic_identifier "1"
    micropayment 0
    private_to nil
  end

  factory :signed_up_team, class: SignedUpTeam do
    topic { SignUpTopic.first || association(:topic) }
    team_id 1
    is_waitlisted 0
    preference_priority_number nil
  end

  factory :participant, class: Participant do
    can_submit true
    can_review true
    assignment { Assignment.first || association(:assignment) }
    association :user, factory: :student
    submitted_at nil
    permission_granted nil
    penalty_accumulated 0
    grade nil
    type "AssignmentParticipant"
    handle "handle"
    time_stamp nil
    digital_signature nil
    duty nil
    can_take_quiz true
  end

  factory :assignment_due_date, class: AssignmentDueDate do
    due_at "2015-12-30 23:30:12"
    deadline_type { DeadlineType.first || association(:deadline_type) }
    assignment { Assignment.first || association(:assignment) }
    submission_allowed_id 3
    review_allowed_id 3
    review_of_review_allowed_id 3
    round 1
    flag false
    threshold 1
    delayed_job_id nil
    deadline_name nil
    description_url nil
    quiz_allowed_id 3
    teammate_review_allowed_id 3
    type 'AssignmentDueDate'
  end

  factory :topic_due_date, class: TopicDueDate do
    due_at "2015-12-30 23:30:12"
    deadline_type { DeadlineType.first || association(:deadline_type) }
    topic { SignUpTopic.first || association(:topic) }
    submission_allowed_id 3
    review_allowed_id 3
    review_of_review_allowed_id 3
    round 1
    flag false
    threshold 1
    delayed_job_id nil
    deadline_name nil
    description_url nil
    quiz_allowed_id 3
    teammate_review_allowed_id 3
    type 'TopicDueDate'
  end

  factory :deadline_type, class: DeadlineType do
    name  "submission"
  end

  factory :deadline_right, class: DeadlineRight do
    name  "No"
  end

  factory :assignment_node, class: AssignmentNode do
    assignment { Assignment.first || association(:assignment) }
    node_object_id 1
    type "AssignmentNode"
  end

  factory :course_node, class: CourseNode do
    course { Course.first || association(:course) }
    node_object_id 1
    type "CourseNode"
  end

  factory :questionnaire, class: ReviewQuestionnaire do
    name 'Test questionaire'
    instructor { User.where(role_id: 1).first || association(:instructor) }
    private 0
    min_question_score 0
    max_question_score 5
    type 'ReviewQuestionnaire'
    display_type 'Review'
    instruction_loc nil
  end

  factory :metareview_questionnaire, class: MetareviewQuestionnaire do
    name 'Test questionaire'
    instructor { User.where(role_id: 1).first || association(:instructor) }
    private 0
    min_question_score 0
    max_question_score 5
    type 'MetareviewQuestionnaire'
    display_type 'Review'
    instruction_loc nil
  end

  factory :author_feedback_questionnaire, class: AuthorFeedbackQuestionnaire do
    name 'Test questionaire'
    instructor { User.where(role_id: 1).first || association(:instructor) }
    private 0
    min_question_score 0
    max_question_score 5
    type 'AuthorFeedbackQuestionnaire'
    display_type 'Review'
    instruction_loc nil
  end

  factory :teammate_review_questionnaire, class: TeammateReviewQuestionnaire do
    name 'Test questionaire'
    instructor { User.where(role_id: 1).first || association(:instructor) }
    private 0
    min_question_score 0
    max_question_score 5
    type 'TeammateReviewQuestionnaire'
    display_type 'Review'
    instruction_loc nil
  end

  factory :question, class: Question do
    txt 'Test question:'
    weight 1
    questionnaire { ReviewQuestionnaire.first || association(:questionnaire) }
    seq 1.00
    type 'Criterion'
    size "70,1"
    alternatives nil
    break_before 1
    max_label nil
    min_label nil
  end

  factory :assignment_questionnaire, class: AssignmentQuestionnaire do
    assignment { Assignment.first || association(:assignment) }
    questionnaire { ReviewQuestionnaire.first || association(:questionnaire) }
    user_id 1
    questionnaire_weight 100
    used_in_round nil
    dropdown 1
  end

  factory :review_response_map, class: ReviewResponseMap do
    assignment { Assignment.first || association(:assignment) }
    reviewee { AssignmentTeam.first || association(:assignment_team) }
    reviewer_id 1
    type 'ReviewResponseMap'
    calibrate_to 0
  end

  factory :response, class: Response do
    review_response_map { ReviewResponseMap.first || association(:review_response_map) }
    additional_comment nil
    version_num nil
    round nil
    is_submitted false
  end

  #Edited by kapil vatwani
  factory :assignment_participant, class: AssignmentParticipant do
    can_submit true
    can_review true
    assignment { Assignment.first || association(:assignment) }
    association :user, factory: :student
    submitted_at nil
    permission_granted nil
    penalty_accumulated 0
    grade nil
    type "AssignmentParticipant"
    handle "handle"
    time_stamp nil
    digital_signature nil
    duty nil
    can_take_quiz true
  end

  #Edited by kapil vatwani
  factory :course_participant, class: CourseParticipant do
    course { Course.first || association(:course) }
    can_submit true
    can_review true
    assignment { Assignment.first || association(:assignment) }
    association :user, factory: :student
    submitted_at nil
    permission_granted nil
    penalty_accumulated 0
    grade nil
<<<<<<< HEAD
    type "AssignmentParticipant"
=======
    type "CourseParticipant"
>>>>>>> 78380df0
    handle "handle"
    time_stamp nil
    digital_signature nil
    duty nil
    can_take_quiz true
  end



<<<<<<< HEAD
end
=======
end
>>>>>>> 78380df0
<|MERGE_RESOLUTION|>--- conflicted
+++ resolved
@@ -354,11 +354,7 @@
     permission_granted nil
     penalty_accumulated 0
     grade nil
-<<<<<<< HEAD
-    type "AssignmentParticipant"
-=======
     type "CourseParticipant"
->>>>>>> 78380df0
     handle "handle"
     time_stamp nil
     digital_signature nil
@@ -368,8 +364,4 @@
 
 
 
-<<<<<<< HEAD
 end
-=======
-end
->>>>>>> 78380df0

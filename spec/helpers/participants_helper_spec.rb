--- conflicted
+++ resolved
@@ -67,15 +67,10 @@
 
             it 'returns correct authorizations when participant_permissions is called with participant authorization' do
                 #Checking permissions for a participant
-<<<<<<< HEAD
-                result = participant_permissions('participant')
-                expect(result).to eq(can_submit: true, can_review: true, can_take_quiz: true)
-=======
-
                 result = participant_permissions('paricipant')
                 expect(result).to eq(can_submit: true, can_review: true, can_take_quiz: true, can_mentor: false)
 
->>>>>>> 78d6576c
+
             end
         end
     end

describe ParticipantsHelper do
    describe '#define_attributes' do
        context 'when define_attributes is called' do
            #Checking if attributes have been correctly defined
            line_split = ['Test1','test@ncsu.edu']
            config = {'name'=>'0','fullname'=>'test2','email'=>'1'}

            it 'returns correct hash "attributes" when define_attributes is called' do
                allow(Role).to receive(:find_by).with({:name=>'Student'}).and_return(1)
                attribute = ParticipantsHelper.define_attributes(line_split,config)
                expect(attribute['role_id']).to eq(1)
                expect(attribute['name']).to eq('Test1')
                expect(attribute['fullname']).to eq('test2')
                expect(attribute['email']).to eq('test@ncsu.edu')
                expect(attribute['password'].length).to eq(8)
                expect(attribute['email_on_submission']).to eq(1)
                expect(attribute['email_on_review']).to eq(1)
                expect(attribute['email_on_review_of_review']).to eq(1)
            end
        end
    end

    describe '#create_new_user' do
        context 'when create_new_user is called' do
            #Checking if a user has een correctly created
            let(:instructor1) { build(:instructor, id: 10, role_id: 3, parent_id: 3, name: 'Instructor1') }
            
            it 'returns correct user when create_new_user is called' do
                attributes = {'role_id' => 1, 'name' => 'Test1', 'fullname' => 'test2', 'email' => 'test@ncsu.edu', 'email_on_submission' => 1, 'email_on_review' => 1, 'email_on_review_of_review' => 1}
                session = {user: instructor1}
                user = ParticipantsHelper.create_new_user(attributes, session)
                expect(user['role_id']).to eq(1)
                expect(user['name']).to eq('Test1')
                expect(user['fullname']).to eq('test2')
                expect(user['email']).to eq('test@ncsu.edu')
                expect(user['email_on_submission']).to eq(true)
                expect(user['email_on_review']).to eq(true)
                expect(user['email_on_review_of_review']).to eq(true)
                expect(user.parent_id).to eq(10)
            end
        end
    end

    describe '#participant_permissions' do
        before(:each) do
            include ParticipantsHelper
        end 

        context 'when participant_permissions is called' do
            it 'returns correct authorizations when participant_permissions is called with reader authorization' do
                #Checking permissions for a reader
                result = participant_permissions('reader')
                expect(result).to eq(can_submit: false, can_review: true, can_take_quiz: true, can_mentor: false)
            end

            it 'returns correct authorizations when participant_permissions is called with reviewer authorization' do
                #Checking permissions for a reviewer
                result = participant_permissions('reviewer')
                expect(result).to eq(can_submit: false, can_review: true, can_take_quiz: false, can_mentor: false)
            end

            it 'returns correct authorizations when participant_permissions is called with submitter authorization' do
                #Checking permissions for a submitter
                result = participant_permissions('submitter')
                expect(result).to eq(can_submit: true, can_review: false, can_take_quiz: false, can_mentor: false)
            end

            it 'returns correct authorizations when participant_permissions is called with participant authorization' do
                #Checking permissions for a participant
<<<<<<< HEAD
                result = participant_permissions('participant')
                expect(result).to eq(can_submit: true, can_review: true, can_take_quiz: true)

=======
                result = participant_permissions('paricipant')
                expect(result).to eq(can_submit: true, can_review: true, can_take_quiz: true, can_mentor: false)
>>>>>>> ebcd39b3


            end
        end
    end

    describe '#store_item' do
        #checkingwhen store_item is called
        it 'assigns config[ident]' do
            #checking if config[ident] is properly assigned
            line = "test=Testing\nstore\nitem"
            ident = "test"
            config = {}
            ParticipantsHelper.store_item(line,ident,config)
            expect(config["test"]).to eq("Testingstore\nitem")
        end
    end
end <|MERGE_RESOLUTION|>--- conflicted
+++ resolved
@@ -67,14 +67,11 @@
 
             it 'returns correct authorizations when participant_permissions is called with participant authorization' do
                 #Checking permissions for a participant
-<<<<<<< HEAD
+
                 result = participant_permissions('participant')
                 expect(result).to eq(can_submit: true, can_review: true, can_take_quiz: true)
 
-=======
-                result = participant_permissions('paricipant')
-                expect(result).to eq(can_submit: true, can_review: true, can_take_quiz: true, can_mentor: false)
->>>>>>> ebcd39b3
+
 
 
             end

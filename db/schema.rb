# This file is auto-generated from the current state of the database. Instead of editing this file, 
# please use the migrations feature of Active Record to incrementally modify your database, and
# then regenerate this schema definition.
#
# Note that this schema.rb definition is the authoritative source for your database schema. If you need
# to create the application database on another system, you should be using db:schema:load, not running
# all the migrations from scratch. The latter is a flawed and unsustainable approach (the more migrations
# you'll amass, the slower it'll run and the greater likelihood for issues).
#
# It's strongly recommended to check this file into your version control system.

ActiveRecord::Schema.define(:version => 20111130205809) do

  create_table "assignment_questionnaires", :force => true do |t|
    t.integer "assignment_id"
    t.integer "questionnaire_id"
    t.integer "user_id"
    t.integer "notification_limit",   :default => 15, :null => false
    t.integer "questionnaire_weight", :default => 0,  :null => false
  end

  add_index "assignment_questionnaires", ["assignment_id"], :name => "fk_aq_assignments_id"
  add_index "assignment_questionnaires", ["questionnaire_id"], :name => "fk_aq_questionnaire_id"
  add_index "assignment_questionnaires", ["user_id"], :name => "fk_aq_user_id"

  create_table "assignments", :force => true do |t|
    t.datetime "created_at"
    t.datetime "updated_at"
    t.string   "name"
    t.string   "directory_path"
    t.integer  "submitter_count",                   :default => 0,     :null => false
    t.integer  "course_id",                         :default => 0
    t.integer  "instructor_id",                     :default => 0
    t.boolean  "private",                           :default => false, :null => false
    t.integer  "num_reviews",                       :default => 0,     :null => false
    t.integer  "num_review_of_reviews",             :default => 0,     :null => false
    t.integer  "num_review_of_reviewers",           :default => 0,     :null => false
    t.integer  "review_questionnaire_id"
    t.integer  "review_of_review_questionnaire_id"
    t.integer  "teammate_review_questionnaire_id"
    t.boolean  "reviews_visible_to_all"
    t.boolean  "team_assignment"
    t.integer  "wiki_type_id",                      :default => 0,     :null => false
    t.boolean  "require_signup"
    t.integer  "num_reviewers",                     :default => 0,     :null => false
    t.text     "spec_location"
    t.integer  "author_feedback_questionnaire_id"
    t.integer  "team_count",                        :default => 0,     :null => false
    t.boolean  "staggered_deadline"
    t.boolean  "allow_suggestions"
    t.integer  "days_between_submissions"
    t.string   "review_assignment_strategy"
    t.integer  "max_reviews_per_submission"
    t.integer  "review_topic_threshold",            :default => 0
    t.boolean  "copy_flag",                         :default => false
<<<<<<< HEAD
    t.integer  "rounds_of_reviews",                 :default => 0
=======
    t.integer  "rounds_of_reviews",                 :default => 1
>>>>>>> 880af462
    t.boolean  "microtask",                         :default => false
  end

  add_index "assignments", ["course_id"], :name => "fk_assignments_courses"
  add_index "assignments", ["instructor_id"], :name => "fk_assignments_instructors"
  add_index "assignments", ["review_of_review_questionnaire_id"], :name => "fk_assignments_review_of_review_questionnaires"
  add_index "assignments", ["review_questionnaire_id"], :name => "fk_assignments_review_questionnaires"
  add_index "assignments", ["wiki_type_id"], :name => "fk_assignments_wiki_types"

  create_table "comments", :force => true do |t|
    t.integer "participant_id", :default => 0,     :null => false
    t.boolean "private",        :default => false, :null => false
    t.text    "comment",                           :null => false
  end

  create_table "content_pages", :force => true do |t|
    t.string   "title"
    t.string   "name",            :default => "", :null => false
    t.integer  "markup_style_id"
    t.text     "content"
    t.integer  "permission_id",   :default => 0,  :null => false
    t.datetime "created_at"
    t.datetime "updated_at"
    t.text     "content_cache"
  end

  add_index "content_pages", ["markup_style_id"], :name => "fk_content_page_markup_style_id"
  add_index "content_pages", ["permission_id"], :name => "fk_content_page_permission_id"

  create_table "controller_actions", :force => true do |t|
    t.integer "site_controller_id", :default => 0,  :null => false
    t.string  "name",               :default => "", :null => false
    t.integer "permission_id"
    t.string  "url_to_use"
  end

  add_index "controller_actions", ["permission_id"], :name => "fk_controller_action_permission_id"
  add_index "controller_actions", ["site_controller_id"], :name => "fk_controller_action_site_controller_id"

  create_table "courses", :force => true do |t|
    t.string   "name"
    t.integer  "instructor_id"
    t.string   "directory_path"
    t.text     "info"
    t.datetime "created_at"
    t.datetime "updated_at"
    t.boolean  "private",        :default => false, :null => false
  end

  add_index "courses", ["instructor_id"], :name => "fk_course_users"

  create_table "deadline_rights", :force => true do |t|
    t.string "name", :limit => 32
  end

  create_table "deadline_types", :force => true do |t|
    t.string "name", :limit => 32
  end

  create_table "due_dates", :force => true do |t|
    t.datetime "due_at"
    t.integer  "deadline_type_id"
    t.integer  "assignment_id"
    t.integer  "late_policy_id"
    t.integer  "submission_allowed_id"
    t.integer  "review_allowed_id"
    t.integer  "resubmission_allowed_id"
    t.integer  "rereview_allowed_id"
    t.integer  "review_of_review_allowed_id"
    t.integer  "round"
    t.boolean  "flag",                        :default => false
    t.integer  "threshold",                   :default => 1
  end

  add_index "due_dates", ["assignment_id"], :name => "fk_due_dates_assignments"
  add_index "due_dates", ["deadline_type_id"], :name => "fk_deadline_type_due_date"
  add_index "due_dates", ["late_policy_id"], :name => "fk_due_date_late_policies"
  add_index "due_dates", ["rereview_allowed_id"], :name => "fk_due_date_rereview_allowed"
  add_index "due_dates", ["resubmission_allowed_id"], :name => "fk_due_date_resubmission_allowed"
  add_index "due_dates", ["review_allowed_id"], :name => "fk_due_date_review_allowed"
  add_index "due_dates", ["review_of_review_allowed_id"], :name => "fk_due_date_review_of_review_allowed"
  add_index "due_dates", ["submission_allowed_id"], :name => "fk_due_date_submission_allowed"

  create_table "goldberg_content_pages", :force => true do |t|
    t.string   "title"
    t.string   "name",            :default => "", :null => false
    t.integer  "markup_style_id"
    t.text     "content"
    t.integer  "permission_id",   :default => 0,  :null => false
    t.datetime "created_at"
    t.datetime "updated_at"
    t.text     "content_cache"
    t.string   "markup_style"
  end

  add_index "goldberg_content_pages", ["markup_style_id"], :name => "fk_content_page_markup_style_id"
  add_index "goldberg_content_pages", ["permission_id"], :name => "fk_content_page_permission_id"

  create_table "goldberg_controller_actions", :force => true do |t|
    t.integer "site_controller_id", :default => 0,  :null => false
    t.string  "name",               :default => "", :null => false
    t.integer "permission_id"
    t.string  "url_to_use"
  end

  add_index "goldberg_controller_actions", ["permission_id"], :name => "fk_controller_action_permission_id"
  add_index "goldberg_controller_actions", ["site_controller_id"], :name => "fk_controller_action_site_controller_id"

  create_table "goldberg_markup_styles", :force => true do |t|
    t.string "name", :default => "", :null => false
  end

  create_table "goldberg_menu_items", :force => true do |t|
    t.integer "parent_id"
    t.string  "name",                 :default => "", :null => false
    t.string  "label",                :default => "", :null => false
    t.integer "seq"
    t.integer "controller_action_id"
    t.integer "content_page_id"
  end

  add_index "goldberg_menu_items", ["content_page_id"], :name => "fk_menu_item_content_page_id"
  add_index "goldberg_menu_items", ["controller_action_id"], :name => "fk_menu_item_controller_action_id"
  add_index "goldberg_menu_items", ["parent_id"], :name => "fk_menu_item_parent_id"

  create_table "goldberg_permissions", :force => true do |t|
    t.string "name", :default => "", :null => false
  end

  create_table "goldberg_roles", :force => true do |t|
    t.string   "name",            :default => "", :null => false
    t.integer  "parent_id"
    t.string   "description",     :default => "", :null => false
    t.integer  "default_page_id"
    t.text     "cache"
    t.datetime "created_at"
    t.datetime "updated_at"
    t.string   "start_path"
  end

  add_index "goldberg_roles", ["default_page_id"], :name => "fk_role_default_page_id"
  add_index "goldberg_roles", ["parent_id"], :name => "fk_role_parent_id"

  create_table "goldberg_roles_permissions", :force => true do |t|
    t.integer "role_id",       :default => 0, :null => false
    t.integer "permission_id", :default => 0, :null => false
  end

  add_index "goldberg_roles_permissions", ["permission_id"], :name => "fk_roles_permission_permission_id"
  add_index "goldberg_roles_permissions", ["role_id"], :name => "fk_roles_permission_role_id"

  create_table "goldberg_site_controllers", :force => true do |t|
    t.string  "name",          :default => "", :null => false
    t.integer "permission_id", :default => 0,  :null => false
    t.integer "builtin",       :default => 0
  end

  add_index "goldberg_site_controllers", ["permission_id"], :name => "fk_site_controller_permission_id"

  create_table "goldberg_system_settings", :force => true do |t|
    t.string  "site_name",                           :default => "", :null => false
    t.string  "site_subtitle"
    t.string  "footer_message",                      :default => ""
    t.integer "public_role_id",                      :default => 0,  :null => false
    t.integer "session_timeout",                     :default => 0,  :null => false
    t.integer "default_markup_style_id",             :default => 0
    t.integer "site_default_page_id",                :default => 0,  :null => false
    t.integer "not_found_page_id",                   :default => 0,  :null => false
    t.integer "permission_denied_page_id",           :default => 0,  :null => false
    t.integer "session_expired_page_id",             :default => 0,  :null => false
    t.integer "menu_depth",                          :default => 0,  :null => false
    t.string  "start_path"
    t.string  "site_url_prefix"
    t.boolean "self_reg_enabled"
    t.integer "self_reg_role_id"
    t.boolean "self_reg_confirmation_required"
    t.integer "self_reg_confirmation_error_page_id"
    t.boolean "self_reg_send_confirmation_email"
  end

  add_index "goldberg_system_settings", ["not_found_page_id"], :name => "fk_system_settings_not_found_page_id"
  add_index "goldberg_system_settings", ["permission_denied_page_id"], :name => "fk_system_settings_permission_denied_page_id"
  add_index "goldberg_system_settings", ["public_role_id"], :name => "fk_system_settings_public_role_id"
  add_index "goldberg_system_settings", ["session_expired_page_id"], :name => "fk_system_settings_session_expired_page_id"
  add_index "goldberg_system_settings", ["site_default_page_id"], :name => "fk_system_settings_site_default_page_id"

  create_table "goldberg_users", :force => true do |t|
    t.string   "name",                                         :default => "", :null => false
    t.string   "password",                       :limit => 40, :default => "", :null => false
    t.integer  "role_id",                                      :default => 0,  :null => false
    t.string   "password_salt"
    t.string   "fullname"
    t.string   "email"
    t.string   "start_path"
    t.boolean  "self_reg_confirmation_required"
    t.string   "confirmation_key"
    t.datetime "password_changed_at"
    t.boolean  "password_expired"
  end

  add_index "goldberg_users", ["role_id"], :name => "fk_user_role_id"

  create_table "institutions", :force => true do |t|
    t.string "name", :default => "", :null => false
  end

  create_table "invitations", :force => true do |t|
    t.integer "assignment_id"
    t.integer "from_id"
    t.integer "to_id"
    t.string  "reply_status",  :limit => 1
  end

  add_index "invitations", ["assignment_id"], :name => "fk_invitation_assignments"
  add_index "invitations", ["from_id"], :name => "fk_invitationfrom_users"
  add_index "invitations", ["to_id"], :name => "fk_invitationto_users"

  create_table "languages", :force => true do |t|
    t.string "name", :limit => 32
  end

  create_table "late_policies", :force => true do |t|
    t.integer "penalty_period_in_minutes"
    t.integer "penalty_per_unit"
    t.boolean "expressed_as_percentage"
    t.integer "max_penalty",               :default => 0, :null => false
  end

  add_index "late_policies", ["penalty_period_in_minutes"], :name => "penalty_period_length_unit"

  create_table "leaderboards", :force => true do |t|
    t.integer "questionnaire_type_id"
    t.string  "name"
    t.string  "qtype"
  end

  create_table "markup_styles", :force => true do |t|
    t.string "name", :default => "", :null => false
  end

  create_table "menu_items", :force => true do |t|
    t.integer "parent_id"
    t.string  "name",                 :default => "", :null => false
    t.string  "label",                :default => "", :null => false
    t.integer "seq"
    t.integer "controller_action_id"
    t.integer "content_page_id"
  end

  add_index "menu_items", ["content_page_id"], :name => "fk_menu_item_content_page_id"
  add_index "menu_items", ["controller_action_id"], :name => "fk_menu_item_controller_action_id"
  add_index "menu_items", ["parent_id"], :name => "fk_menu_item_parent_id"

  create_table "nodes", :force => true do |t|
    t.integer "parent_id"
    t.integer "node_object_id"
    t.string  "type"
  end

  create_table "participants", :force => true do |t|
    t.boolean  "submit_allowed",       :default => true
    t.boolean  "review_allowed",       :default => true
    t.integer  "user_id"
    t.integer  "parent_id"
    t.integer  "directory_num"
    t.datetime "submitted_at"
    t.boolean  "permission_granted"
    t.integer  "penalty_accumulated",  :default => 0,    :null => false
    t.text     "submitted_hyperlinks"
    t.float    "grade"
    t.string   "type"
    t.string   "handle"
    t.integer  "topic_id"
    t.datetime "time_stamp"
    t.text     "digital_signature"
  end

  add_index "participants", ["user_id"], :name => "fk_participant_users"

  create_table "permissions", :force => true do |t|
    t.string "name", :default => "", :null => false
  end

  create_table "plugin_schema_info", :id => false, :force => true do |t|
    t.string  "plugin_name"
    t.integer "version"
  end

  create_table "question_advices", :force => true do |t|
    t.integer "question_id"
    t.integer "score"
    t.text    "advice"
  end

  add_index "question_advices", ["question_id"], :name => "fk_question_question_advices"

  create_table "questionnaires", :force => true do |t|
    t.string   "name",                :limit => 64
    t.integer  "instructor_id",                     :default => 0,     :null => false
    t.boolean  "private",                           :default => false, :null => false
    t.integer  "min_question_score",                :default => 0,     :null => false
    t.integer  "max_question_score"
    t.datetime "created_at"
    t.datetime "updated_at",                                           :null => false
    t.integer  "default_num_choices"
    t.string   "type"
    t.string   "display_type"
  end

  create_table "questions", :force => true do |t|
    t.text    "txt"
    t.boolean "true_false"
    t.integer "weight"
    t.integer "questionnaire_id"
  end

  add_index "questions", ["questionnaire_id"], :name => "fk_question_questionnaires"

  create_table "response_maps", :force => true do |t|
    t.integer "reviewed_object_id",    :default => 0,     :null => false
    t.integer "reviewer_id",           :default => 0,     :null => false
    t.integer "reviewee_id",           :default => 0,     :null => false
    t.string  "type",                  :default => "",    :null => false
    t.boolean "notification_accepted", :default => false
  end

  add_index "response_maps", ["reviewer_id"], :name => "fk_response_map_reviewer"

  create_table "responses", :force => true do |t|
    t.integer  "map_id",             :default => 0, :null => false
    t.text     "additional_comment"
    t.datetime "created_at"
    t.datetime "updated_at"
  end

  add_index "responses", ["map_id"], :name => "fk_response_response_map"

  create_table "resubmission_times", :force => true do |t|
    t.integer  "participant_id"
    t.datetime "resubmitted_at"
  end

  add_index "resubmission_times", ["participant_id"], :name => "fk_resubmission_times_participants"

  create_table "roles", :force => true do |t|
    t.string   "name",            :default => "", :null => false
    t.integer  "parent_id"
    t.string   "description",     :default => "", :null => false
    t.integer  "default_page_id"
    t.text     "cache"
    t.datetime "created_at"
    t.datetime "updated_at"
  end

  add_index "roles", ["default_page_id"], :name => "fk_role_default_page_id"
  add_index "roles", ["parent_id"], :name => "fk_role_parent_id"

  create_table "roles_permissions", :force => true do |t|
    t.integer "role_id",       :default => 0, :null => false
    t.integer "permission_id", :default => 0, :null => false
  end

  add_index "roles_permissions", ["permission_id"], :name => "fk_roles_permission_permission_id"
  add_index "roles_permissions", ["role_id"], :name => "fk_roles_permission_role_id"

  create_table "schema_info", :id => false, :force => true do |t|
    t.integer "version"
  end

  create_table "score_caches", :force => true do |t|
    t.integer "reviewee_id"
    t.float   "score",       :default => 0.0, :null => false
    t.string  "range",       :default => ""
    t.string  "object_type", :default => "",  :null => false
  end

  create_table "scores", :force => true do |t|
    t.integer "question_id", :default => 0, :null => false
    t.integer "score"
    t.text    "comments"
    t.integer "response_id"
  end

  add_index "scores", ["question_id"], :name => "fk_score_questions"
  add_index "scores", ["response_id"], :name => "fk_score_response"

  create_table "sessions", :force => true do |t|
    t.string   "session_id", :default => "", :null => false
    t.text     "data"
    t.datetime "created_at"
    t.datetime "updated_at"
  end

  add_index "sessions", ["session_id"], :name => "index_sessions_on_session_id"
  add_index "sessions", ["updated_at"], :name => "index_sessions_on_updated_at"

  create_table "sign_up_topics", :force => true do |t|
    t.text    "topic_name",                                    :null => false
    t.integer "assignment_id",                  :default => 0, :null => false
    t.integer "max_choosers",                   :default => 0, :null => false
    t.text    "category"
    t.string  "topic_identifier", :limit => 10
    t.integer "micropayment"
  end

  add_index "sign_up_topics", ["assignment_id"], :name => "fk_sign_up_categories_sign_up_topics"

  create_table "signed_up_users", :force => true do |t|
    t.integer "topic_id",                   :default => 0,     :null => false
    t.integer "creator_id",                 :default => 0,     :null => false
    t.boolean "is_waitlisted",              :default => false, :null => false
    t.integer "preference_priority_number"
  end

  add_index "signed_up_users", ["topic_id"], :name => "fk_signed_up_users_sign_up_topics"

  create_table "site_controllers", :force => true do |t|
    t.string  "name",          :default => "", :null => false
    t.integer "permission_id", :default => 0,  :null => false
    t.integer "builtin",       :default => 0
  end

  add_index "site_controllers", ["permission_id"], :name => "fk_site_controller_permission_id"

  create_table "suggestion_comments", :force => true do |t|
    t.text     "comments"
    t.string   "commenter"
    t.string   "vote"
    t.integer  "suggestion_id"
    t.datetime "created_at"
  end

  create_table "suggestions", :force => true do |t|
    t.integer "assignment_id"
    t.string  "title"
    t.text    "description"
    t.string  "status"
    t.string  "unityID"
    t.string  "signup_preference"
  end

  create_table "survey_deployments", :force => true do |t|
    t.integer  "course_evaluation_id"
    t.datetime "start_date"
    t.datetime "end_date"
    t.integer  "num_of_students"
    t.datetime "last_reminder"
    t.integer  "course_id",            :default => 0, :null => false
  end

  create_table "survey_participants", :force => true do |t|
    t.integer "user_id"
    t.integer "survey_deployment_id"
  end

  create_table "survey_responses", :force => true do |t|
    t.integer "score"
    t.text    "comments"
    t.integer "assignment_id",        :default => 0, :null => false
    t.integer "question_id",          :default => 0, :null => false
    t.integer "survey_id",            :default => 0, :null => false
    t.string  "email"
    t.integer "survey_deployment_id"
  end

  create_table "system_settings", :force => true do |t|
    t.string  "site_name",                 :default => "", :null => false
    t.string  "site_subtitle"
    t.string  "footer_message",            :default => ""
    t.integer "public_role_id",            :default => 0,  :null => false
    t.integer "session_timeout",           :default => 0,  :null => false
    t.integer "default_markup_style_id",   :default => 0
    t.integer "site_default_page_id",      :default => 0,  :null => false
    t.integer "not_found_page_id",         :default => 0,  :null => false
    t.integer "permission_denied_page_id", :default => 0,  :null => false
    t.integer "session_expired_page_id",   :default => 0,  :null => false
    t.integer "menu_depth",                :default => 0,  :null => false
  end

  add_index "system_settings", ["not_found_page_id"], :name => "fk_system_settings_not_found_page_id"
  add_index "system_settings", ["permission_denied_page_id"], :name => "fk_system_settings_permission_denied_page_id"
  add_index "system_settings", ["public_role_id"], :name => "fk_system_settings_public_role_id"
  add_index "system_settings", ["session_expired_page_id"], :name => "fk_system_settings_session_expired_page_id"
  add_index "system_settings", ["site_default_page_id"], :name => "fk_system_settings_site_default_page_id"

  create_table "ta_mappings", :force => true do |t|
    t.integer "ta_id"
    t.integer "course_id"
  end

  add_index "ta_mappings", ["course_id"], :name => "fk_ta_mappings_course_id"
  add_index "ta_mappings", ["ta_id"], :name => "fk_ta_mappings_ta_id"

  create_table "teams", :force => true do |t|
    t.string  "name"
    t.integer "parent_id"
    t.string  "type"
  end

  create_table "teams_users", :force => true do |t|
    t.integer "team_id"
    t.integer "user_id"
  end

  add_index "teams_users", ["team_id"], :name => "fk_users_teams"
  add_index "teams_users", ["user_id"], :name => "fk_teams_users"

  create_table "topic_deadlines", :force => true do |t|
    t.datetime "due_at"
    t.integer  "deadline_type_id"
    t.integer  "topic_id"
    t.integer  "late_policy_id"
    t.integer  "submission_allowed_id"
    t.integer  "review_allowed_id"
    t.integer  "resubmission_allowed_id"
    t.integer  "rereview_allowed_id"
    t.integer  "review_of_review_allowed_id"
    t.integer  "round"
  end

  add_index "topic_deadlines", ["deadline_type_id"], :name => "fk_deadline_type_topic_deadlines"
  add_index "topic_deadlines", ["late_policy_id"], :name => "fk_topic_deadlines_late_policies"
  add_index "topic_deadlines", ["rereview_allowed_id"], :name => "idx_rereview_allowed"
  add_index "topic_deadlines", ["resubmission_allowed_id"], :name => "idx_resubmission_allowed"
  add_index "topic_deadlines", ["review_allowed_id"], :name => "idx_review_allowed"
  add_index "topic_deadlines", ["review_of_review_allowed_id"], :name => "idx_review_of_review_allowed"
  add_index "topic_deadlines", ["submission_allowed_id"], :name => "idx_submission_allowed"
  add_index "topic_deadlines", ["topic_id"], :name => "fk_topic_deadlines_topics"

  create_table "topic_dependencies", :force => true do |t|
    t.integer "topic_id",     :default => 0,  :null => false
    t.string  "dependent_on", :default => "", :null => false
  end

  create_table "tree_folders", :force => true do |t|
    t.string  "name"
    t.string  "child_type"
    t.integer "parent_id"
  end

  create_table "users", :force => true do |t|
    t.string  "name",                                     :default => "",    :null => false
    t.string  "password",                  :limit => 40,  :default => "",    :null => false
    t.integer "role_id",                                  :default => 0,     :null => false
    t.string  "password_salt"
    t.string  "fullname"
    t.string  "email"
    t.integer "parent_id"
    t.boolean "private_by_default",                       :default => false
    t.string  "mru_directory_path",        :limit => 128
    t.boolean "email_on_review"
    t.boolean "email_on_submission"
    t.boolean "email_on_review_of_review"
    t.boolean "is_new_user",                              :default => true,  :null => false
    t.integer "master_permission_granted", :limit => 1,   :default => 0
    t.string  "handle"
    t.boolean "leaderboard_privacy",                      :default => false
    t.text    "digital_certificate"
    t.string  "persistence_token"
  end

  add_index "users", ["role_id"], :name => "fk_user_role_id"

  create_table "wiki_types", :force => true do |t|
    t.string "name", :default => "", :null => false
  end

end<|MERGE_RESOLUTION|>--- conflicted
+++ resolved
@@ -53,11 +53,7 @@
     t.integer  "max_reviews_per_submission"
     t.integer  "review_topic_threshold",            :default => 0
     t.boolean  "copy_flag",                         :default => false
-<<<<<<< HEAD
-    t.integer  "rounds_of_reviews",                 :default => 0
-=======
     t.integer  "rounds_of_reviews",                 :default => 1
->>>>>>> 880af462
     t.boolean  "microtask",                         :default => false
   end
 

--- conflicted
+++ resolved
@@ -9,11 +9,7 @@
 #
 # It's strongly recommended to check this file into your version control system.
 
-<<<<<<< HEAD
-ActiveRecord::Schema.define(:version => 20130420223439) do
-=======
 ActiveRecord::Schema.define(:version => 20130403182858) do
->>>>>>> 38ab2fd2
 
   create_table "assignment_questionnaires", :force => true do |t|
     t.integer "assignment_id"
@@ -56,12 +52,9 @@
     t.string   "review_assignment_strategy"
     t.integer  "max_reviews_per_submission"
     t.integer  "review_topic_threshold",            :default => 0
-<<<<<<< HEAD
-=======
     t.boolean  "copy_flag",                         :default => false
     t.integer  "rounds_of_reviews",                 :default => 1
     t.boolean  "microtask",                         :default => false
->>>>>>> 38ab2fd2
     t.boolean  "availability_flag"
   end
 
@@ -138,6 +131,21 @@
   create_table "deadline_types", :force => true do |t|
     t.string "name", :limit => 32
   end
+
+  create_table "delayed_jobs", :force => true do |t|
+    t.integer  "priority",   :default => 0
+    t.integer  "attempts",   :default => 0
+    t.text     "handler"
+    t.text     "last_error"
+    t.datetime "run_at"
+    t.datetime "locked_at"
+    t.datetime "failed_at"
+    t.string   "locked_by"
+    t.datetime "created_at"
+    t.datetime "updated_at"
+  end
+
+  add_index "delayed_jobs", ["priority", "run_at"], :name => "delayed_jobs_priority"
 
   create_table "due_dates", :force => true do |t|
     t.datetime "due_at"
@@ -152,6 +160,7 @@
     t.integer  "round"
     t.boolean  "flag",                        :default => false
     t.integer  "threshold",                   :default => 1
+    t.integer  "delayed_job_id"
   end
 
   add_index "due_dates", ["assignment_id"], :name => "fk_due_dates_assignments"
@@ -267,9 +276,9 @@
   add_index "question_advices", ["question_id"], :name => "fk_question_question_advices"
 
   create_table "question_types", :force => true do |t|
-    t.string  "q_type",                     :null => false
+    t.string  "q_type",      :default => "", :null => false
     t.string  "parameters"
-    t.integer "question_id", :default => 1, :null => false
+    t.integer "question_id", :default => 1,  :null => false
   end
 
   add_index "question_types", ["question_id"], :name => "fk_question_type_question"
@@ -285,8 +294,8 @@
     t.integer  "default_num_choices"
     t.string   "type"
     t.string   "display_type"
+    t.text     "instruction_loc"
     t.string   "section"
-    t.text     "instruction_loc"
   end
 
   create_table "questions", :force => true do |t|
@@ -313,10 +322,6 @@
     t.text     "additional_comment"
     t.datetime "created_at"
     t.datetime "updated_at"
-<<<<<<< HEAD
-    t.integer  "cycle",              :default => 0
-=======
->>>>>>> 38ab2fd2
   end
 
   add_index "responses", ["map_id"], :name => "fk_response_response_map"
@@ -399,6 +404,7 @@
     t.integer "max_choosers",                   :default => 0, :null => false
     t.text    "category"
     t.string  "topic_identifier", :limit => 10
+    t.integer "micropayment",                   :default => 0
   end
 
   add_index "sign_up_topics", ["assignment_id"], :name => "fk_sign_up_categories_sign_up_topics"

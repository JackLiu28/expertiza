# encoding: UTF-8
# This file is auto-generated from the current state of the database. Instead
# of editing this file, please use the migrations feature of Active Record to
# incrementally modify your database, and then regenerate this schema definition.
#
# Note that this schema.rb definition is the authoritative source for your
# database schema. If you need to create the application database on another
# system, you should be using db:schema:load, not running all the migrations
# from scratch. The latter is a flawed and unsustainable approach (the more migrations
# you'll amass, the slower it'll run and the greater likelihood for issues).
#
# It's strongly recommended that you check this file into your version control system.

<<<<<<< HEAD
ActiveRecord::Schema.define(version: 20170508205852) do
  
=======
ActiveRecord::Schema.define(version: 20170428233048) do

>>>>>>> 9a5b2b00
  create_table "answers", force: :cascade do |t|
    t.integer "question_id", limit: 4,     default: 0, null: false
    t.integer "answer",      limit: 4
    t.text    "comments",    limit: 65535
    t.integer "response_id", limit: 4
  end

  add_index "answers", ["question_id"], name: "fk_score_questions", using: :btree
  add_index "answers", ["response_id"], name: "fk_score_response", using: :btree

  create_table "assignment_questionnaires", force: :cascade do |t|
    t.integer "assignment_id",        limit: 4
    t.integer "questionnaire_id",     limit: 4
    t.integer "user_id",              limit: 4
    t.integer "notification_limit",   limit: 4, default: 15,   null: false
    t.integer "questionnaire_weight", limit: 4, default: 0,    null: false
    t.integer "used_in_round",        limit: 4
    t.boolean "dropdown",                       default: true
  end

  add_index "assignment_questionnaires", ["assignment_id"], name: "fk_aq_assignments_id", using: :btree
  add_index "assignment_questionnaires", ["questionnaire_id"], name: "fk_aq_questionnaire_id", using: :btree
  add_index "assignment_questionnaires", ["user_id"], name: "fk_aq_user_id", using: :btree

  create_table "assignments", force: :cascade do |t|
    t.datetime "created_at"
    t.datetime "updated_at"
    t.string   "name",                       limit: 255
    t.string   "directory_path",             limit: 255
    t.integer  "submitter_count",            limit: 4,     default: 0,      null: false
    t.integer  "course_id",                  limit: 4,     default: 0
    t.integer  "instructor_id",              limit: 4,     default: 0
    t.boolean  "private",                                  default: false,  null: false
    t.integer  "num_reviews",                limit: 4,     default: 3,      null: false
    t.integer  "num_review_of_reviews",      limit: 4,     default: 0,      null: false
    t.integer  "num_review_of_reviewers",    limit: 4,     default: 0,      null: false
    t.boolean  "reviews_visible_to_all"
    t.integer  "num_reviewers",              limit: 4,     default: 0,      null: false
    t.text     "spec_location",              limit: 65535
    t.integer  "max_team_size",              limit: 4,     default: 0,      null: false
    t.boolean  "staggered_deadline"
    t.boolean  "allow_suggestions"
    t.integer  "days_between_submissions",   limit: 4
    t.string   "review_assignment_strategy", limit: 255
    t.integer  "max_reviews_per_submission", limit: 4
    t.integer  "review_topic_threshold",     limit: 4,     default: 0
    t.boolean  "copy_flag",                                default: false
    t.integer  "rounds_of_reviews",          limit: 4,     default: 1
    t.boolean  "microtask",                                default: false
    t.boolean  "require_quiz"
    t.integer  "num_quiz_questions",         limit: 4,     default: 0,      null: false
    t.boolean  "is_coding_assignment"
    t.boolean  "is_intelligent"
    t.boolean  "calculate_penalty",                        default: false,  null: false
    t.integer  "late_policy_id",             limit: 4
    t.boolean  "is_penalty_calculated",                    default: false,  null: false
    t.integer  "max_bids",                   limit: 4
    t.boolean  "show_teammate_reviews"
    t.boolean  "availability_flag",                        default: true
    t.boolean  "use_bookmark"
    t.boolean  "can_review_same_topic",                    default: true
    t.boolean  "can_choose_topic_to_review",               default: true
    t.boolean  "is_calibrated",                            default: false
    t.boolean  "is_selfreview_enabled"
    t.string   "reputation_algorithm",       limit: 255,   default: "Lauw"
    t.boolean  "is_anonymous",                             default: true
    t.integer  "num_reviews_required",       limit: 4,     default: 3
    t.integer  "num_metareviews_required",   limit: 4,     default: 3
    t.integer  "num_metareviews_allowed",    limit: 4,     default: 3
    t.integer  "num_reviews_allowed",        limit: 4,     default: 3
    t.integer  "simicheck",                  limit: 4,     default: -1
    t.integer  "simicheck_threshold",        limit: 4,     default: 100
  end

  add_index "assignments", ["course_id"], name: "fk_assignments_courses", using: :btree
  add_index "assignments", ["instructor_id"], name: "fk_assignments_instructors", using: :btree
  add_index "assignments", ["late_policy_id"], name: "fk_late_policy_id", using: :btree

  create_table "automated_metareviews", force: :cascade do |t|
    t.float    "relevance",         limit: 24
    t.float    "content_summative", limit: 24
    t.float    "content_problem",   limit: 24
    t.float    "content_advisory",  limit: 24
    t.float    "tone_positive",     limit: 24
    t.float    "tone_negative",     limit: 24
    t.float    "tone_neutral",      limit: 24
    t.integer  "quantity",          limit: 4
    t.integer  "plagiarism",        limit: 4
    t.integer  "version_num",       limit: 4
    t.integer  "response_id",       limit: 4
    t.datetime "created_at"
    t.datetime "updated_at"
  end

  add_index "automated_metareviews", ["response_id"], name: "fk_automated_metareviews_responses_id", using: :btree

  create_table "bids", force: :cascade do |t|
    t.integer  "topic_id",   limit: 4
    t.integer  "user_id",    limit: 4
    t.datetime "created_at"
    t.datetime "updated_at"
    t.integer  "priority",   limit: 4
  end

  add_index "bids", ["topic_id"], name: "index_bids_on_topic_id", using: :btree
  add_index "bids", ["user_id"], name: "index_bids_on_user_id", using: :btree

  create_table "bookmark_ratings", force: :cascade do |t|
    t.integer  "bookmark_id", limit: 4
    t.integer  "user_id",     limit: 4
    t.integer  "rating",      limit: 4
    t.datetime "created_at"
    t.datetime "updated_at"
  end

  create_table "bookmarks", force: :cascade do |t|
    t.text     "url",         limit: 65535
    t.text     "title",       limit: 65535
    t.text     "description", limit: 65535
    t.integer  "user_id",     limit: 4
    t.integer  "topic_id",    limit: 4
    t.datetime "created_at"
    t.datetime "updated_at"
  end

  add_index "bookmarks", ["topic_id"], name: "index_bookmarks_on_topic_id", using: :btree

  create_table "calculated_penalties", force: :cascade do |t|
    t.integer "participant_id",   limit: 4
    t.integer "deadline_type_id", limit: 4
    t.integer "penalty_points",   limit: 4
  end

  create_table "content_pages", force: :cascade do |t|
    t.string   "title",           limit: 255
    t.string   "name",            limit: 255,   default: "", null: false
    t.integer  "markup_style_id", limit: 4
    t.text     "content",         limit: 65535
    t.integer  "permission_id",   limit: 4,     default: 0,  null: false
    t.datetime "created_at"
    t.datetime "updated_at"
    t.text     "content_cache",   limit: 65535
  end

  add_index "content_pages", ["markup_style_id"], name: "fk_content_page_markup_style_id", using: :btree
  add_index "content_pages", ["permission_id"], name: "fk_content_page_permission_id", using: :btree

  create_table "controller_actions", force: :cascade do |t|
    t.integer "site_controller_id", limit: 4,   default: 0,  null: false
    t.string  "name",               limit: 255, default: "", null: false
    t.integer "permission_id",      limit: 4
    t.string  "url_to_use",         limit: 255
  end

  add_index "controller_actions", ["permission_id"], name: "fk_controller_action_permission_id", using: :btree
  add_index "controller_actions", ["site_controller_id"], name: "fk_controller_action_site_controller_id", using: :btree

  create_table "courses", force: :cascade do |t|
    t.string   "name",            limit: 255
    t.integer  "instructor_id",   limit: 4
    t.string   "directory_path",  limit: 255
    t.text     "info",            limit: 65535
    t.datetime "created_at"
    t.datetime "updated_at"
    t.boolean  "private",                       default: false, null: false
    t.integer  "institutions_id", limit: 4
  end

  add_index "courses", ["instructor_id"], name: "fk_course_users", using: :btree

  create_table "deadline_rights", force: :cascade do |t|
    t.string "name", limit: 32
  end

  create_table "deadline_types", force: :cascade do |t|
    t.string "name", limit: 32
  end

  create_table "delayed_jobs", force: :cascade do |t|
    t.integer  "priority",   limit: 4,     default: 0
    t.integer  "attempts",   limit: 4,     default: 0
    t.text     "handler",    limit: 65535
    t.text     "last_error", limit: 65535
    t.datetime "run_at"
    t.datetime "locked_at"
    t.datetime "failed_at"
    t.string   "locked_by",  limit: 255
    t.datetime "created_at"
    t.datetime "updated_at"
    t.string   "queue",      limit: 255
  end

  add_index "delayed_jobs", ["priority", "run_at"], name: "delayed_jobs_priority", using: :btree

  create_table "due_dates", force: :cascade do |t|
    t.datetime "due_at"
    t.integer  "deadline_type_id",            limit: 4
    t.integer  "parent_id",                   limit: 4
    t.integer  "submission_allowed_id",       limit: 4
    t.integer  "review_allowed_id",           limit: 4
    t.integer  "review_of_review_allowed_id", limit: 4
    t.integer  "round",                       limit: 4
    t.boolean  "flag",                                    default: false
    t.integer  "threshold",                   limit: 4,   default: 1
    t.integer  "delayed_job_id",              limit: 4
    t.string   "deadline_name",               limit: 255
    t.string   "description_url",             limit: 255
    t.integer  "quiz_allowed_id",             limit: 4,   default: 1
    t.integer  "teammate_review_allowed_id",  limit: 4,   default: 3
    t.string   "type",                        limit: 255, default: "AssignmentDueDate"
  end

  add_index "due_dates", ["deadline_type_id"], name: "fk_deadline_type_due_date", using: :btree
  add_index "due_dates", ["parent_id"], name: "fk_due_dates_assignments", using: :btree
  add_index "due_dates", ["review_allowed_id"], name: "fk_due_date_review_allowed", using: :btree
  add_index "due_dates", ["review_of_review_allowed_id"], name: "fk_due_date_review_of_review_allowed", using: :btree
  add_index "due_dates", ["submission_allowed_id"], name: "fk_due_date_submission_allowed", using: :btree

  create_table "institutions", force: :cascade do |t|
    t.string "name", limit: 255, default: "", null: false
  end

  create_table "invitations", force: :cascade do |t|
    t.integer "assignment_id", limit: 4
    t.integer "from_id",       limit: 4
    t.integer "to_id",         limit: 4
    t.string  "reply_status",  limit: 1
  end

  add_index "invitations", ["assignment_id"], name: "fk_invitation_assignments", using: :btree
  add_index "invitations", ["from_id"], name: "fk_invitationfrom_users", using: :btree
  add_index "invitations", ["to_id"], name: "fk_invitationto_users", using: :btree

  create_table "join_team_requests", force: :cascade do |t|
    t.integer  "participant_id", limit: 4
    t.integer  "team_id",        limit: 4
    t.text     "comments",       limit: 65535
    t.string   "status",         limit: 1
    t.datetime "created_at"
    t.datetime "updated_at"
  end

  create_table "languages", force: :cascade do |t|
    t.string "name", limit: 32
  end

  create_table "late_policies", force: :cascade do |t|
    t.float   "penalty_per_unit", limit: 24
    t.integer "max_penalty",      limit: 4,   default: 0, null: false
    t.string  "penalty_unit",     limit: 255,             null: false
    t.integer "times_used",       limit: 4,   default: 0, null: false
    t.integer "instructor_id",    limit: 4,               null: false
    t.string  "policy_name",      limit: 255,             null: false
  end

  add_index "late_policies", ["instructor_id"], name: "fk_instructor_id", using: :btree

  create_table "markup_styles", force: :cascade do |t|
    t.string "name", limit: 255, default: "", null: false
  end

  create_table "menu_items", force: :cascade do |t|
    t.integer "parent_id",            limit: 4
    t.string  "name",                 limit: 255, default: "", null: false
    t.string  "label",                limit: 255, default: "", null: false
    t.integer "seq",                  limit: 4
    t.integer "controller_action_id", limit: 4
    t.integer "content_page_id",      limit: 4
  end

  add_index "menu_items", ["content_page_id"], name: "fk_menu_item_content_page_id", using: :btree
  add_index "menu_items", ["controller_action_id"], name: "fk_menu_item_controller_action_id", using: :btree
  add_index "menu_items", ["parent_id"], name: "fk_menu_item_parent_id", using: :btree

  create_table "nodes", force: :cascade do |t|
    t.integer "parent_id",      limit: 4
    t.integer "node_object_id", limit: 4
    t.string  "type",           limit: 255
  end

  create_table "notifications", force: :cascade do |t|
    t.string   "subject",         limit: 255
    t.text     "description",     limit: 65535
    t.date     "expiration_date"
    t.boolean  "active_flag"
    t.datetime "created_at",                    null: false
    t.datetime "updated_at",                    null: false
  end

  create_table "participants", force: :cascade do |t|
    t.boolean  "can_submit",                        default: true
    t.boolean  "can_review",                        default: true
    t.integer  "user_id",             limit: 4
    t.integer  "parent_id",           limit: 4
    t.datetime "submitted_at"
    t.boolean  "permission_granted"
    t.integer  "penalty_accumulated", limit: 4,     default: 0,    null: false
    t.float    "grade",               limit: 24
    t.string   "type",                limit: 255
    t.string   "handle",              limit: 255
    t.datetime "time_stamp"
    t.text     "digital_signature",   limit: 65535
    t.string   "duty",                limit: 255
    t.boolean  "can_take_quiz",                     default: true
    t.float    "Hamer",               limit: 24,    default: 1.0
    t.float    "Lauw",                limit: 24,    default: 0.0
  end

  add_index "participants", ["user_id"], name: "fk_participant_users", using: :btree

  create_table "password_resets", force: :cascade do |t|
    t.string   "user_email", limit: 255
    t.string   "token",      limit: 255
    t.datetime "updated_at"
  end

  create_table "permissions", force: :cascade do |t|
    t.string "name", limit: 255, default: "", null: false
  end

  create_table "plagiarism_checker_assignment_submissions", force: :cascade do |t|
    t.string   "name",          limit: 255
    t.string   "simicheck_id",  limit: 255
    t.datetime "created_at",                null: false
    t.datetime "updated_at",                null: false
    t.integer  "assignment_id", limit: 4
  end

  add_index "plagiarism_checker_assignment_submissions", ["assignment_id"], name: "index_plagiarism_checker_assignment_submissions_on_assignment_id", using: :btree

  create_table "plagiarism_checker_comparisons", force: :cascade do |t|
    t.integer  "plagiarism_checker_assignment_submission_id", limit: 4
    t.string   "similarity_link",                             limit: 255
    t.decimal  "similarity_percentage",                                   precision: 10
    t.string   "file1_name",                                  limit: 255
    t.string   "file1_id",                                    limit: 255
    t.string   "file1_team",                                  limit: 255
    t.string   "file2_name",                                  limit: 255
    t.string   "file2_id",                                    limit: 255
    t.string   "file2_team",                                  limit: 255
    t.datetime "created_at",                                                             null: false
    t.datetime "updated_at",                                                             null: false
  end

  add_index "plagiarism_checker_comparisons", ["plagiarism_checker_assignment_submission_id"], name: "assignment_submission_index", using: :btree

  create_table "plugin_schema_info", id: false, force: :cascade do |t|
    t.string  "plugin_name", limit: 255
    t.integer "version",     limit: 4
  end

  create_table "question_advices", force: :cascade do |t|
    t.integer "question_id", limit: 4
    t.integer "score",       limit: 4
    t.text    "advice",      limit: 65535
  end

  add_index "question_advices", ["question_id"], name: "fk_question_question_advices", using: :btree

  create_table "questionnaires", force: :cascade do |t|
    t.string   "name",               limit: 64
    t.integer  "instructor_id",      limit: 4,     default: 0,     null: false
    t.boolean  "private",                          default: false, null: false
    t.integer  "min_question_score", limit: 4,     default: 0,     null: false
    t.integer  "max_question_score", limit: 4
    t.datetime "created_at"
    t.datetime "updated_at",                                       null: false
    t.string   "type",               limit: 255
    t.string   "display_type",       limit: 255
    t.text     "instruction_loc",    limit: 65535
  end

  create_table "questions", force: :cascade do |t|
    t.text    "txt",              limit: 65535
    t.integer "weight",           limit: 4
    t.integer "questionnaire_id", limit: 4
    t.decimal "seq",                            precision: 6, scale: 2
    t.string  "type",             limit: 255
    t.string  "size",             limit: 255,                           default: ""
    t.string  "alternatives",     limit: 255
    t.boolean "break_before",                                           default: true
    t.string  "max_label",        limit: 255,                           default: ""
    t.string  "min_label",        limit: 255,                           default: ""
  end

  add_index "questions", ["questionnaire_id"], name: "fk_question_questionnaires", using: :btree

  create_table "quiz_question_choices", force: :cascade do |t|
    t.integer "question_id", limit: 4
    t.text    "txt",         limit: 65535
    t.boolean "iscorrect",                 default: false
  end

  create_table "requested_users", force: :cascade do |t|
    t.string   "name",           limit: 255
    t.integer  "role_id",        limit: 4
    t.string   "fullname",       limit: 255
    t.string   "institution_id", limit: 255
    t.string   "email",          limit: 255
    t.string   "status",         limit: 255
    t.string   "reason",         limit: 255
    t.datetime "created_at",                 null: false
    t.datetime "updated_at",                 null: false
  end

  create_table "response_maps", force: :cascade do |t|
    t.integer  "reviewed_object_id", limit: 4,   default: 0,     null: false
    t.integer  "reviewer_id",        limit: 4,   default: 0,     null: false
    t.integer  "reviewee_id",        limit: 4,   default: 0,     null: false
    t.string   "type",               limit: 255, default: "",    null: false
    t.datetime "created_at"
    t.datetime "updated_at"
    t.boolean  "calibrate_to",                   default: false
  end

  add_index "response_maps", ["reviewer_id"], name: "fk_response_map_reviewer", using: :btree

  create_table "responses", force: :cascade do |t|
    t.integer  "map_id",             limit: 4,     default: 0,     null: false
    t.text     "additional_comment", limit: 65535
    t.datetime "created_at"
    t.datetime "updated_at"
    t.integer  "version_num",        limit: 4
    t.integer  "round",              limit: 4
    t.boolean  "is_submitted",                     default: false
  end

  add_index "responses", ["map_id"], name: "fk_response_response_map", using: :btree

  create_table "resubmission_times", force: :cascade do |t|
    t.integer  "participant_id", limit: 4
    t.datetime "resubmitted_at"
  end

  add_index "resubmission_times", ["participant_id"], name: "fk_resubmission_times_participants", using: :btree

  create_table "review_comment_paste_bins", force: :cascade do |t|
    t.integer  "review_grade_id", limit: 4
    t.string   "title",           limit: 255
    t.text     "review_comment",  limit: 65535
    t.datetime "created_at",                    null: false
    t.datetime "updated_at",                    null: false
  end

  add_index "review_comment_paste_bins", ["review_grade_id"], name: "fk_rails_0a539bcc81", using: :btree

  create_table "review_grades", force: :cascade do |t|
    t.integer  "participant_id",       limit: 4
    t.integer  "grade_for_reviewer",   limit: 4
    t.text     "comment_for_reviewer", limit: 65535
    t.datetime "review_graded_at"
    t.integer  "reviewer_id",          limit: 4
  end

  add_index "review_grades", ["participant_id"], name: "fk_rails_29587cf6a9", using: :btree

  create_table "roles", force: :cascade do |t|
    t.string   "name",            limit: 255, default: "", null: false
    t.integer  "parent_id",       limit: 4
    t.string   "description",     limit: 255, default: "", null: false
    t.integer  "default_page_id", limit: 4
    t.datetime "created_at"
    t.datetime "updated_at"
  end

  add_index "roles", ["default_page_id"], name: "fk_role_default_page_id", using: :btree
  add_index "roles", ["parent_id"], name: "fk_role_parent_id", using: :btree

  create_table "roles_permissions", force: :cascade do |t|
    t.integer "role_id",       limit: 4, default: 0, null: false
    t.integer "permission_id", limit: 4, default: 0, null: false
  end

  add_index "roles_permissions", ["permission_id"], name: "fk_roles_permission_permission_id", using: :btree
  add_index "roles_permissions", ["role_id"], name: "fk_roles_permission_role_id", using: :btree

  create_table "score_views", id: false, force: :cascade do |t|
    t.integer  "question_weight",       limit: 4
    t.string   "type",                  limit: 255
    t.integer  "q1_id",                 limit: 4,     default: 0
    t.string   "q1_name",               limit: 64
    t.integer  "q1_instructor_id",      limit: 4,     default: 0
    t.boolean  "q1_private",                          default: false
    t.integer  "q1_min_question_score", limit: 4,     default: 0
    t.integer  "q1_max_question_score", limit: 4
    t.datetime "q1_created_at"
    t.datetime "q1_updated_at"
    t.string   "q1_type",               limit: 255
    t.string   "q1_display_type",       limit: 255
    t.integer  "ques_id",               limit: 4,     default: 0,     null: false
    t.integer  "ques_questionnaire_id", limit: 4
    t.integer  "s_id",                  limit: 4,     default: 0
    t.integer  "s_question_id",         limit: 4,     default: 0
    t.integer  "s_score",               limit: 4
    t.text     "s_comments",            limit: 65535
    t.integer  "s_response_id",         limit: 4
  end

  create_table "sections", force: :cascade do |t|
    t.string   "name",       limit: 255,   null: false
    t.text     "desc_text",  limit: 65535
    t.datetime "created_at"
    t.datetime "updated_at"
  end

  create_table "sessions", force: :cascade do |t|
    t.string   "session_id", limit: 255,      default: "", null: false
    t.text     "data",       limit: 16777215
    t.datetime "created_at"
    t.datetime "updated_at"
  end

  add_index "sessions", ["session_id"], name: "index_sessions_on_session_id", using: :btree
  add_index "sessions", ["updated_at"], name: "index_sessions_on_updated_at", using: :btree

  create_table "sign_up_topics", force: :cascade do |t|
    t.text    "topic_name",       limit: 65535,             null: false
    t.integer "assignment_id",    limit: 4,     default: 0, null: false
    t.integer "max_choosers",     limit: 4,     default: 0, null: false
    t.text    "category",         limit: 65535
    t.string  "topic_identifier", limit: 10
    t.integer "micropayment",     limit: 4,     default: 0
    t.integer "private_to",       limit: 4
    t.text    "description",      limit: 65535
    t.string  "link",             limit: 255
  end

  add_index "sign_up_topics", ["assignment_id"], name: "fk_sign_up_categories_sign_up_topics", using: :btree
  add_index "sign_up_topics", ["assignment_id"], name: "index_sign_up_topics_on_assignment_id", using: :btree

  create_table "signed_up_teams", force: :cascade do |t|
    t.integer "topic_id",                   limit: 4, default: 0,     null: false
    t.integer "team_id",                    limit: 4, default: 0,     null: false
    t.boolean "is_waitlisted",                        default: false, null: false
    t.integer "preference_priority_number", limit: 4
  end

  add_index "signed_up_teams", ["topic_id"], name: "fk_signed_up_users_sign_up_topics", using: :btree

  create_table "site_controllers", force: :cascade do |t|
    t.string  "name",          limit: 255, default: "", null: false
    t.integer "permission_id", limit: 4,   default: 0,  null: false
    t.integer "builtin",       limit: 4,   default: 0
  end

  add_index "site_controllers", ["permission_id"], name: "fk_site_controller_permission_id", using: :btree

  create_table "submission_records", force: :cascade do |t|
    t.datetime "created_at",                  null: false
    t.datetime "updated_at",                  null: false
    t.text     "type",          limit: 65535
    t.string   "content",       limit: 255
    t.string   "operation",     limit: 255
    t.integer  "team_id",       limit: 4
    t.string   "user",          limit: 255
    t.integer  "assignment_id", limit: 4
  end

  create_table "suggestion_comments", force: :cascade do |t|
    t.text     "comments",      limit: 65535
    t.string   "commenter",     limit: 255
    t.string   "vote",          limit: 255
    t.integer  "suggestion_id", limit: 4
    t.datetime "created_at"
  end

  create_table "suggestions", force: :cascade do |t|
    t.integer "assignment_id",     limit: 4
    t.string  "title",             limit: 255
    t.text    "description",       limit: 65535
    t.string  "status",            limit: 255
    t.string  "unityID",           limit: 255
    t.string  "signup_preference", limit: 255
  end

  create_table "survey_deployments", force: :cascade do |t|
    t.integer  "questionnaire_id", limit: 4
    t.datetime "start_date"
    t.datetime "end_date"
    t.integer  "num_of_students",  limit: 4
    t.datetime "last_reminder"
    t.integer  "parent_id",        limit: 4,   default: 0, null: false
    t.integer  "global_survey_id", limit: 4
    t.string   "type",             limit: 255
  end

  add_index "survey_deployments", ["questionnaire_id"], name: "fk_rails_7c62b6ef2b", using: :btree

  create_table "survey_responses", force: :cascade do |t|
    t.integer "score",                limit: 4
    t.text    "comments",             limit: 65535
    t.integer "assignment_id",        limit: 4,     default: 0, null: false
    t.integer "question_id",          limit: 4,     default: 0, null: false
    t.integer "survey_id",            limit: 4,     default: 0, null: false
    t.string  "email",                limit: 255
    t.integer "survey_deployment_id", limit: 4
  end

  create_table "system_settings", force: :cascade do |t|
    t.string  "site_name",                 limit: 255, default: "", null: false
    t.string  "site_subtitle",             limit: 255
    t.string  "footer_message",            limit: 255, default: ""
    t.integer "public_role_id",            limit: 4,   default: 0,  null: false
    t.integer "session_timeout",           limit: 4,   default: 0,  null: false
    t.integer "default_markup_style_id",   limit: 4,   default: 0
    t.integer "site_default_page_id",      limit: 4,   default: 0,  null: false
    t.integer "not_found_page_id",         limit: 4,   default: 0,  null: false
    t.integer "permission_denied_page_id", limit: 4,   default: 0,  null: false
    t.integer "session_expired_page_id",   limit: 4,   default: 0,  null: false
    t.integer "menu_depth",                limit: 4,   default: 0,  null: false
  end

  add_index "system_settings", ["not_found_page_id"], name: "fk_system_settings_not_found_page_id", using: :btree
  add_index "system_settings", ["permission_denied_page_id"], name: "fk_system_settings_permission_denied_page_id", using: :btree
  add_index "system_settings", ["public_role_id"], name: "fk_system_settings_public_role_id", using: :btree
  add_index "system_settings", ["session_expired_page_id"], name: "fk_system_settings_session_expired_page_id", using: :btree
  add_index "system_settings", ["site_default_page_id"], name: "fk_system_settings_site_default_page_id", using: :btree

  create_table "ta_mappings", force: :cascade do |t|
    t.integer "ta_id",     limit: 4
    t.integer "course_id", limit: 4
  end

  add_index "ta_mappings", ["course_id"], name: "fk_ta_mappings_course_id", using: :btree
  add_index "ta_mappings", ["ta_id"], name: "fk_ta_mappings_ta_id", using: :btree

  create_table "teams", force: :cascade do |t|
    t.string  "name",                       limit: 255
    t.integer "parent_id",                  limit: 4
    t.string  "type",                       limit: 255
    t.text    "comments_for_advertisement", limit: 65535
    t.boolean "advertise_for_partner"
    t.text    "submitted_hyperlinks",       limit: 65535
    t.integer "directory_num",              limit: 4
    t.integer "grade_for_submission",       limit: 4
    t.text    "comment_for_submission",     limit: 65535
  end

  create_table "teams_users", force: :cascade do |t|
    t.integer "team_id", limit: 4
    t.integer "user_id", limit: 4
  end

  add_index "teams_users", ["team_id"], name: "fk_users_teams", using: :btree
  add_index "teams_users", ["user_id"], name: "fk_teams_users", using: :btree

  create_table "track_notifications", force: :cascade do |t|
    t.integer  "notification", limit: 4
    t.integer  "user_id",      limit: 4
    t.datetime "created_at",             null: false
    t.datetime "updated_at",             null: false
  end

  create_table "tree_folders", force: :cascade do |t|
    t.string  "name",       limit: 255
    t.string  "child_type", limit: 255
    t.integer "parent_id",  limit: 4
  end

  create_table "user_pastebins", force: :cascade do |t|
    t.integer  "user_id",    limit: 4
    t.string   "short_form", limit: 255
    t.text     "long_form",  limit: 65535
    t.datetime "created_at",               null: false
    t.datetime "updated_at",               null: false
  end

  create_table "users", force: :cascade do |t|
    t.string  "name",                      limit: 255,   default: "",    null: false
    t.string  "crypted_password",          limit: 40,    default: "",    null: false
    t.integer "role_id",                   limit: 4,     default: 0,     null: false
    t.string  "password_salt",             limit: 255
    t.string  "fullname",                  limit: 255
    t.string  "email",                     limit: 255
    t.integer "parent_id",                 limit: 4
    t.boolean "private_by_default",                      default: false
    t.string  "mru_directory_path",        limit: 128
    t.boolean "email_on_review"
    t.boolean "email_on_submission"
    t.boolean "email_on_review_of_review"
    t.boolean "is_new_user",                             default: true,  null: false
    t.integer "master_permission_granted", limit: 1,     default: 0
    t.string  "handle",                    limit: 255
    t.text    "digital_certificate",       limit: 65535
    t.string  "persistence_token",         limit: 255
    t.string  "timezonepref",              limit: 255
    t.text    "public_key",                limit: 65535
    t.boolean "copy_of_emails",                          default: false
    t.integer "institution_id",            limit: 4
  end

  add_index "users", ["role_id"], name: "fk_user_role_id", using: :btree

  create_table "versions", force: :cascade do |t|
    t.string   "item_type",  limit: 255,   null: false
    t.integer  "item_id",    limit: 4,     null: false
    t.string   "event",      limit: 255,   null: false
    t.string   "whodunnit",  limit: 255
    t.text     "object",     limit: 65535
    t.datetime "created_at"
  end

  add_index "versions", ["item_type", "item_id"], name: "index_versions_on_item_type_and_item_id", using: :btree

  add_foreign_key "answers", "questions", name: "fk_score_questions"
  add_foreign_key "answers", "responses", name: "fk_score_response"
  add_foreign_key "assignment_questionnaires", "assignments", name: "fk_aq_assignments_id"
  add_foreign_key "assignment_questionnaires", "questionnaires", name: "fk_aq_questionnaire_id"
  add_foreign_key "assignments", "late_policies", name: "fk_late_policy_id"
  add_foreign_key "assignments", "users", column: "instructor_id", name: "fk_assignments_instructors"
  add_foreign_key "automated_metareviews", "responses", name: "fk_automated_metareviews_responses_id"
  add_foreign_key "courses", "users", column: "instructor_id", name: "fk_course_users"
  add_foreign_key "due_dates", "deadline_rights", column: "review_allowed_id", name: "fk_due_date_review_allowed"
  add_foreign_key "due_dates", "deadline_rights", column: "review_of_review_allowed_id", name: "fk_due_date_review_of_review_allowed"
  add_foreign_key "due_dates", "deadline_rights", column: "submission_allowed_id", name: "fk_due_date_submission_allowed"
  add_foreign_key "due_dates", "deadline_types", name: "fk_deadline_type_due_date"
  add_foreign_key "invitations", "assignments", name: "fk_invitation_assignments"
  add_foreign_key "invitations", "users", column: "from_id", name: "fk_invitationfrom_users"
  add_foreign_key "invitations", "users", column: "to_id", name: "fk_invitationto_users"
  add_foreign_key "late_policies", "users", column: "instructor_id", name: "fk_instructor_id"
  add_foreign_key "participants", "users", name: "fk_participant_users"
  add_foreign_key "plagiarism_checker_assignment_submissions", "assignments"
  add_foreign_key "plagiarism_checker_comparisons", "plagiarism_checker_assignment_submissions"
  add_foreign_key "question_advices", "questions", name: "fk_question_question_advices"
  add_foreign_key "questions", "questionnaires", name: "fk_question_questionnaires"
  add_foreign_key "resubmission_times", "participants", name: "fk_resubmission_times_participants"
  add_foreign_key "review_comment_paste_bins", "review_grades"
  add_foreign_key "review_grades", "participants"
  add_foreign_key "sign_up_topics", "assignments", name: "fk_sign_up_topics_assignments"
  add_foreign_key "signed_up_teams", "sign_up_topics", column: "topic_id", name: "fk_signed_up_users_sign_up_topics"
  add_foreign_key "survey_deployments", "questionnaires"
  add_foreign_key "ta_mappings", "courses", name: "fk_ta_mappings_course_id"
  add_foreign_key "ta_mappings", "users", column: "ta_id", name: "fk_ta_mappings_ta_id"
  add_foreign_key "teams_users", "teams", name: "fk_users_teams"
  add_foreign_key "teams_users", "users", name: "fk_teams_users"
end<|MERGE_RESOLUTION|>--- conflicted
+++ resolved
@@ -11,13 +11,8 @@
 #
 # It's strongly recommended that you check this file into your version control system.
 
-<<<<<<< HEAD
-ActiveRecord::Schema.define(version: 20170508205852) do
-  
-=======
-ActiveRecord::Schema.define(version: 20170428233048) do
-
->>>>>>> 9a5b2b00
+ActiveRecord::Schema.define(version: 20170430013201) do
+
   create_table "answers", force: :cascade do |t|
     t.integer "question_id", limit: 4,     default: 0, null: false
     t.integer "answer",      limit: 4
@@ -88,6 +83,7 @@
     t.integer  "num_metareviews_required",   limit: 4,     default: 3
     t.integer  "num_metareviews_allowed",    limit: 4,     default: 3
     t.integer  "num_reviews_allowed",        limit: 4,     default: 3
+    t.boolean  "local_scores_calculated",                  default: false
     t.integer  "simicheck",                  limit: 4,     default: -1
     t.integer  "simicheck_threshold",        limit: 4,     default: 100
   end
@@ -274,6 +270,17 @@
   end
 
   add_index "late_policies", ["instructor_id"], name: "fk_instructor_id", using: :btree
+
+  create_table "local_db_scores", force: :cascade do |t|
+    t.string   "score_type",      limit: 255
+    t.integer  "round",           limit: 4
+    t.integer  "score",           limit: 4
+    t.integer  "response_map_id", limit: 4
+    t.datetime "created_at",                  null: false
+    t.datetime "updated_at",                  null: false
+  end
+
+  add_index "local_db_scores", ["response_map_id"], name: "index_local_db_scores_on_response_map_id", using: :btree
 
   create_table "markup_styles", force: :cascade do |t|
     t.string "name", limit: 255, default: "", null: false
@@ -686,26 +693,26 @@
   end
 
   create_table "users", force: :cascade do |t|
-    t.string  "name",                      limit: 255,   default: "",    null: false
-    t.string  "crypted_password",          limit: 40,    default: "",    null: false
-    t.integer "role_id",                   limit: 4,     default: 0,     null: false
+    t.string  "name",                      limit: 255,      default: "",    null: false
+    t.string  "crypted_password",          limit: 40,       default: "",    null: false
+    t.integer "role_id",                   limit: 4,        default: 0,     null: false
     t.string  "password_salt",             limit: 255
     t.string  "fullname",                  limit: 255
     t.string  "email",                     limit: 255
     t.integer "parent_id",                 limit: 4
-    t.boolean "private_by_default",                      default: false
+    t.boolean "private_by_default",                         default: false
     t.string  "mru_directory_path",        limit: 128
     t.boolean "email_on_review"
     t.boolean "email_on_submission"
     t.boolean "email_on_review_of_review"
-    t.boolean "is_new_user",                             default: true,  null: false
-    t.integer "master_permission_granted", limit: 1,     default: 0
+    t.boolean "is_new_user",                                default: true,  null: false
+    t.integer "master_permission_granted", limit: 1,        default: 0
     t.string  "handle",                    limit: 255
-    t.text    "digital_certificate",       limit: 65535
+    t.text    "digital_certificate",       limit: 16777215
     t.string  "persistence_token",         limit: 255
     t.string  "timezonepref",              limit: 255
-    t.text    "public_key",                limit: 65535
-    t.boolean "copy_of_emails",                          default: false
+    t.text    "public_key",                limit: 16777215
+    t.boolean "copy_of_emails",                             default: false
     t.integer "institution_id",            limit: 4
   end
 
@@ -738,6 +745,7 @@
   add_foreign_key "invitations", "users", column: "from_id", name: "fk_invitationfrom_users"
   add_foreign_key "invitations", "users", column: "to_id", name: "fk_invitationto_users"
   add_foreign_key "late_policies", "users", column: "instructor_id", name: "fk_instructor_id"
+  add_foreign_key "local_db_scores", "response_maps"
   add_foreign_key "participants", "users", name: "fk_participant_users"
   add_foreign_key "plagiarism_checker_assignment_submissions", "assignments"
   add_foreign_key "plagiarism_checker_comparisons", "plagiarism_checker_assignment_submissions"

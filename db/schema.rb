--- conflicted
+++ resolved
@@ -11,15 +11,7 @@
 #
 # It's strongly recommended to check this file into your version control system.
 
-<<<<<<< HEAD
-<<<<<<< HEAD
 ActiveRecord::Schema.define(:version => 20131205203433) do
-=======
-ActiveRecord::Schema.define(:version => 20131103014327) do
->>>>>>> e916
-=======
-ActiveRecord::Schema.define(:version => 20131205203433) do
->>>>>>> eade23bf
 
   create_table "assignment_questionnaires", :force => true do |t|
     t.integer "assignment_id"
@@ -49,7 +41,6 @@
     t.integer  "review_of_review_questionnaire_id"
     t.integer  "teammate_review_questionnaire_id"
     t.boolean  "reviews_visible_to_all"
-    t.boolean  "team_assignment"
     t.integer  "wiki_type_id",                      :default => 0,     :null => false
     t.boolean  "require_signup"
     t.integer  "num_reviewers",                     :default => 0,     :null => false
@@ -306,7 +297,7 @@
   add_index "question_advices", ["question_id"], :name => "fk_question_question_advices"
 
   create_table "question_types", :force => true do |t|
-    t.string  "q_type",                     :null => false
+    t.string  "q_type",      :default => "", :null => false
     t.string  "parameters"
     t.integer "question_id", :default => 1,  :null => false
   end
@@ -324,8 +315,8 @@
     t.integer  "default_num_choices"
     t.string   "type"
     t.string   "display_type"
+    t.text     "instruction_loc"
     t.string   "section"
-    t.text     "instruction_loc"
   end
 
   create_table "questions", :force => true do |t|
@@ -412,7 +403,7 @@
   create_table "score_views", :id => false, :force => true do |t|
     t.integer  "question_weight"
     t.integer  "q_id",                                 :default => 0
-    t.string   "q_type"
+    t.string   "q_type",                               :default => ""
     t.string   "q_parameters"
     t.integer  "q_question_id",                        :default => 1
     t.integer  "q1_id",                                :default => 0
@@ -622,9 +613,9 @@
     t.boolean "leaderboard_privacy",                      :default => false
     t.text    "digital_certificate"
     t.string  "persistence_token"
-    t.boolean "copy_of_emails",                           :default => false
     t.string  "timezonepref"
     t.text    "public_key"
+    t.boolean "copy_of_emails",                           :default => false
   end
 
   add_index "users", ["role_id"], :name => "fk_user_role_id"

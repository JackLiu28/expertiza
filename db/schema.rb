# encoding: UTF-8
# This file is auto-generated from the current state of the database. Instead
# of editing this file, please use the migrations feature of Active Record to
# incrementally modify your database, and then regenerate this schema definition.
#
# Note that this schema.rb definition is the authoritative source for your
# database schema. If you need to create the application database on another
# system, you should be using db:schema:load, not running all the migrations
# from scratch. The latter is a flawed and unsustainable approach (the more migrations
# you'll amass, the slower it'll run and the greater likelihood for issues).
#
# It's strongly recommended that you check this file into your version control system.

<<<<<<< HEAD
ActiveRecord::Schema.define(version: 20200421235620) do

  create_table "account_requests", force: :cascade do |t|
    t.string   "name",              limit: 255
    t.integer  "role_id",           limit: 4
    t.string   "fullname",          limit: 255
    t.string   "institution_id",    limit: 255
    t.string   "email",             limit: 255
    t.string   "status",            limit: 255
    t.datetime "created_at",                      null: false
    t.datetime "updated_at",                      null: false
    t.text     "self_introduction", limit: 65535
  end
=======
ActiveRecord::Schema.define(version: 20190607174531) do
>>>>>>> 80b81710

  create_table "answer_tags", force: :cascade do |t|
    t.integer  "answer_id",                limit: 4
    t.integer  "tag_prompt_deployment_id", limit: 4
    t.integer  "user_id",                  limit: 4
    t.string   "value",                    limit: 255
    t.datetime "created_at",                           null: false
    t.datetime "updated_at",                           null: false
  end

  add_index "answer_tags", ["answer_id"], name: "index_answer_tags_on_answer_id", using: :btree
  add_index "answer_tags", ["tag_prompt_deployment_id"], name: "index_answer_tags_on_tag_prompt_deployment_id", using: :btree
  add_index "answer_tags", ["user_id"], name: "index_answer_tags_on_user_id", using: :btree

  create_table "answers", force: :cascade do |t|
    t.integer "question_id", limit: 4,     default: 0, null: false
    t.integer "answer",      limit: 4
    t.text    "comments",    limit: 65535
    t.integer "response_id", limit: 4
  end

  add_index "answers", ["question_id"], name: "fk_score_questions", using: :btree
  add_index "answers", ["response_id"], name: "fk_score_response", using: :btree

  create_table "assignment_badges", force: :cascade do |t|
    t.integer  "badge_id",      limit: 4
    t.integer  "assignment_id", limit: 4
    t.integer  "threshold",     limit: 4
    t.datetime "created_at",              null: false
    t.datetime "updated_at",              null: false
  end

  add_index "assignment_badges", ["assignment_id"], name: "index_assignment_badges_on_assignment_id", using: :btree
  add_index "assignment_badges", ["badge_id"], name: "index_assignment_badges_on_badge_id", using: :btree

  create_table "assignment_questionnaires", force: :cascade do |t|
    t.integer "assignment_id",        limit: 4
    t.integer "questionnaire_id",     limit: 4
    t.integer "user_id",              limit: 4
    t.integer "notification_limit",   limit: 4, default: 15,   null: false
    t.integer "questionnaire_weight", limit: 4, default: 0,    null: false
    t.integer "used_in_round",        limit: 4
    t.boolean "dropdown",                       default: true
    t.integer "topic_id",             limit: 4
  end

  add_index "assignment_questionnaires", ["assignment_id"], name: "fk_aq_assignments_id", using: :btree
  add_index "assignment_questionnaires", ["questionnaire_id"], name: "fk_aq_questionnaire_id", using: :btree
  add_index "assignment_questionnaires", ["user_id"], name: "fk_aq_user_id", using: :btree

  create_table "assignments", force: :cascade do |t|
    t.datetime "created_at"
    t.datetime "updated_at"
    t.string   "name",                                               limit: 255
    t.string   "directory_path",                                     limit: 255
    t.integer  "submitter_count",                                    limit: 4,     default: 0,      null: false
    t.integer  "course_id",                                          limit: 4,     default: 0
    t.integer  "instructor_id",                                      limit: 4,     default: 0
    t.boolean  "private",                                                          default: false,  null: false
    t.integer  "num_reviews",                                        limit: 4,     default: 3,      null: false
    t.integer  "num_review_of_reviews",                              limit: 4,     default: 0,      null: false
    t.integer  "num_review_of_reviewers",                            limit: 4,     default: 0,      null: false
    t.boolean  "reviews_visible_to_all"
    t.integer  "num_reviewers",                                      limit: 4,     default: 0,      null: false
    t.text     "spec_location",                                      limit: 65535
    t.integer  "max_team_size",                                      limit: 4,     default: 0,      null: false
    t.boolean  "staggered_deadline"
    t.boolean  "allow_suggestions"
    t.integer  "days_between_submissions",                           limit: 4
    t.string   "review_assignment_strategy",                         limit: 255
    t.integer  "max_reviews_per_submission",                         limit: 4
    t.integer  "review_topic_threshold",                             limit: 4,     default: 0
    t.boolean  "copy_flag",                                                        default: false
    t.integer  "rounds_of_reviews",                                  limit: 4,     default: 1
    t.boolean  "microtask",                                                        default: false
    t.boolean  "require_quiz"
    t.integer  "num_quiz_questions",                                 limit: 4,     default: 0,      null: false
    t.boolean  "is_coding_assignment"
    t.boolean  "is_intelligent"
    t.boolean  "calculate_penalty",                                                default: false,  null: false
    t.integer  "late_policy_id",                                     limit: 4
    t.boolean  "is_penalty_calculated",                                            default: false,  null: false
    t.integer  "max_bids",                                           limit: 4
    t.boolean  "show_teammate_reviews"
    t.boolean  "availability_flag",                                                default: true
    t.boolean  "use_bookmark"
    t.boolean  "can_review_same_topic",                                            default: true
    t.boolean  "can_choose_topic_to_review",                                       default: true
    t.boolean  "is_calibrated",                                                    default: false
    t.boolean  "is_selfreview_enabled"
    t.string   "reputation_algorithm",                               limit: 255,   default: "Lauw"
    t.boolean  "is_anonymous",                                                     default: true
    t.integer  "num_reviews_required",                               limit: 4,     default: 3
    t.integer  "num_metareviews_required",                           limit: 4,     default: 3
    t.integer  "num_metareviews_allowed",                            limit: 4,     default: 3
    t.integer  "num_reviews_allowed",                                limit: 4,     default: 3
    t.integer  "simicheck",                                          limit: 4,     default: -1
    t.integer  "simicheck_threshold",                                limit: 4,     default: 100
    t.boolean  "is_answer_tagging_allowed"
    t.boolean  "has_badge"
    t.boolean  "allow_selecting_additional_reviews_after_1st_round"
<<<<<<< HEAD
    t.boolean  "reviewer_is_team"
=======
    t.boolean  "vary_by_topic",                                                    default: false
    t.boolean  "vary_by_round",                                                    default: false
>>>>>>> 80b81710
  end

  add_index "assignments", ["course_id"], name: "fk_assignments_courses", using: :btree
  add_index "assignments", ["instructor_id"], name: "fk_assignments_instructors", using: :btree
  add_index "assignments", ["late_policy_id"], name: "fk_late_policy_id", using: :btree

  create_table "automated_metareviews", force: :cascade do |t|
    t.float    "relevance",         limit: 24
    t.float    "content_summative", limit: 24
    t.float    "content_problem",   limit: 24
    t.float    "content_advisory",  limit: 24
    t.float    "tone_positive",     limit: 24
    t.float    "tone_negative",     limit: 24
    t.float    "tone_neutral",      limit: 24
    t.integer  "quantity",          limit: 4
    t.integer  "plagiarism",        limit: 4
    t.integer  "version_num",       limit: 4
    t.integer  "response_id",       limit: 4
    t.datetime "created_at"
    t.datetime "updated_at"
  end

  add_index "automated_metareviews", ["response_id"], name: "fk_automated_metareviews_responses_id", using: :btree

  create_table "awarded_badges", force: :cascade do |t|
    t.integer  "badge_id",        limit: 4
    t.integer  "participant_id",  limit: 4
    t.datetime "created_at",                null: false
    t.datetime "updated_at",                null: false
    t.integer  "approval_status", limit: 4
  end

  add_index "awarded_badges", ["badge_id"], name: "index_awarded_badges_on_badge_id", using: :btree
  add_index "awarded_badges", ["participant_id"], name: "index_awarded_badges_on_participant_id", using: :btree

  create_table "badges", force: :cascade do |t|
    t.string   "name",        limit: 255
    t.string   "description", limit: 255
    t.string   "image_name",  limit: 255
    t.datetime "created_at",              null: false
    t.datetime "updated_at",              null: false
  end

  create_table "bids", force: :cascade do |t|
    t.integer  "topic_id",   limit: 4
    t.integer  "team_id",    limit: 4
    t.datetime "created_at"
    t.datetime "updated_at"
    t.integer  "priority",   limit: 4
  end

  add_index "bids", ["team_id"], name: "index_bids_on_team_id", using: :btree
  add_index "bids", ["topic_id"], name: "index_bids_on_topic_id", using: :btree

  create_table "bookmark_ratings", force: :cascade do |t|
    t.integer  "bookmark_id", limit: 4
    t.integer  "user_id",     limit: 4
    t.integer  "rating",      limit: 4
    t.datetime "created_at"
    t.datetime "updated_at"
  end

  create_table "bookmarks", force: :cascade do |t|
    t.text     "url",         limit: 65535
    t.text     "title",       limit: 65535
    t.text     "description", limit: 65535
    t.integer  "user_id",     limit: 4
    t.integer  "topic_id",    limit: 4
    t.datetime "created_at"
    t.datetime "updated_at"
  end

  add_index "bookmarks", ["topic_id"], name: "index_bookmarks_on_topic_id", using: :btree

  create_table "calculated_penalties", force: :cascade do |t|
    t.integer "participant_id",   limit: 4
    t.integer "deadline_type_id", limit: 4
    t.integer "penalty_points",   limit: 4
  end

  create_table "content_pages", force: :cascade do |t|
    t.string   "title",           limit: 255
    t.string   "name",            limit: 255,   default: "", null: false
    t.integer  "markup_style_id", limit: 4
    t.text     "content",         limit: 65535
    t.integer  "permission_id",   limit: 4,     default: 0,  null: false
    t.datetime "created_at"
    t.datetime "updated_at"
    t.text     "content_cache",   limit: 65535
  end

  add_index "content_pages", ["markup_style_id"], name: "fk_content_page_markup_style_id", using: :btree
  add_index "content_pages", ["permission_id"], name: "fk_content_page_permission_id", using: :btree

  create_table "controller_actions", force: :cascade do |t|
    t.integer "site_controller_id", limit: 4,   default: 0,  null: false
    t.string  "name",               limit: 255, default: "", null: false
    t.integer "permission_id",      limit: 4
    t.string  "url_to_use",         limit: 255
  end

  add_index "controller_actions", ["permission_id"], name: "fk_controller_action_permission_id", using: :btree
  add_index "controller_actions", ["site_controller_id"], name: "fk_controller_action_site_controller_id", using: :btree

  create_table "courses", force: :cascade do |t|
    t.string   "name",            limit: 255
    t.integer  "instructor_id",   limit: 4
    t.string   "directory_path",  limit: 255
    t.text     "info",            limit: 65535
    t.datetime "created_at"
    t.datetime "updated_at"
    t.boolean  "private",                       default: false, null: false
    t.integer  "institutions_id", limit: 4
  end

  add_index "courses", ["instructor_id"], name: "fk_course_users", using: :btree

  create_table "deadline_rights", force: :cascade do |t|
    t.string "name", limit: 32
  end

  create_table "deadline_types", force: :cascade do |t|
    t.string "name", limit: 32
  end

  create_table "delayed_jobs", force: :cascade do |t|
    t.integer  "priority",   limit: 4,     default: 0
    t.integer  "attempts",   limit: 4,     default: 0
    t.text     "handler",    limit: 65535
    t.text     "last_error", limit: 65535
    t.datetime "run_at"
    t.datetime "locked_at"
    t.datetime "failed_at"
    t.string   "locked_by",  limit: 255
    t.datetime "created_at"
    t.datetime "updated_at"
    t.string   "queue",      limit: 255
  end

  add_index "delayed_jobs", ["priority", "run_at"], name: "delayed_jobs_priority", using: :btree

  create_table "due_dates", force: :cascade do |t|
    t.datetime "due_at"
    t.integer  "deadline_type_id",            limit: 4
    t.integer  "parent_id",                   limit: 4
    t.integer  "submission_allowed_id",       limit: 4
    t.integer  "review_allowed_id",           limit: 4
    t.integer  "review_of_review_allowed_id", limit: 4
    t.integer  "round",                       limit: 4
    t.boolean  "flag",                                    default: false
    t.integer  "threshold",                   limit: 4,   default: 1
    t.string   "delayed_job_id",              limit: 255
    t.string   "deadline_name",               limit: 255
    t.string   "description_url",             limit: 255
    t.integer  "quiz_allowed_id",             limit: 4,   default: 1
    t.integer  "teammate_review_allowed_id",  limit: 4,   default: 3
    t.string   "type",                        limit: 255, default: "AssignmentDueDate"
  end

  add_index "due_dates", ["deadline_type_id"], name: "fk_deadline_type_due_date", using: :btree
  add_index "due_dates", ["parent_id"], name: "fk_due_dates_assignments", using: :btree
  add_index "due_dates", ["review_allowed_id"], name: "fk_due_date_review_allowed", using: :btree
  add_index "due_dates", ["review_of_review_allowed_id"], name: "fk_due_date_review_of_review_allowed", using: :btree
  add_index "due_dates", ["submission_allowed_id"], name: "fk_due_date_submission_allowed", using: :btree

  create_table "institutions", force: :cascade do |t|
    t.string "name", limit: 255, default: "", null: false
  end

  create_table "invitations", force: :cascade do |t|
    t.integer "assignment_id", limit: 4
    t.integer "from_id",       limit: 4
    t.integer "to_id",         limit: 4
    t.string  "reply_status",  limit: 1
  end

  add_index "invitations", ["assignment_id"], name: "fk_invitation_assignments", using: :btree
  add_index "invitations", ["from_id"], name: "fk_invitationfrom_users", using: :btree
  add_index "invitations", ["to_id"], name: "fk_invitationto_users", using: :btree

  create_table "join_team_requests", force: :cascade do |t|
    t.integer  "participant_id", limit: 4
    t.integer  "team_id",        limit: 4
    t.text     "comments",       limit: 65535
    t.string   "status",         limit: 1
    t.datetime "created_at"
    t.datetime "updated_at"
  end

  create_table "languages", force: :cascade do |t|
    t.string "name", limit: 32
  end

  create_table "late_policies", force: :cascade do |t|
    t.float   "penalty_per_unit", limit: 24
    t.integer "max_penalty",      limit: 4,   default: 0, null: false
    t.string  "penalty_unit",     limit: 255,             null: false
    t.integer "times_used",       limit: 4,   default: 0, null: false
    t.integer "instructor_id",    limit: 4,               null: false
    t.string  "policy_name",      limit: 255,             null: false
  end

  add_index "late_policies", ["instructor_id"], name: "fk_instructor_id", using: :btree

  create_table "locks", force: :cascade do |t|
    t.integer  "timeout_period", limit: 4
    t.datetime "created_at"
    t.datetime "updated_at"
    t.integer  "user_id",        limit: 4
    t.integer  "lockable_id",    limit: 4
    t.string   "lockable_type",  limit: 255
  end

  add_index "locks", ["user_id"], name: "fk_rails_426f571216", using: :btree

  create_table "markup_styles", force: :cascade do |t|
    t.string "name", limit: 255, default: "", null: false
  end

  create_table "menu_items", force: :cascade do |t|
    t.integer "parent_id",            limit: 4
    t.string  "name",                 limit: 255, default: "", null: false
    t.string  "label",                limit: 255, default: "", null: false
    t.integer "seq",                  limit: 4
    t.integer "controller_action_id", limit: 4
    t.integer "content_page_id",      limit: 4
  end

  add_index "menu_items", ["content_page_id"], name: "fk_menu_item_content_page_id", using: :btree
  add_index "menu_items", ["controller_action_id"], name: "fk_menu_item_controller_action_id", using: :btree
  add_index "menu_items", ["parent_id"], name: "fk_menu_item_parent_id", using: :btree

  create_table "nodes", force: :cascade do |t|
    t.integer "parent_id",      limit: 4
    t.integer "node_object_id", limit: 4
    t.string  "type",           limit: 255
  end

  create_table "notifications", force: :cascade do |t|
    t.string   "subject",         limit: 255
    t.text     "description",     limit: 65535
    t.date     "expiration_date"
    t.boolean  "active_flag"
    t.datetime "created_at",                    null: false
    t.datetime "updated_at",                    null: false
    t.integer  "course_id",       limit: 4
  end

  add_index "notifications", ["course_id"], name: "index_notifications_on_course_id", using: :btree

  create_table "participants", force: :cascade do |t|
    t.boolean  "can_submit",                        default: true
    t.boolean  "can_review",                        default: true
    t.integer  "user_id",             limit: 4
    t.integer  "parent_id",           limit: 4
    t.datetime "submitted_at"
    t.boolean  "permission_granted"
    t.integer  "penalty_accumulated", limit: 4,     default: 0,    null: false
    t.float    "grade",               limit: 24
    t.string   "type",                limit: 255
    t.string   "handle",              limit: 255
    t.datetime "time_stamp"
    t.text     "digital_signature",   limit: 65535
    t.string   "duty",                limit: 255
    t.boolean  "can_take_quiz",                     default: true
    t.float    "Hamer",               limit: 24,    default: 1.0
    t.float    "Lauw",                limit: 24,    default: 0.0
  end

  add_index "participants", ["user_id"], name: "fk_participant_users", using: :btree

  create_table "password_resets", force: :cascade do |t|
    t.string   "user_email", limit: 255
    t.string   "token",      limit: 255
    t.datetime "updated_at"
  end

  create_table "permissions", force: :cascade do |t|
    t.string "name", limit: 255, default: "", null: false
  end

  create_table "plagiarism_checker_assignment_submissions", force: :cascade do |t|
    t.string   "name",          limit: 255
    t.string   "simicheck_id",  limit: 255
    t.datetime "created_at",                null: false
    t.datetime "updated_at",                null: false
    t.integer  "assignment_id", limit: 4
  end

  add_index "plagiarism_checker_assignment_submissions", ["assignment_id"], name: "index_plagiarism_checker_assgt_subm_on_assignment_id", using: :btree

  create_table "plagiarism_checker_comparisons", force: :cascade do |t|
    t.integer  "plagiarism_checker_assignment_submission_id", limit: 4
    t.string   "similarity_link",                             limit: 255
    t.decimal  "similarity_percentage",                                   precision: 10
    t.string   "file1_name",                                  limit: 255
    t.string   "file1_id",                                    limit: 255
    t.string   "file1_team",                                  limit: 255
    t.string   "file2_name",                                  limit: 255
    t.string   "file2_id",                                    limit: 255
    t.string   "file2_team",                                  limit: 255
    t.datetime "created_at",                                                             null: false
    t.datetime "updated_at",                                                             null: false
  end

  add_index "plagiarism_checker_comparisons", ["plagiarism_checker_assignment_submission_id"], name: "assignment_submission_index", using: :btree

  create_table "question_advices", force: :cascade do |t|
    t.integer "question_id", limit: 4
    t.integer "score",       limit: 4
    t.text    "advice",      limit: 65535
  end

  add_index "question_advices", ["question_id"], name: "fk_question_question_advices", using: :btree

  create_table "questionnaires", force: :cascade do |t|
    t.string   "name",               limit: 64
    t.integer  "instructor_id",      limit: 4,     default: 0,     null: false
    t.boolean  "private",                          default: false, null: false
    t.integer  "min_question_score", limit: 4,     default: 0,     null: false
    t.integer  "max_question_score", limit: 4
    t.datetime "created_at"
    t.datetime "updated_at",                                       null: false
    t.string   "type",               limit: 255
    t.string   "display_type",       limit: 255
    t.text     "instruction_loc",    limit: 65535
  end

  create_table "questions", force: :cascade do |t|
    t.text    "txt",              limit: 65535
    t.integer "weight",           limit: 4
    t.integer "questionnaire_id", limit: 4
    t.decimal "seq",                            precision: 6, scale: 2
    t.string  "type",             limit: 255
    t.string  "size",             limit: 255,                           default: ""
    t.string  "alternatives",     limit: 255
    t.boolean "break_before",                                           default: true
    t.string  "max_label",        limit: 255,                           default: ""
    t.string  "min_label",        limit: 255,                           default: ""
  end

  add_index "questions", ["questionnaire_id"], name: "fk_question_questionnaires", using: :btree

  create_table "quiz_question_choices", force: :cascade do |t|
    t.integer "question_id", limit: 4
    t.text    "txt",         limit: 65535
    t.boolean "iscorrect",                 default: false
  end

  create_table "response_maps", force: :cascade do |t|
    t.integer  "reviewed_object_id", limit: 4,   default: 0,     null: false
    t.integer  "reviewer_id",        limit: 4,   default: 0,     null: false
    t.integer  "reviewee_id",        limit: 4,   default: 0,     null: false
    t.string   "type",               limit: 255, default: "",    null: false
    t.datetime "created_at"
    t.datetime "updated_at"
    t.boolean  "calibrate_to",                   default: false
    t.boolean  "reviewer_is_team"
  end

  add_index "response_maps", ["reviewer_id"], name: "fk_response_map_reviewer", using: :btree

  create_table "responses", force: :cascade do |t|
    t.integer  "map_id",             limit: 4,     default: 0,         null: false
    t.text     "additional_comment", limit: 65535
    t.datetime "created_at"
    t.datetime "updated_at"
    t.integer  "version_num",        limit: 4
    t.integer  "round",              limit: 4
    t.boolean  "is_submitted",                     default: false
    t.string   "visibility",         limit: 255,   default: "private"
  end

  add_index "responses", ["map_id"], name: "fk_response_response_map", using: :btree

  create_table "resubmission_times", force: :cascade do |t|
    t.integer  "participant_id", limit: 4
    t.datetime "resubmitted_at"
  end

  add_index "resubmission_times", ["participant_id"], name: "fk_resubmission_times_participants", using: :btree

  create_table "review_comment_paste_bins", force: :cascade do |t|
    t.integer  "review_grade_id", limit: 4
    t.string   "title",           limit: 255
    t.text     "review_comment",  limit: 65535
    t.datetime "created_at",                    null: false
    t.datetime "updated_at",                    null: false
  end

  add_index "review_comment_paste_bins", ["review_grade_id"], name: "fk_rails_0a539bcc81", using: :btree

  create_table "review_grades", force: :cascade do |t|
    t.integer  "participant_id",       limit: 4
    t.integer  "grade_for_reviewer",   limit: 4
    t.text     "comment_for_reviewer", limit: 65535
    t.datetime "review_graded_at"
    t.integer  "reviewer_id",          limit: 4
  end

  add_index "review_grades", ["participant_id"], name: "fk_rails_29587cf6a9", using: :btree

  create_table "roles", force: :cascade do |t|
    t.string   "name",            limit: 255, default: "", null: false
    t.integer  "parent_id",       limit: 4
    t.string   "description",     limit: 255, default: "", null: false
    t.integer  "default_page_id", limit: 4
    t.datetime "created_at"
    t.datetime "updated_at"
  end

  add_index "roles", ["default_page_id"], name: "fk_role_default_page_id", using: :btree
  add_index "roles", ["parent_id"], name: "fk_role_parent_id", using: :btree

  create_table "roles_permissions", force: :cascade do |t|
    t.integer "role_id",       limit: 4, default: 0, null: false
    t.integer "permission_id", limit: 4, default: 0, null: false
  end

  add_index "roles_permissions", ["permission_id"], name: "fk_roles_permission_permission_id", using: :btree
  add_index "roles_permissions", ["role_id"], name: "fk_roles_permission_role_id", using: :btree

  create_table "sample_reviews", force: :cascade do |t|
    t.integer  "assignment_id", limit: 4
    t.integer  "response_id",   limit: 4
    t.datetime "created_at",              null: false
    t.datetime "updated_at",              null: false
  end

  create_table "score_views", id: false, force: :cascade do |t|
    t.integer  "question_weight",       limit: 4
    t.string   "type",                  limit: 255
    t.integer  "q1_id",                 limit: 4,     default: 0
    t.string   "q1_name",               limit: 64
    t.integer  "q1_instructor_id",      limit: 4,     default: 0
    t.boolean  "q1_private",                          default: false
    t.integer  "q1_min_question_score", limit: 4,     default: 0
    t.integer  "q1_max_question_score", limit: 4
    t.datetime "q1_created_at"
    t.datetime "q1_updated_at"
    t.string   "q1_type",               limit: 255
    t.string   "q1_display_type",       limit: 255
    t.integer  "ques_id",               limit: 4,     default: 0,     null: false
    t.integer  "ques_questionnaire_id", limit: 4
    t.integer  "s_id",                  limit: 4,     default: 0
    t.integer  "s_question_id",         limit: 4,     default: 0
    t.integer  "s_score",               limit: 4
    t.text     "s_comments",            limit: 65535
    t.integer  "s_response_id",         limit: 4
  end

  create_table "sections", force: :cascade do |t|
    t.string   "name",       limit: 255,   null: false
    t.text     "desc_text",  limit: 65535
    t.datetime "created_at"
    t.datetime "updated_at"
  end

  create_table "sessions", force: :cascade do |t|
    t.string   "session_id", limit: 255,      default: "", null: false
    t.text     "data",       limit: 16777215
    t.datetime "created_at"
    t.datetime "updated_at"
  end

  add_index "sessions", ["session_id"], name: "index_sessions_on_session_id", using: :btree
  add_index "sessions", ["updated_at"], name: "index_sessions_on_updated_at", using: :btree

  create_table "sign_up_topics", force: :cascade do |t|
    t.text    "topic_name",       limit: 65535,             null: false
    t.integer "assignment_id",    limit: 4,     default: 0, null: false
    t.integer "max_choosers",     limit: 4,     default: 0, null: false
    t.text    "category",         limit: 65535
    t.string  "topic_identifier", limit: 10
    t.integer "micropayment",     limit: 4,     default: 0
    t.integer "private_to",       limit: 4
    t.text    "description",      limit: 65535
    t.string  "link",             limit: 255
  end

  add_index "sign_up_topics", ["assignment_id"], name: "fk_sign_up_categories_sign_up_topics", using: :btree
  add_index "sign_up_topics", ["assignment_id"], name: "index_sign_up_topics_on_assignment_id", using: :btree

  create_table "signed_up_teams", force: :cascade do |t|
    t.integer "topic_id",                   limit: 4, default: 0,     null: false
    t.integer "team_id",                    limit: 4, default: 0,     null: false
    t.boolean "is_waitlisted",                        default: false, null: false
    t.integer "preference_priority_number", limit: 4
  end

  add_index "signed_up_teams", ["topic_id"], name: "fk_signed_up_users_sign_up_topics", using: :btree

  create_table "site_controllers", force: :cascade do |t|
    t.string  "name",          limit: 255, default: "", null: false
    t.integer "permission_id", limit: 4,   default: 0,  null: false
    t.integer "builtin",       limit: 4,   default: 0
  end

  add_index "site_controllers", ["permission_id"], name: "fk_site_controller_permission_id", using: :btree

  create_table "submission_records", force: :cascade do |t|
    t.datetime "created_at",                  null: false
    t.datetime "updated_at",                  null: false
    t.text     "type",          limit: 65535
    t.string   "content",       limit: 255
    t.string   "operation",     limit: 255
    t.integer  "team_id",       limit: 4
    t.string   "user",          limit: 255
    t.integer  "assignment_id", limit: 4
  end

  create_table "suggestion_comments", force: :cascade do |t|
    t.text     "comments",      limit: 65535
    t.string   "commenter",     limit: 255
    t.string   "vote",          limit: 255
    t.integer  "suggestion_id", limit: 4
    t.datetime "created_at"
  end

  create_table "suggestions", force: :cascade do |t|
    t.integer "assignment_id",     limit: 4
    t.string  "title",             limit: 255
    t.text    "description",       limit: 65535
    t.string  "status",            limit: 255
    t.string  "unityID",           limit: 255
    t.string  "signup_preference", limit: 255
  end

  create_table "survey_deployments", force: :cascade do |t|
    t.integer  "questionnaire_id", limit: 4
    t.datetime "start_date"
    t.datetime "end_date"
    t.datetime "last_reminder"
    t.integer  "parent_id",        limit: 4,   default: 0, null: false
    t.integer  "global_survey_id", limit: 4
    t.string   "type",             limit: 255
  end

  add_index "survey_deployments", ["questionnaire_id"], name: "fk_rails_7c62b6ef2b", using: :btree

  create_table "system_settings", force: :cascade do |t|
    t.string  "site_name",                 limit: 255, default: "", null: false
    t.string  "site_subtitle",             limit: 255
    t.string  "footer_message",            limit: 255, default: ""
    t.integer "public_role_id",            limit: 4,   default: 0,  null: false
    t.integer "session_timeout",           limit: 4,   default: 0,  null: false
    t.integer "default_markup_style_id",   limit: 4,   default: 0
    t.integer "site_default_page_id",      limit: 4,   default: 0,  null: false
    t.integer "not_found_page_id",         limit: 4,   default: 0,  null: false
    t.integer "permission_denied_page_id", limit: 4,   default: 0,  null: false
    t.integer "session_expired_page_id",   limit: 4,   default: 0,  null: false
    t.integer "menu_depth",                limit: 4,   default: 0,  null: false
  end

  add_index "system_settings", ["not_found_page_id"], name: "fk_system_settings_not_found_page_id", using: :btree
  add_index "system_settings", ["permission_denied_page_id"], name: "fk_system_settings_permission_denied_page_id", using: :btree
  add_index "system_settings", ["public_role_id"], name: "fk_system_settings_public_role_id", using: :btree
  add_index "system_settings", ["session_expired_page_id"], name: "fk_system_settings_session_expired_page_id", using: :btree
  add_index "system_settings", ["site_default_page_id"], name: "fk_system_settings_site_default_page_id", using: :btree

  create_table "ta_mappings", force: :cascade do |t|
    t.integer "ta_id",     limit: 4
    t.integer "course_id", limit: 4
  end

  add_index "ta_mappings", ["course_id"], name: "fk_ta_mappings_course_id", using: :btree
  add_index "ta_mappings", ["ta_id"], name: "fk_ta_mappings_ta_id", using: :btree

  create_table "tag_prompt_deployments", force: :cascade do |t|
    t.integer  "tag_prompt_id",           limit: 4
    t.integer  "assignment_id",           limit: 4
    t.integer  "questionnaire_id",        limit: 4
    t.string   "question_type",           limit: 255
    t.integer  "answer_length_threshold", limit: 4
    t.datetime "created_at",                          null: false
    t.datetime "updated_at",                          null: false
  end

  add_index "tag_prompt_deployments", ["assignment_id"], name: "index_tag_prompt_deployments_on_assignment_id", using: :btree
  add_index "tag_prompt_deployments", ["questionnaire_id"], name: "index_tag_prompt_deployments_on_questionnaire_id", using: :btree
  add_index "tag_prompt_deployments", ["tag_prompt_id"], name: "index_tag_prompt_deployments_on_tag_prompt_id", using: :btree

  create_table "tag_prompts", force: :cascade do |t|
    t.string   "prompt",       limit: 255
    t.string   "desc",         limit: 255
    t.string   "control_type", limit: 255
    t.datetime "created_at",               null: false
    t.datetime "updated_at",               null: false
  end

  create_table "teams", force: :cascade do |t|
    t.string  "name",                       limit: 255
    t.integer "parent_id",                  limit: 4
    t.string  "type",                       limit: 255
    t.text    "comments_for_advertisement", limit: 65535
    t.boolean "advertise_for_partner"
    t.text    "submitted_hyperlinks",       limit: 65535
    t.integer "directory_num",              limit: 4
    t.integer "grade_for_submission",       limit: 4
    t.text    "comment_for_submission",     limit: 65535
  end

  create_table "teams_users", force: :cascade do |t|
    t.integer "team_id", limit: 4
    t.integer "user_id", limit: 4
  end

  add_index "teams_users", ["team_id"], name: "fk_users_teams", using: :btree
  add_index "teams_users", ["user_id"], name: "fk_teams_users", using: :btree

  create_table "track_notifications", force: :cascade do |t|
    t.integer  "notification_id", limit: 4
    t.integer  "user_id",         limit: 4
    t.datetime "created_at",                null: false
    t.datetime "updated_at",                null: false
  end

  add_index "track_notifications", ["notification_id"], name: "index_track_notifications_on_notification_id", using: :btree
  add_index "track_notifications", ["user_id"], name: "index_track_notifications_on_user_id", using: :btree

  create_table "tree_folders", force: :cascade do |t|
    t.string  "name",       limit: 255
    t.string  "child_type", limit: 255
    t.integer "parent_id",  limit: 4
  end

  create_table "user_pastebins", force: :cascade do |t|
    t.integer  "user_id",    limit: 4
    t.string   "short_form", limit: 255
    t.text     "long_form",  limit: 65535
    t.datetime "created_at",               null: false
    t.datetime "updated_at",               null: false
  end

  create_table "users", force: :cascade do |t|
    t.string  "name",                      limit: 255,      default: "",    null: false
    t.string  "crypted_password",          limit: 40,       default: "",    null: false
    t.integer "role_id",                   limit: 4,        default: 0,     null: false
    t.string  "password_salt",             limit: 255
    t.string  "fullname",                  limit: 255
    t.string  "email",                     limit: 255
    t.integer "parent_id",                 limit: 4
    t.boolean "private_by_default",                         default: false
    t.string  "mru_directory_path",        limit: 128
    t.boolean "email_on_review"
    t.boolean "email_on_submission"
    t.boolean "email_on_review_of_review"
    t.boolean "is_new_user",                                default: true,  null: false
    t.integer "master_permission_granted", limit: 1,        default: 0
    t.string  "handle",                    limit: 255
    t.text    "digital_certificate",       limit: 16777215
    t.string  "persistence_token",         limit: 255
    t.string  "timezonepref",              limit: 255
    t.text    "public_key",                limit: 16777215
    t.boolean "copy_of_emails",                             default: false
    t.integer "institution_id",            limit: 4
  end

  add_index "users", ["role_id"], name: "fk_user_role_id", using: :btree

  create_table "versions", force: :cascade do |t|
    t.string   "item_type",  limit: 255,      null: false
    t.integer  "item_id",    limit: 4,        null: false
    t.string   "event",      limit: 255,      null: false
    t.string   "whodunnit",  limit: 255
    t.text     "object",     limit: 16777215
    t.datetime "created_at"
  end

  add_index "versions", ["item_type", "item_id"], name: "index_versions_on_item_type_and_item_id", using: :btree

  add_foreign_key "answer_tags", "answers"
  add_foreign_key "answer_tags", "tag_prompt_deployments"
  add_foreign_key "answer_tags", "users"
  add_foreign_key "answers", "questions", name: "fk_score_questions"
  add_foreign_key "answers", "responses", name: "fk_score_response"
  add_foreign_key "assignment_badges", "assignments"
  add_foreign_key "assignment_badges", "badges"
  add_foreign_key "assignment_questionnaires", "assignments", name: "fk_aq_assignments_id"
  add_foreign_key "assignment_questionnaires", "questionnaires", name: "fk_aq_questionnaire_id"
  add_foreign_key "assignments", "late_policies", name: "fk_late_policy_id"
  add_foreign_key "assignments", "users", column: "instructor_id", name: "fk_assignments_instructors"
  add_foreign_key "automated_metareviews", "responses", name: "fk_automated_metareviews_responses_id"
  add_foreign_key "awarded_badges", "badges"
  add_foreign_key "awarded_badges", "participants"
  add_foreign_key "courses", "users", column: "instructor_id", name: "fk_course_users"
  add_foreign_key "due_dates", "deadline_rights", column: "review_allowed_id", name: "fk_due_date_review_allowed"
  add_foreign_key "due_dates", "deadline_rights", column: "review_of_review_allowed_id", name: "fk_due_date_review_of_review_allowed"
  add_foreign_key "due_dates", "deadline_rights", column: "submission_allowed_id", name: "fk_due_date_submission_allowed"
  add_foreign_key "due_dates", "deadline_types", name: "fk_deadline_type_due_date"
  add_foreign_key "invitations", "assignments", name: "fk_invitation_assignments"
  add_foreign_key "invitations", "users", column: "from_id", name: "fk_invitationfrom_users"
  add_foreign_key "invitations", "users", column: "to_id", name: "fk_invitationto_users"
  add_foreign_key "late_policies", "users", column: "instructor_id", name: "fk_instructor_id"
  add_foreign_key "locks", "users"
  add_foreign_key "participants", "users", name: "fk_participant_users"
  add_foreign_key "plagiarism_checker_assignment_submissions", "assignments"
  add_foreign_key "plagiarism_checker_comparisons", "plagiarism_checker_assignment_submissions"
  add_foreign_key "question_advices", "questions", name: "fk_question_question_advices"
  add_foreign_key "questions", "questionnaires", name: "fk_question_questionnaires"
  add_foreign_key "resubmission_times", "participants", name: "fk_resubmission_times_participants"
  add_foreign_key "review_comment_paste_bins", "review_grades"
  add_foreign_key "review_grades", "participants"
  add_foreign_key "sign_up_topics", "assignments", name: "fk_sign_up_topics_assignments"
  add_foreign_key "signed_up_teams", "sign_up_topics", column: "topic_id", name: "fk_signed_up_users_sign_up_topics"
  add_foreign_key "survey_deployments", "questionnaires"
  add_foreign_key "ta_mappings", "courses", name: "fk_ta_mappings_course_id"
  add_foreign_key "ta_mappings", "users", column: "ta_id", name: "fk_ta_mappings_ta_id"
  add_foreign_key "tag_prompt_deployments", "assignments"
  add_foreign_key "tag_prompt_deployments", "questionnaires"
  add_foreign_key "tag_prompt_deployments", "tag_prompts"
  add_foreign_key "teams_users", "teams", name: "fk_users_teams"
  add_foreign_key "teams_users", "users", name: "fk_teams_users"
  add_foreign_key "track_notifications", "notifications"
  add_foreign_key "track_notifications", "users"
end<|MERGE_RESOLUTION|>--- conflicted
+++ resolved
@@ -11,7 +11,7 @@
 #
 # It's strongly recommended that you check this file into your version control system.
 
-<<<<<<< HEAD
+
 ActiveRecord::Schema.define(version: 20200421235620) do
 
   create_table "account_requests", force: :cascade do |t|
@@ -25,9 +25,6 @@
     t.datetime "updated_at",                      null: false
     t.text     "self_introduction", limit: 65535
   end
-=======
-ActiveRecord::Schema.define(version: 20190607174531) do
->>>>>>> 80b81710
 
   create_table "answer_tags", force: :cascade do |t|
     t.integer  "answer_id",                limit: 4
@@ -129,12 +126,9 @@
     t.boolean  "is_answer_tagging_allowed"
     t.boolean  "has_badge"
     t.boolean  "allow_selecting_additional_reviews_after_1st_round"
-<<<<<<< HEAD
     t.boolean  "reviewer_is_team"
-=======
     t.boolean  "vary_by_topic",                                                    default: false
-    t.boolean  "vary_by_round",                                                    default: false
->>>>>>> 80b81710
+    t.boolean  "vary_by_round",
   end
 
   add_index "assignments", ["course_id"], name: "fk_assignments_courses", using: :btree

# encoding: UTF-8
# This file is auto-generated from the current state of the database. Instead
# of editing this file, please use the migrations feature of Active Record to
# incrementally modify your database, and then regenerate this schema definition.
#
# Note that this schema.rb definition is the authoritative source for your
# database schema. If you need to create the application database on another
# system, you should be using db:schema:load, not running all the migrations
# from scratch. The latter is a flawed and unsustainable approach (the more migrations
# you'll amass, the slower it'll run and the greater likelihood for issues).
#
# It's strongly recommended that you check this file into your version control system.

ActiveRecord::Schema.define(version: 20141111010259) do

  create_table "assignment_questionnaires", force: true do |t|
    t.integer "assignment_id"
    t.integer "questionnaire_id"
    t.integer "user_id"
    t.integer "notification_limit",   default: 15, null: false
    t.integer "questionnaire_weight", default: 0,  null: false
  end

  add_index "assignment_questionnaires", ["assignment_id"], name: "fk_aq_assignments_id", using: :btree
  add_index "assignment_questionnaires", ["questionnaire_id"], name: "fk_aq_questionnaire_id", using: :btree
  add_index "assignment_questionnaires", ["user_id"], name: "fk_aq_user_id", using: :btree

  create_table "assignments", force: true do |t|
    t.datetime "created_at"
    t.datetime "updated_at"
    t.string   "name"
    t.string   "directory_path"
<<<<<<< HEAD
    t.integer  "submitter_count",                   default: 0,     null: false
    t.integer  "course_id",                         default: 0
    t.integer  "instructor_id",                     default: 0
    t.boolean  "private",                           default: false, null: false
    t.integer  "num_reviews",                       default: 0,     null: false
    t.integer  "num_review_of_reviews",             default: 0,     null: false
    t.integer  "num_review_of_reviewers",           default: 0,     null: false
    t.integer  "review_questionnaire_id"
    t.integer  "review_of_review_questionnaire_id"
    t.integer  "teammate_review_questionnaire_id"
    t.boolean  "reviews_visible_to_all"
    t.integer  "wiki_type_id",                      default: 0,     null: false
    t.boolean  "require_signup"
    t.integer  "num_reviewers",                     default: 0,     null: false
    t.text     "spec_location"
    t.integer  "author_feedback_questionnaire_id"
    t.integer  "max_team_size",                     default: 0,     null: false
=======
    t.integer  "submitter_count",                   limit: 8, default: 0,     null: false
    t.integer  "course_id",                                   default: 0
    t.integer  "instructor_id",                               default: 0
    t.boolean  "private",                                     default: false, null: false
    t.integer  "num_reviews",                                 default: 0,     null: false
    t.integer  "num_review_of_reviews",                       default: 0,     null: false
    t.integer  "num_review_of_reviewers",                     default: 0,     null: false
    t.integer  "review_questionnaire_id"
    t.integer  "review_of_review_questionnaire_id"
    t.boolean  "reviews_visible_to_all"
    t.boolean  "team_assignment"
    t.integer  "wiki_type_id"
    t.boolean  "require_signup"
    t.integer  "num_reviewers",                     limit: 8, default: 0,     null: false
    t.text     "spec_location"
    t.integer  "author_feedback_questionnaire_id"
    t.integer  "teammate_review_questionnaire_id"
    t.integer  "max_team_size",                               default: 0,     null: false
>>>>>>> 04191ef8
    t.boolean  "staggered_deadline"
    t.boolean  "allow_suggestions"
    t.integer  "days_between_submissions"
    t.string   "review_assignment_strategy"
    t.integer  "max_reviews_per_submission"
<<<<<<< HEAD
    t.integer  "review_topic_threshold",            default: 0
    t.boolean  "availability_flag"
    t.boolean  "copy_flag",                         default: false
    t.integer  "rounds_of_reviews",                 default: 1
    t.boolean  "microtask",                         default: false
    t.integer  "selfreview_questionnaire_id"
    t.integer  "managerreview_questionnaire_id"
    t.integer  "readerreview_questionnaire_id"
    t.boolean  "require_quiz"
    t.integer  "num_quiz_questions",                default: 0,     null: false
    t.boolean  "is_coding_assignment"
    t.boolean  "is_intelligent"
    t.boolean  "calculate_penalty",                 default: false, null: false
    t.integer  "late_policy_id"
    t.boolean  "is_penalty_calculated",             default: false, null: false
=======
    t.integer  "review_topic_threshold",                      default: 0
    t.boolean  "copy_flag",                                   default: false
    t.integer  "rounds_of_reviews",                           default: 1
    t.boolean  "microtask",                                   default: false
    t.boolean  "availability_flag"
    t.boolean  "require_quiz"
    t.integer  "num_quiz_questions",                          default: 0,     null: false
    t.boolean  "is_coding_assignment"
    t.boolean  "is_intelligent"
    t.integer  "selfreview_questionnaire_id"
    t.integer  "managerreview_questionnaire_id"
    t.integer  "readerreview_questionnaire_id"
    t.boolean  "calculate_penalty",                           default: false, null: false
    t.integer  "late_policy_id"
    t.boolean  "is_penalty_calculated",                       default: false, null: false
>>>>>>> 04191ef8
  end

  add_index "assignments", ["course_id"], name: "fk_assignments_courses", using: :btree
  add_index "assignments", ["instructor_id"], name: "fk_assignments_instructors", using: :btree
  add_index "assignments", ["late_policy_id"], name: "fk_late_policy_id", using: :btree
  add_index "assignments", ["review_of_review_questionnaire_id"], name: "fk_assignments_review_of_review_questionnaires", using: :btree
  add_index "assignments", ["review_questionnaire_id"], name: "fk_assignments_review_questionnaires", using: :btree
  add_index "assignments", ["wiki_type_id"], name: "fk_assignments_wiki_types", using: :btree

  create_table "automated_metareviews", force: true do |t|
    t.float    "relevance",         limit: 24
    t.float    "content_summative", limit: 24
    t.float    "content_problem",   limit: 24
    t.float    "content_advisory",  limit: 24
    t.float    "tone_positive",     limit: 24
    t.float    "tone_negative",     limit: 24
    t.float    "tone_neutral",      limit: 24
    t.integer  "quantity"
    t.integer  "plagiarism"
    t.integer  "version_num"
    t.integer  "response_id"
    t.datetime "created_at"
    t.datetime "updated_at"
  end

  add_index "automated_metareviews", ["response_id"], name: "fk_automated_metareviews_responses_id", using: :btree

  create_table "bids", force: true do |t|
    t.integer  "topic_id"
    t.integer  "team_id"
    t.datetime "created_at"
    t.datetime "updated_at"
  end

  create_table "bmapping_ratings", force: true do |t|
    t.integer  "bmapping_id", null: false
    t.integer  "user_id",     null: false
    t.integer  "rating",      null: false
    t.datetime "created_at"
    t.datetime "updated_at"
  end

  create_table "bmappings", force: true do |t|
    t.integer  "bookmark_id",   null: false
    t.string   "title"
    t.integer  "user_id",       null: false
    t.string   "description"
    t.datetime "date_created",  null: false
    t.datetime "date_modified", null: false
  end

  create_table "bmappings_sign_up_topics", id: false, force: true do |t|
    t.integer "sign_up_topic_id", null: false
    t.integer "bmapping_id",      null: false
  end

  create_table "bmappings_tags", force: true do |t|
    t.integer  "tag_id",      null: false
    t.integer  "bmapping_id", null: false
    t.datetime "created_at"
    t.datetime "updated_at"
  end

  create_table "bookmark_rating_rubrics", force: true do |t|
    t.string   "display_text",   null: false
    t.integer  "minimum_rating", null: false
    t.integer  "maximum_rating", null: false
    t.datetime "created_at"
    t.datetime "updated_at"
  end

  create_table "bookmark_tags", force: true do |t|
    t.string   "tag_name"
    t.datetime "created_at"
    t.datetime "updated_at"
  end

  create_table "bookmarks", force: true do |t|
    t.string   "url",                null: false
    t.integer  "discoverer_user_id", null: false
    t.integer  "user_count",         null: false
    t.datetime "created_at"
    t.datetime "updated_at"
  end

  create_table "books", force: true do |t|
    t.datetime "created_at"
    t.datetime "updated_at"
  end

  create_table "calculated_penalties", force: true do |t|
    t.integer "participant_id"
    t.integer "deadline_type_id"
    t.integer "penalty_points"
  end

  create_table "categories", force: true do |t|
    t.string  "name"
    t.integer "parent_id"
    t.integer "lft"
    t.integer "rgt"
    t.integer "depth"
  end

  create_table "comments", force: true do |t|
    t.integer "participant_id", null: false
    t.boolean "private",        null: false
    t.text    "comment",        null: false
  end

  create_table "content_pages", force: true do |t|
    t.string   "title"
    t.string   "name",            default: "", null: false
    t.integer  "markup_style_id"
    t.text     "content"
    t.integer  "permission_id",   default: 0,  null: false
    t.datetime "created_at"
    t.datetime "updated_at"
    t.text     "content_cache"
  end

  add_index "content_pages", ["markup_style_id"], name: "fk_content_page_markup_style_id", using: :btree
  add_index "content_pages", ["permission_id"], name: "fk_content_page_permission_id", using: :btree

  create_table "controller_actions", force: true do |t|
    t.integer "site_controller_id", default: 0,  null: false
    t.string  "name",               default: "", null: false
    t.integer "permission_id"
    t.string  "url_to_use"
  end

  add_index "controller_actions", ["permission_id"], name: "fk_controller_action_permission_id", using: :btree
  add_index "controller_actions", ["site_controller_id"], name: "fk_controller_action_site_controller_id", using: :btree

  create_table "courses", force: true do |t|
    t.string   "name"
    t.integer  "instructor_id"
    t.string   "directory_path"
    t.text     "info"
    t.datetime "created_at"
    t.datetime "updated_at"
    t.boolean  "private",        default: false, null: false
  end

  add_index "courses", ["instructor_id"], name: "fk_course_users", using: :btree

  create_table "deadline_rights", force: true do |t|
    t.string "name", limit: 32
  end

  create_table "deadline_types", force: true do |t|
    t.string "name", limit: 32
  end

  create_table "delayed_jobs", force: true do |t|
    t.integer  "priority",   default: 0
    t.integer  "attempts",   default: 0
    t.text     "handler"
    t.text     "last_error"
    t.datetime "run_at"
    t.datetime "locked_at"
    t.datetime "failed_at"
    t.string   "locked_by"
    t.datetime "created_at"
    t.datetime "updated_at"
    t.string   "queue"
  end

  add_index "delayed_jobs", ["priority", "run_at"], name: "delayed_jobs_priority", using: :btree

  create_table "due_dates", force: true do |t|
    t.datetime "due_at"
    t.integer  "deadline_type_id"
    t.integer  "assignment_id"
    t.integer  "submission_allowed_id"
    t.integer  "review_allowed_id"
    t.integer  "resubmission_allowed_id"
    t.integer  "rereview_allowed_id"
    t.integer  "review_of_review_allowed_id"
    t.integer  "round"
    t.boolean  "flag",                        default: false
    t.integer  "threshold",                   default: 1
    t.integer  "delayed_job_id"
    t.integer  "quiz_allowed_id"
  end

  add_index "due_dates", ["assignment_id"], name: "fk_due_dates_assignments", using: :btree
  add_index "due_dates", ["deadline_type_id"], name: "fk_deadline_type_due_date", using: :btree
  add_index "due_dates", ["rereview_allowed_id"], name: "idx_rereview_allowed", using: :btree
  add_index "due_dates", ["resubmission_allowed_id"], name: "idx_resubmission_allowed", using: :btree
  add_index "due_dates", ["review_allowed_id"], name: "idx_review_allowed", using: :btree
  add_index "due_dates", ["review_of_review_allowed_id"], name: "idx_review_of_review_allowed", using: :btree
  add_index "due_dates", ["submission_allowed_id"], name: "idx_submission_allowed", using: :btree

  create_table "institutions", force: true do |t|
    t.string "name", default: "", null: false
  end

  create_table "invitations", force: true do |t|
    t.integer "assignment_id"
    t.integer "from_id"
    t.integer "to_id"
    t.string  "reply_status",  limit: 1
  end

  add_index "invitations", ["assignment_id"], name: "fk_invitation_assignments", using: :btree
  add_index "invitations", ["from_id"], name: "fk_invitationfrom_users", using: :btree
  add_index "invitations", ["to_id"], name: "fk_invitationto_users", using: :btree

  create_table "join_team_requests", force: true do |t|
    t.integer  "participant_id"
    t.integer  "team_id"
    t.text     "comments"
    t.string   "status",         limit: 1
    t.datetime "created_at"
    t.datetime "updated_at"
  end

  create_table "languages", force: true do |t|
    t.string "name", limit: 32
  end

  create_table "late_policies", force: true do |t|
    t.float   "penalty_per_unit", limit: 24
    t.integer "max_penalty",                 default: 0, null: false
    t.string  "penalty_unit",                            null: false
    t.integer "times_used",                  default: 0, null: false
    t.integer "instructor_id",                           null: false
    t.string  "policy_name",                             null: false
  end

  add_index "late_policies", ["instructor_id"], name: "fk_instructor_id", using: :btree

  create_table "leaderboards", force: true do |t|
    t.integer "questionnaire_type_id"
    t.string  "name"
    t.string  "qtype"
  end

  create_table "markup_styles", force: true do |t|
    t.string "name", default: "", null: false
  end

  create_table "menu_items", force: true do |t|
    t.integer "parent_id"
    t.string  "name",                 default: "", null: false
    t.string  "label",                default: "", null: false
    t.integer "seq"
    t.integer "controller_action_id"
    t.integer "content_page_id"
  end

  add_index "menu_items", ["content_page_id"], name: "fk_menu_item_content_page_id", using: :btree
  add_index "menu_items", ["controller_action_id"], name: "fk_menu_item_controller_action_id", using: :btree
  add_index "menu_items", ["parent_id"], name: "fk_menu_item_parent_id", using: :btree

  create_table "nodes", force: true do |t|
    t.integer "parent_id"
    t.integer "node_object_id"
    t.string  "type"
  end

  create_table "participant_score_views", id: false, force: true do |t|
    t.integer "response_id",                   default: 0, null: false
    t.integer "score"
    t.integer "weight"
    t.string  "questionaire_type",  limit: 64
    t.integer "max_question_score"
    t.integer "team_id",                       default: 0, null: false
    t.integer "participant_id"
    t.integer "assignment_id",                 default: 0, null: false
  end

  create_table "participant_team_roles", force: true do |t|
    t.integer  "role_assignment_id"
    t.integer  "participant_id"
    t.datetime "created_at"
    t.datetime "updated_at"
  end

  add_index "participant_team_roles", ["participant_id"], name: "fk_participant_id", using: :btree
  add_index "participant_team_roles", ["role_assignment_id"], name: "fk_role_assignment_id", using: :btree

  create_table "participants", force: true do |t|
    t.boolean  "submit_allowed",                   default: true
    t.boolean  "review_allowed",                   default: true
    t.integer  "user_id"
    t.integer  "parent_id"
    t.integer  "directory_num"
    t.datetime "submitted_at"
    t.boolean  "permission_granted"
    t.integer  "penalty_accumulated",  limit: 8,   default: 0,    null: false
    t.string   "submitted_hyperlinks", limit: 100
    t.float    "grade",                limit: 24
    t.string   "type"
    t.string   "handle"
    t.integer  "topic_id"
    t.datetime "time_stamp"
    t.text     "digital_signature"
    t.string   "special_role"
  end

  add_index "participants", ["user_id"], name: "fk_participant_users", using: :btree

  create_table "permissions", force: true do |t|
    t.string "name", default: "", null: false
  end

  create_table "plugin_schema_info", id: false, force: true do |t|
    t.string  "plugin_name"
    t.integer "version"
  end

  create_table "question_advices", force: true do |t|
    t.integer "question_id"
    t.integer "score"
    t.text    "advice"
  end

  add_index "question_advices", ["question_id"], name: "fk_question_question_advices", using: :btree

  create_table "question_types", force: true do |t|
    t.string  "q_type",                  null: false
    t.string  "parameters"
    t.integer "question_id", default: 1, null: false
  end

  add_index "question_types", ["question_id"], name: "fk_question_type_question", using: :btree

  create_table "questionnaires", force: true do |t|
    t.string   "name",                limit: 64
    t.integer  "instructor_id",                  default: 0,     null: false
    t.boolean  "private",                        default: false, null: false
    t.integer  "min_question_score",             default: 0,     null: false
    t.integer  "max_question_score"
    t.datetime "created_at"
    t.datetime "updated_at",                                     null: false
    t.integer  "default_num_choices"
    t.string   "type"
    t.string   "display_type"
    t.string   "section"
    t.text     "instruction_loc"
  end

  create_table "questions", force: true do |t|
    t.text    "txt"
    t.boolean "true_false"
    t.integer "weight"
    t.integer "questionnaire_id"
  end

  add_index "questions", ["questionnaire_id"], name: "fk_question_questionnaires", using: :btree

  create_table "quiz_question_choices", force: true do |t|
    t.integer "question_id"
    t.text    "txt"
    t.boolean "iscorrect",   default: false
  end

  create_table "response_maps", force: true do |t|
    t.integer  "reviewed_object_id",                    null: false
    t.integer  "reviewer_id",                           null: false
    t.integer  "reviewee_id",                           null: false
    t.string   "type",                                  null: false
    t.boolean  "notification_accepted", default: false
    t.datetime "created_at"
    t.datetime "updated_at"
  end

  add_index "response_maps", ["reviewed_object_id"], name: "index_response_maps_on_reviewed_object_id", using: :btree
  add_index "response_maps", ["reviewee_id"], name: "index_response_maps_on_reviewee_id", using: :btree
  add_index "response_maps", ["reviewer_id"], name: "index_response_maps_on_reviewer_id", using: :btree

  create_table "responses", force: true do |t|
    t.integer  "map_id",             null: false
    t.string   "additional_comment"
    t.datetime "created_at"
    t.datetime "updated_at"
  end

  add_index "responses", ["map_id"], name: "index_responses_on_map_id", using: :btree

  create_table "resubmission_times", force: true do |t|
    t.integer  "participant_id"
    t.datetime "resubmitted_at"
  end

  add_index "resubmission_times", ["participant_id"], name: "fk_resubmission_times_participants", using: :btree

  create_table "review_comments", force: true do |t|
    t.integer  "review_file_id"
    t.text     "comment_content"
    t.integer  "reviewer_participant_id"
    t.integer  "file_offset"
    t.datetime "created_at"
    t.datetime "updated_at"
    t.integer  "initial_line_number"
    t.integer  "last_line_number"
  end

  create_table "review_files", force: true do |t|
    t.string   "filepath"
    t.integer  "author_participant_id"
    t.integer  "version_number"
    t.datetime "created_at"
    t.datetime "updated_at"
  end

  create_table "roles", force: true do |t|
    t.string   "name",            default: "", null: false
    t.integer  "parent_id"
    t.string   "description",     default: "", null: false
    t.integer  "default_page_id"
    t.text     "cache"
    t.datetime "created_at"
    t.datetime "updated_at"
  end

  add_index "roles", ["default_page_id"], name: "fk_role_default_page_id", using: :btree
  add_index "roles", ["parent_id"], name: "fk_role_parent_id", using: :btree

  create_table "roles_permissions", force: true do |t|
    t.integer "role_id",       default: 0, null: false
    t.integer "permission_id", default: 0, null: false
  end

  add_index "roles_permissions", ["permission_id"], name: "fk_roles_permission_permission_id", using: :btree
  add_index "roles_permissions", ["role_id"], name: "fk_roles_permission_role_id", using: :btree

  create_table "score_caches", force: true do |t|
    t.integer "reviewee_id",            default: 0,   null: false
    t.float   "score",       limit: 24, default: 0.0, null: false
    t.string  "range",                  default: ""
    t.string  "object_type",                          null: false
  end

  add_index "score_caches", ["reviewee_id"], name: "index_score_caches_on_reviewee_id", using: :btree

  create_table "score_views", id: false, force: true do |t|
    t.integer  "question_weight"
    t.integer  "q_id",                              default: 0
    t.string   "q_type"
    t.string   "q_parameters"
    t.integer  "q_question_id",                     default: 1
    t.integer  "q1_id",                             default: 0
    t.string   "q1_name",                limit: 64
    t.integer  "q1_instructor_id",                  default: 0
    t.boolean  "q1_private",                        default: false
    t.integer  "q1_min_question_score",             default: 0
    t.integer  "q1_max_question_score"
    t.datetime "q1_created_at"
    t.datetime "q1_updated_at"
    t.integer  "q1_default_num_choices"
    t.string   "q1_type"
    t.string   "q1_display_type"
    t.string   "q1_section"
    t.text     "q1_instruction_loc"
    t.integer  "ques_id",                           default: 0,     null: false
    t.integer  "ques_questionnaire_id"
    t.integer  "s_id",                              default: 0
    t.integer  "s_question_id"
    t.integer  "s_score"
    t.text     "s_comments"
    t.integer  "s_response_id"
  end

  create_table "scores", force: true do |t|
    t.integer "question_id", null: false
    t.integer "score"
    t.text    "comments"
    t.integer "response_id"
  end

  add_index "scores", ["question_id"], name: "fk_score_questions", using: :btree
  add_index "scores", ["response_id"], name: "fk_score_response", using: :btree

  create_table "sessions", force: true do |t|
    t.string   "session_id",                  null: false
    t.text     "data",       limit: 16777215
    t.datetime "created_at"
    t.datetime "updated_at"
  end

  add_index "sessions", ["session_id"], name: "index_sessions_on_session_id", using: :btree
  add_index "sessions", ["updated_at"], name: "index_sessions_on_updated_at", using: :btree

  create_table "sign_up_topics", force: true do |t|
    t.text    "topic_name",                                       null: false
    t.integer "assignment_id",                                    null: false
    t.integer "max_choosers",                                     null: false
    t.text    "category"
    t.string  "topic_identifier",          limit: 10
    t.integer "micropayment",                         default: 0
    t.integer "bookmark_rating_rubric_id"
  end

  add_index "sign_up_topics", ["assignment_id"], name: "fk_sign_up_categories_sign_up_topics", using: :btree

  create_table "signed_up_users", force: true do |t|
    t.integer "topic_id",                   null: false
    t.integer "creator_id",                 null: false
    t.boolean "is_waitlisted",              null: false
    t.integer "preference_priority_number"
  end

  add_index "signed_up_users", ["topic_id"], name: "fk_signed_up_users_sign_up_topics", using: :btree

  create_table "site_controllers", force: true do |t|
    t.string  "name",          default: "", null: false
    t.integer "permission_id", default: 0,  null: false
    t.integer "builtin",       default: 0
  end

  add_index "site_controllers", ["permission_id"], name: "fk_site_controller_permission_id", using: :btree

  create_table "suggestion_comments", force: true do |t|
    t.text     "comments"
    t.string   "commenter"
    t.string   "vote"
    t.integer  "suggestion_id"
    t.datetime "created_at"
  end

  create_table "suggestions", force: true do |t|
    t.integer "assignment_id"
    t.string  "title"
    t.string  "description",       limit: 750
    t.string  "status"
    t.string  "unityID"
    t.string  "signup_preference"
  end

  create_table "survey_deployments", force: true do |t|
    t.integer  "course_evaluation_id"
    t.datetime "start_date"
    t.datetime "end_date"
    t.integer  "num_of_students"
    t.datetime "last_reminder"
  end

  create_table "survey_participants", force: true do |t|
    t.integer "user_id"
    t.integer "survey_deployment_id"
  end

  create_table "survey_responses", force: true do |t|
    t.integer "score",                limit: 8
    t.text    "comments"
    t.integer "assignment_id",        limit: 8, default: 0, null: false
    t.integer "question_id",          limit: 8, default: 0, null: false
    t.integer "survey_id",            limit: 8, default: 0, null: false
    t.string  "email"
    t.integer "survey_deployment_id"
  end

  add_index "survey_responses", ["assignment_id"], name: "fk_survey_assignments", using: :btree
  add_index "survey_responses", ["question_id"], name: "fk_survey_questions", using: :btree
  add_index "survey_responses", ["survey_id"], name: "fk_survey_questionnaires", using: :btree

  create_table "system_settings", force: true do |t|
    t.string  "site_name",                 default: "", null: false
    t.string  "site_subtitle"
    t.string  "footer_message",            default: ""
    t.integer "public_role_id",            default: 0,  null: false
    t.integer "session_timeout",           default: 0,  null: false
    t.integer "default_markup_style_id",   default: 0
    t.integer "site_default_page_id",      default: 0,  null: false
    t.integer "not_found_page_id",         default: 0,  null: false
    t.integer "permission_denied_page_id", default: 0,  null: false
    t.integer "session_expired_page_id",   default: 0,  null: false
    t.integer "menu_depth",                default: 0,  null: false
  end

  add_index "system_settings", ["not_found_page_id"], name: "fk_system_settings_not_found_page_id", using: :btree
  add_index "system_settings", ["permission_denied_page_id"], name: "fk_system_settings_permission_denied_page_id", using: :btree
  add_index "system_settings", ["public_role_id"], name: "fk_system_settings_public_role_id", using: :btree
  add_index "system_settings", ["session_expired_page_id"], name: "fk_system_settings_session_expired_page_id", using: :btree
  add_index "system_settings", ["site_default_page_id"], name: "fk_system_settings_site_default_page_id", using: :btree

  create_table "ta_mappings", force: true do |t|
    t.integer "ta_id"
    t.integer "course_id"
  end

  add_index "ta_mappings", ["course_id"], name: "fk_ta_mappings_course_id", using: :btree
  add_index "ta_mappings", ["ta_id"], name: "fk_ta_mappings_ta_id", using: :btree

  create_table "tags", force: true do |t|
    t.string "tagname", null: false
  end

  create_table "team_role_questionnaire", force: true do |t|
    t.integer  "team_roles_id"
    t.integer  "questionnaire_id"
    t.datetime "created_at"
    t.datetime "updated_at"
  end

  add_index "team_role_questionnaire", ["questionnaire_id"], name: "fk_questionnaire_id", using: :btree
  add_index "team_role_questionnaire", ["team_roles_id"], name: "fk_team_roles_id", using: :btree

  create_table "team_roles", force: true do |t|
    t.string  "role_names"
    t.integer "questionnaire_id"
  end

  add_index "team_roles", ["questionnaire_id"], name: "fk_team_roles_questionnaire", using: :btree

  create_table "team_rolesets", force: true do |t|
    t.string "roleset_name"
  end

  create_table "team_rolesets_maps", force: true do |t|
    t.integer  "team_rolesets_id"
    t.integer  "team_role_id"
    t.datetime "created_at"
    t.datetime "updated_at"
  end

  add_index "team_rolesets_maps", ["team_role_id"], name: "fk_team_role_id", using: :btree
  add_index "team_rolesets_maps", ["team_rolesets_id"], name: "fk_team_rolesets_id", using: :btree

  create_table "teamrole_assignment", force: true do |t|
    t.integer "team_roleset_id"
    t.integer "assignment_id"
  end

  add_index "teamrole_assignment", ["assignment_id"], name: "fk_teamrole_assignment_assignments", using: :btree
  add_index "teamrole_assignment", ["team_roleset_id"], name: "fk_teamrole_assignment_team_rolesets", using: :btree

  create_table "teams", force: true do |t|
    t.string  "name"
    t.integer "parent_id",                  default: 0, null: false
    t.string  "type"
    t.text    "comments_for_advertisement"
    t.boolean "advertise_for_partner"
  end

  create_table "teams_users", force: true do |t|
    t.integer "team_id"
    t.integer "user_id"
  end

  add_index "teams_users", ["team_id"], name: "fk_users_teams", using: :btree
  add_index "teams_users", ["user_id"], name: "fk_teams_users", using: :btree
  add_index "teams_users", ["user_id"], name: "index_teams_users_on_user_id", using: :btree

  create_table "topic_deadlines", force: true do |t|
    t.datetime "due_at"
    t.integer  "deadline_type_id"
    t.integer  "topic_id"
    t.integer  "late_policy_id"
    t.integer  "submission_allowed_id"
    t.integer  "review_allowed_id"
    t.integer  "resubmission_allowed_id"
    t.integer  "rereview_allowed_id"
    t.integer  "review_of_review_allowed_id"
    t.integer  "round"
  end

  add_index "topic_deadlines", ["rereview_allowed_id"], name: "idx_rereview_allowed", using: :btree
  add_index "topic_deadlines", ["resubmission_allowed_id"], name: "idx_resubmission_allowed", using: :btree
  add_index "topic_deadlines", ["review_allowed_id"], name: "idx_review_allowed", using: :btree
  add_index "topic_deadlines", ["review_of_review_allowed_id"], name: "idx_review_of_review_allowed", using: :btree
  add_index "topic_deadlines", ["submission_allowed_id"], name: "idx_submission_allowed", using: :btree
  add_index "topic_deadlines", ["topic_id"], name: "fk_topic_deadlines_topics", using: :btree

  create_table "topic_dependencies", force: true do |t|
    t.integer "topic_id",     null: false
    t.string  "dependent_on", null: false
  end

  create_table "tree_folders", force: true do |t|
    t.string  "name"
    t.string  "child_type"
    t.integer "parent_id"
  end

  create_table "users", force: true do |t|
    t.string  "name",                                  default: "",    null: false
    t.string  "crypted_password",          limit: 40,  default: "",    null: false
    t.integer "role_id",                               default: 0,     null: false
    t.string  "password_salt"
    t.string  "fullname"
    t.string  "email"
    t.integer "parent_id"
    t.boolean "private_by_default",                    default: false
    t.string  "mru_directory_path",        limit: 128
    t.boolean "email_on_review"
    t.boolean "email_on_submission"
    t.boolean "email_on_review_of_review"
<<<<<<< HEAD
    t.boolean "is_new_user",                           default: true,  null: false
    t.integer "master_permission_granted", limit: 1,   default: 0
=======
    t.boolean "is_new_user",                           default: true
    t.boolean "master_permission_granted"
>>>>>>> 04191ef8
    t.string  "handle"
    t.boolean "leaderboard_privacy",                   default: false
    t.boolean "copy_of_emails",                        default: false
    t.text    "digital_certificate"
    t.string  "persistence_token"
    t.string  "timezonepref"
    t.text    "public_key"
  end

  add_index "users", ["role_id"], name: "fk_user_role_id", using: :btree

  create_table "versions", force: true do |t|
    t.string   "item_type",  null: false
    t.integer  "item_id",    null: false
    t.string   "event",      null: false
    t.string   "whodunnit"
    t.text     "object"
    t.datetime "created_at"
  end

  add_index "versions", ["item_type", "item_id"], name: "index_versions_on_item_type_and_item_id", using: :btree

  create_table "wiki_types", force: true do |t|
    t.string "name", default: "", null: false
  end

end<|MERGE_RESOLUTION|>--- conflicted
+++ resolved
@@ -30,25 +30,6 @@
     t.datetime "updated_at"
     t.string   "name"
     t.string   "directory_path"
-<<<<<<< HEAD
-    t.integer  "submitter_count",                   default: 0,     null: false
-    t.integer  "course_id",                         default: 0
-    t.integer  "instructor_id",                     default: 0
-    t.boolean  "private",                           default: false, null: false
-    t.integer  "num_reviews",                       default: 0,     null: false
-    t.integer  "num_review_of_reviews",             default: 0,     null: false
-    t.integer  "num_review_of_reviewers",           default: 0,     null: false
-    t.integer  "review_questionnaire_id"
-    t.integer  "review_of_review_questionnaire_id"
-    t.integer  "teammate_review_questionnaire_id"
-    t.boolean  "reviews_visible_to_all"
-    t.integer  "wiki_type_id",                      default: 0,     null: false
-    t.boolean  "require_signup"
-    t.integer  "num_reviewers",                     default: 0,     null: false
-    t.text     "spec_location"
-    t.integer  "author_feedback_questionnaire_id"
-    t.integer  "max_team_size",                     default: 0,     null: false
-=======
     t.integer  "submitter_count",                   limit: 8, default: 0,     null: false
     t.integer  "course_id",                                   default: 0
     t.integer  "instructor_id",                               default: 0
@@ -67,29 +48,11 @@
     t.integer  "author_feedback_questionnaire_id"
     t.integer  "teammate_review_questionnaire_id"
     t.integer  "max_team_size",                               default: 0,     null: false
->>>>>>> 04191ef8
     t.boolean  "staggered_deadline"
     t.boolean  "allow_suggestions"
     t.integer  "days_between_submissions"
     t.string   "review_assignment_strategy"
     t.integer  "max_reviews_per_submission"
-<<<<<<< HEAD
-    t.integer  "review_topic_threshold",            default: 0
-    t.boolean  "availability_flag"
-    t.boolean  "copy_flag",                         default: false
-    t.integer  "rounds_of_reviews",                 default: 1
-    t.boolean  "microtask",                         default: false
-    t.integer  "selfreview_questionnaire_id"
-    t.integer  "managerreview_questionnaire_id"
-    t.integer  "readerreview_questionnaire_id"
-    t.boolean  "require_quiz"
-    t.integer  "num_quiz_questions",                default: 0,     null: false
-    t.boolean  "is_coding_assignment"
-    t.boolean  "is_intelligent"
-    t.boolean  "calculate_penalty",                 default: false, null: false
-    t.integer  "late_policy_id"
-    t.boolean  "is_penalty_calculated",             default: false, null: false
-=======
     t.integer  "review_topic_threshold",                      default: 0
     t.boolean  "copy_flag",                                   default: false
     t.integer  "rounds_of_reviews",                           default: 1
@@ -105,7 +68,6 @@
     t.boolean  "calculate_penalty",                           default: false, null: false
     t.integer  "late_policy_id"
     t.boolean  "is_penalty_calculated",                       default: false, null: false
->>>>>>> 04191ef8
   end
 
   add_index "assignments", ["course_id"], name: "fk_assignments_courses", using: :btree
@@ -797,13 +759,8 @@
     t.boolean "email_on_review"
     t.boolean "email_on_submission"
     t.boolean "email_on_review_of_review"
-<<<<<<< HEAD
-    t.boolean "is_new_user",                           default: true,  null: false
-    t.integer "master_permission_granted", limit: 1,   default: 0
-=======
     t.boolean "is_new_user",                           default: true
     t.boolean "master_permission_granted"
->>>>>>> 04191ef8
     t.string  "handle"
     t.boolean "leaderboard_privacy",                   default: false
     t.boolean "copy_of_emails",                        default: false

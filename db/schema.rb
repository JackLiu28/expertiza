# This file is auto-generated from the current state of the database. Instead
# of editing this file, please use the migrations feature of Active Record to
# incrementally modify your database, and then regenerate this schema definition.
#
# Note that this schema.rb definition is the authoritative source for your
# database schema. If you need to create the application database on another
# system, you should be using db:schema:load, not running all the migrations
# from scratch. The latter is a flawed and unsustainable approach (the more migrations
# you'll amass, the slower it'll run and the greater likelihood for issues).
#
# It's strongly recommended that you check this file into your version control system.

<<<<<<< HEAD
ActiveRecord::Schema.define(version: 20231202211644) do
=======
ActiveRecord::Schema.define(version: 20231203230237) do
>>>>>>> d22786ee

  create_table "account_requests", id: :integer, force: :cascade, options: "ENGINE=InnoDB DEFAULT CHARSET=latin1" do |t|
    t.string "name"
    t.integer "role_id"
    t.string "fullname"
    t.string "institution_id"
    t.string "email"
    t.string "status"
    t.datetime "created_at", null: false
    t.datetime "updated_at", null: false
    t.text "self_introduction"
  end

  create_table "answer_tags", id: :integer, force: :cascade, options: "ENGINE=InnoDB DEFAULT CHARSET=latin1" do |t|
    t.integer "answer_id"
    t.integer "tag_prompt_deployment_id"
    t.integer "user_id"
    t.string "value"
    t.datetime "created_at", null: false
    t.datetime "updated_at", null: false
    t.decimal "confidence_level", precision: 10, scale: 5
    t.index ["answer_id"], name: "index_answer_tags_on_answer_id"
    t.index ["tag_prompt_deployment_id"], name: "index_answer_tags_on_tag_prompt_deployment_id"
    t.index ["user_id"], name: "index_answer_tags_on_user_id"
  end

  create_table "answers", id: :integer, force: :cascade, options: "ENGINE=InnoDB DEFAULT CHARSET=latin1" do |t|
    t.integer "question_id", default: 0, null: false
    t.integer "answer"
    t.text "comments"
    t.integer "response_id"
    t.index ["question_id"], name: "fk_score_questions"
    t.index ["response_id"], name: "fk_score_response"
  end

  create_table "assignment_badges", id: :integer, force: :cascade, options: "ENGINE=InnoDB DEFAULT CHARSET=latin1" do |t|
    t.integer "badge_id"
    t.integer "assignment_id"
    t.integer "threshold"
    t.datetime "created_at", null: false
    t.datetime "updated_at", null: false
    t.index ["assignment_id"], name: "index_assignment_badges_on_assignment_id"
    t.index ["badge_id"], name: "index_assignment_badges_on_badge_id"
  end

  create_table "assignment_questionnaires", id: :integer, force: :cascade, options: "ENGINE=InnoDB DEFAULT CHARSET=latin1" do |t|
    t.integer "assignment_id"
    t.integer "questionnaire_id"
    t.integer "user_id"
    t.integer "notification_limit", default: 15, null: false
    t.integer "questionnaire_weight", default: 0, null: false
    t.integer "used_in_round"
    t.boolean "dropdown", default: true
    t.integer "topic_id"
    t.integer "duty_id"
    t.index ["assignment_id"], name: "fk_aq_assignments_id"
    t.index ["duty_id"], name: "index_assignment_questionnaires_on_duty_id"
    t.index ["questionnaire_id"], name: "fk_aq_questionnaire_id"
    t.index ["user_id"], name: "fk_aq_user_id"
  end

  create_table "assignments", id: :integer, force: :cascade, options: "ENGINE=InnoDB DEFAULT CHARSET=latin1" do |t|
    t.datetime "created_at"
    t.datetime "updated_at"
    t.string "name"
    t.string "directory_path"
    t.integer "submitter_count", default: 0, null: false, unsigned: true
    t.integer "course_id", default: 0
    t.integer "instructor_id", default: 0
    t.boolean "private", default: false, null: false
    t.integer "num_reviews", default: 3, null: false
    t.integer "num_review_of_reviews", default: 0, null: false, unsigned: true
    t.integer "num_review_of_reviewers", default: 0, null: false
    t.boolean "reviews_visible_to_all"
    t.integer "num_reviewers", default: 0, null: false, unsigned: true
    t.text "spec_location"
    t.integer "max_team_size", default: 0, null: false
    t.boolean "staggered_deadline"
    t.boolean "allow_suggestions"
    t.integer "days_between_submissions"
    t.string "review_assignment_strategy"
    t.integer "max_reviews_per_submission"
    t.integer "review_topic_threshold", default: 0
    t.boolean "copy_flag", default: false
    t.integer "rounds_of_reviews", default: 1
    t.boolean "microtask", default: false
    t.boolean "require_quiz"
    t.integer "num_quiz_questions", default: 0, null: false
    t.boolean "is_coding_assignment"
    t.boolean "is_intelligent"
    t.boolean "calculate_penalty", default: false, null: false
    t.integer "late_policy_id"
    t.boolean "is_penalty_calculated", default: false, null: false
    t.integer "max_bids"
    t.boolean "show_teammate_reviews"
    t.boolean "availability_flag", default: true
    t.boolean "use_bookmark"
    t.boolean "can_review_same_topic", default: true
    t.boolean "can_choose_topic_to_review", default: true
    t.boolean "is_calibrated", default: false
    t.boolean "is_selfreview_enabled"
    t.string "reputation_algorithm", default: "Lauw"
    t.boolean "is_anonymous", default: true
    t.integer "num_reviews_required", default: 3
    t.integer "num_metareviews_required", default: 3
    t.integer "num_metareviews_allowed", default: 3
    t.integer "num_reviews_allowed", default: 3
    t.integer "simicheck", default: -1
    t.integer "simicheck_threshold", default: 100
    t.boolean "is_answer_tagging_allowed"
    t.boolean "has_badge"
    t.boolean "allow_selecting_additional_reviews_after_1st_round"
    t.integer "sample_assignment_id"
    t.boolean "vary_by_topic?", default: false
    t.boolean "vary_by_round?", default: false
    t.boolean "team_reviewing_enabled", default: false
    t.boolean "bidding_for_reviews_enabled", default: false
    t.boolean "is_conference_assignment", default: false
    t.boolean "auto_assign_mentor", default: false
    t.boolean "duty_based_assignment?"
    t.boolean "questionnaire_varies_by_duty"
    t.boolean "enable_pair_programming", default: false
    t.index ["course_id"], name: "fk_assignments_courses"
    t.index ["instructor_id"], name: "fk_assignments_instructors"
    t.index ["late_policy_id"], name: "fk_late_policy_id"
    t.index ["sample_assignment_id"], name: "fk_rails_b01b82a1a2"
  end

  create_table "assignments_questionnaires", id: :integer, force: :cascade, options: "ENGINE=InnoDB DEFAULT CHARSET=utf8 COLLATE=utf8_unicode_ci" do |t|
    t.integer "questionnaire_id", default: 0, null: false
    t.integer "assignment_id", default: 0, null: false
    t.index ["assignment_id"], name: "fk_assignments_questionnaires_assignments"
    t.index ["questionnaire_id"], name: "fk_assignments_questionnaires_questionnaires"
  end

  create_table "automated_metareviews", id: :integer, force: :cascade, options: "ENGINE=InnoDB DEFAULT CHARSET=latin1" do |t|
    t.float "relevance", limit: 24
    t.float "content_summative", limit: 24
    t.float "content_problem", limit: 24
    t.float "content_advisory", limit: 24
    t.float "tone_positive", limit: 24
    t.float "tone_negative", limit: 24
    t.float "tone_neutral", limit: 24
    t.integer "quantity"
    t.integer "plagiarism"
    t.integer "version_num"
    t.integer "response_id"
    t.datetime "created_at"
    t.datetime "updated_at"
    t.index ["response_id"], name: "fk_automated_metareviews_responses_id"
  end

  create_table "awarded_badges", id: :integer, force: :cascade, options: "ENGINE=InnoDB DEFAULT CHARSET=latin1" do |t|
    t.integer "badge_id"
    t.integer "participant_id"
    t.datetime "created_at", null: false
    t.datetime "updated_at", null: false
    t.integer "approval_status"
    t.index ["badge_id"], name: "index_awarded_badges_on_badge_id"
    t.index ["participant_id"], name: "index_awarded_badges_on_participant_id"
  end

  create_table "badges", id: :integer, force: :cascade, options: "ENGINE=InnoDB DEFAULT CHARSET=latin1" do |t|
    t.string "name"
    t.string "description"
    t.string "image_name"
    t.datetime "created_at", null: false
    t.datetime "updated_at", null: false
  end

  create_table "bids", id: :integer, force: :cascade, options: "ENGINE=InnoDB DEFAULT CHARSET=latin1" do |t|
    t.integer "topic_id"
    t.integer "team_id"
    t.datetime "created_at"
    t.datetime "updated_at"
    t.integer "priority"
    t.index ["team_id"], name: "index_bids_on_team_id"
    t.index ["topic_id"], name: "index_bids_on_topic_id"
  end

  create_table "bookmark_ratings", id: :integer, force: :cascade, options: "ENGINE=InnoDB DEFAULT CHARSET=latin1" do |t|
    t.integer "bookmark_id"
    t.integer "user_id"
    t.integer "rating"
    t.datetime "created_at"
    t.datetime "updated_at"
  end

  create_table "bookmarks", id: :integer, force: :cascade, options: "ENGINE=InnoDB DEFAULT CHARSET=latin1" do |t|
    t.text "url"
    t.text "title"
    t.text "description"
    t.integer "user_id"
    t.integer "topic_id"
    t.datetime "created_at"
    t.datetime "updated_at"
    t.index ["topic_id"], name: "index_bookmarks_on_topic_id"
  end

  create_table "calculated_penalties", id: :integer, force: :cascade, options: "ENGINE=InnoDB DEFAULT CHARSET=latin1" do |t|
    t.integer "participant_id"
    t.integer "deadline_type_id"
    t.integer "penalty_points"
  end

  create_table "content_pages", id: :integer, force: :cascade, options: "ENGINE=InnoDB DEFAULT CHARSET=latin1" do |t|
    t.string "title"
    t.string "name", default: "", null: false
    t.integer "markup_style_id"
    t.text "content"
    t.integer "permission_id", default: 0, null: false
    t.datetime "created_at"
    t.datetime "updated_at"
    t.text "content_cache"
    t.index ["markup_style_id"], name: "fk_content_page_markup_style_id"
    t.index ["permission_id"], name: "fk_content_page_permission_id"
  end

  create_table "controller_actions", id: :integer, force: :cascade, options: "ENGINE=InnoDB DEFAULT CHARSET=latin1" do |t|
    t.integer "site_controller_id", default: 0, null: false
    t.string "name", default: "", null: false
    t.integer "permission_id"
    t.string "url_to_use"
    t.index ["permission_id"], name: "fk_controller_action_permission_id"
    t.index ["site_controller_id"], name: "fk_controller_action_site_controller_id"
  end

  create_table "courses", id: :integer, force: :cascade, options: "ENGINE=InnoDB DEFAULT CHARSET=latin1" do |t|
    t.string "name"
    t.integer "instructor_id"
    t.string "directory_path"
    t.text "info"
    t.datetime "created_at"
    t.datetime "updated_at"
    t.boolean "private", default: false, null: false
    t.integer "institutions_id"
    t.integer "locale", default: 1
    t.index ["instructor_id"], name: "fk_course_users"
  end

  create_table "courses_users", id: :integer, force: :cascade, options: "ENGINE=InnoDB DEFAULT CHARSET=utf8 COLLATE=utf8_unicode_ci" do |t|
    t.integer "user_id"
    t.integer "course_id"
    t.boolean "active"
    t.index ["course_id"], name: "fk_users_courses"
    t.index ["user_id"], name: "fk_courses_users"
  end

  create_table "deadline_rights", id: :integer, force: :cascade, options: "ENGINE=InnoDB DEFAULT CHARSET=latin1" do |t|
    t.string "name", limit: 32
  end

  create_table "deadline_types", id: :integer, force: :cascade, options: "ENGINE=InnoDB DEFAULT CHARSET=latin1" do |t|
    t.string "name", limit: 32
  end

  create_table "delayed_jobs", id: :integer, force: :cascade, options: "ENGINE=InnoDB DEFAULT CHARSET=latin1" do |t|
    t.integer "priority", default: 0
    t.integer "attempts", default: 0
    t.text "handler"
    t.text "last_error"
    t.datetime "run_at"
    t.datetime "locked_at"
    t.datetime "failed_at"
    t.string "locked_by"
    t.datetime "created_at"
    t.datetime "updated_at"
    t.string "queue"
    t.index ["priority", "run_at"], name: "delayed_jobs_priority"
  end

  create_table "due_dates", id: :integer, force: :cascade, options: "ENGINE=InnoDB DEFAULT CHARSET=latin1" do |t|
    t.datetime "due_at"
    t.integer "deadline_type_id"
    t.integer "parent_id"
    t.integer "submission_allowed_id"
    t.integer "review_allowed_id"
    t.integer "review_of_review_allowed_id"
    t.integer "round"
    t.boolean "flag", default: false
    t.integer "threshold", default: 1
    t.string "delayed_job_id"
    t.string "deadline_name"
    t.string "description_url"
    t.integer "quiz_allowed_id", default: 1
    t.integer "teammate_review_allowed_id", default: 3
    t.string "type", default: "AssignmentDueDate"
    t.index ["deadline_type_id"], name: "fk_deadline_type_due_date"
    t.index ["parent_id"], name: "fk_due_dates_assignments"
    t.index ["review_allowed_id"], name: "fk_due_date_review_allowed"
    t.index ["review_of_review_allowed_id"], name: "fk_due_date_review_of_review_allowed"
    t.index ["submission_allowed_id"], name: "fk_due_date_submission_allowed"
  end

  create_table "duties", id: :integer, force: :cascade, options: "ENGINE=InnoDB DEFAULT CHARSET=latin1" do |t|
    t.string "name"
    t.integer "max_members_for_duty"
    t.integer "assignment_id"
    t.datetime "created_at", null: false
    t.datetime "updated_at", null: false
    t.index ["assignment_id"], name: "index_duties_on_assignment_id"
  end

  create_table "goldberg_content_pages", id: :integer, force: :cascade, options: "ENGINE=InnoDB DEFAULT CHARSET=utf8 COLLATE=utf8_unicode_ci" do |t|
    t.string "title"
    t.string "name", default: "", null: false
    t.integer "markup_style_id"
    t.text "content"
    t.integer "permission_id", default: 0, null: false
    t.datetime "created_at"
    t.datetime "updated_at"
    t.text "content_cache"
    t.string "markup_style"
    t.index ["markup_style_id"], name: "fk_content_page_markup_style_id"
    t.index ["permission_id"], name: "fk_content_page_permission_id"
  end

  create_table "goldberg_controller_actions", id: :integer, force: :cascade, options: "ENGINE=InnoDB DEFAULT CHARSET=utf8 COLLATE=utf8_unicode_ci" do |t|
    t.integer "site_controller_id", default: 0, null: false
    t.string "name", default: "", null: false
    t.integer "permission_id"
    t.string "url_to_use"
    t.index ["permission_id"], name: "fk_controller_action_permission_id"
    t.index ["site_controller_id"], name: "fk_controller_action_site_controller_id"
  end

  create_table "goldberg_markup_styles", id: :integer, force: :cascade, options: "ENGINE=InnoDB DEFAULT CHARSET=utf8 COLLATE=utf8_unicode_ci" do |t|
    t.string "name", default: "", null: false
  end

  create_table "goldberg_menu_items", id: :integer, force: :cascade, options: "ENGINE=InnoDB DEFAULT CHARSET=utf8 COLLATE=utf8_unicode_ci" do |t|
    t.integer "parent_id"
    t.string "name", default: "", null: false
    t.string "label", default: "", null: false
    t.integer "seq"
    t.integer "controller_action_id"
    t.integer "content_page_id"
    t.index ["content_page_id"], name: "fk_menu_item_content_page_id"
    t.index ["controller_action_id"], name: "fk_menu_item_controller_action_id"
    t.index ["parent_id"], name: "fk_menu_item_parent_id"
  end

  create_table "goldberg_permissions", id: :integer, force: :cascade, options: "ENGINE=InnoDB DEFAULT CHARSET=utf8 COLLATE=utf8_unicode_ci" do |t|
    t.string "name", default: "", null: false
  end

  create_table "goldberg_roles", id: :integer, force: :cascade, options: "ENGINE=InnoDB DEFAULT CHARSET=utf8 COLLATE=utf8_unicode_ci" do |t|
    t.string "name", default: "", null: false
    t.integer "parent_id"
    t.string "description", default: "", null: false
    t.integer "default_page_id"
    t.text "cache"
    t.datetime "created_at"
    t.datetime "updated_at"
    t.string "start_path"
    t.index ["default_page_id"], name: "fk_role_default_page_id"
    t.index ["parent_id"], name: "fk_role_parent_id"
  end

  create_table "goldberg_roles_permissions", id: :integer, force: :cascade, options: "ENGINE=InnoDB DEFAULT CHARSET=utf8 COLLATE=utf8_unicode_ci" do |t|
    t.integer "role_id", default: 0, null: false
    t.integer "permission_id", default: 0, null: false
    t.index ["permission_id"], name: "fk_roles_permission_permission_id"
    t.index ["role_id"], name: "fk_roles_permission_role_id"
  end

  create_table "goldberg_site_controllers", id: :integer, force: :cascade, options: "ENGINE=InnoDB DEFAULT CHARSET=utf8 COLLATE=utf8_unicode_ci" do |t|
    t.string "name", default: "", null: false
    t.integer "permission_id", default: 0, null: false
    t.integer "builtin", default: 0
    t.index ["permission_id"], name: "fk_site_controller_permission_id"
  end

  create_table "goldberg_system_settings", id: :integer, force: :cascade, options: "ENGINE=InnoDB DEFAULT CHARSET=utf8 COLLATE=utf8_unicode_ci" do |t|
    t.string "site_name", default: "", null: false
    t.string "site_subtitle"
    t.string "footer_message", default: ""
    t.integer "public_role_id", default: 0, null: false
    t.integer "session_timeout", default: 0, null: false
    t.integer "default_markup_style_id", default: 0
    t.integer "site_default_page_id", default: 0, null: false
    t.integer "not_found_page_id", default: 0, null: false
    t.integer "permission_denied_page_id", default: 0, null: false
    t.integer "session_expired_page_id", default: 0, null: false
    t.integer "menu_depth", default: 0, null: false
    t.string "start_path"
    t.string "site_url_prefix"
    t.boolean "self_reg_enabled"
    t.integer "self_reg_role_id"
    t.boolean "self_reg_confirmation_required"
    t.integer "self_reg_confirmation_error_page_id"
    t.boolean "self_reg_send_confirmation_email"
    t.index ["not_found_page_id"], name: "fk_system_settings_not_found_page_id"
    t.index ["permission_denied_page_id"], name: "fk_system_settings_permission_denied_page_id"
    t.index ["public_role_id"], name: "fk_system_settings_public_role_id"
    t.index ["session_expired_page_id"], name: "fk_system_settings_session_expired_page_id"
    t.index ["site_default_page_id"], name: "fk_system_settings_site_default_page_id"
  end

  create_table "goldberg_users", id: :integer, force: :cascade, options: "ENGINE=InnoDB DEFAULT CHARSET=utf8 COLLATE=utf8_unicode_ci" do |t|
    t.string "name", default: "", null: false
    t.string "password", limit: 40, default: "", null: false
    t.integer "role_id", default: 0, null: false
    t.string "password_salt"
    t.string "fullname"
    t.string "email"
    t.string "start_path"
    t.boolean "self_reg_confirmation_required"
    t.string "confirmation_key"
    t.datetime "password_changed_at"
    t.boolean "password_expired"
    t.index ["role_id"], name: "fk_user_role_id"
  end

<<<<<<< HEAD
  create_table "grading_histories", force: :cascade, options: "ENGINE=InnoDB DEFAULT CHARSET=latin1" do |t|
    t.integer "instructor_id"
    t.integer "assignment_id"
    t.string "grading_type"
    t.integer "grade_receiver_id"
    t.integer "grade"
    t.text "comment"
    t.datetime "created_at", null: false
    t.datetime "updated_at", null: false
  end

=======
>>>>>>> d22786ee
  create_table "institutions", id: :integer, force: :cascade, options: "ENGINE=InnoDB DEFAULT CHARSET=latin1" do |t|
    t.string "name", default: "", null: false
  end

  create_table "invitations", id: :integer, force: :cascade, options: "ENGINE=InnoDB DEFAULT CHARSET=latin1" do |t|
    t.integer "assignment_id"
    t.integer "from_id"
    t.integer "to_id"
    t.string "reply_status", limit: 1
    t.index ["assignment_id"], name: "fk_invitation_assignments"
    t.index ["from_id"], name: "fk_invitationfrom_users"
    t.index ["to_id"], name: "fk_invitationto_users"
  end

  create_table "join_team_requests", id: :integer, force: :cascade, options: "ENGINE=InnoDB DEFAULT CHARSET=latin1" do |t|
    t.integer "participant_id"
    t.integer "team_id"
    t.text "comments"
    t.string "status", limit: 1
    t.datetime "created_at"
    t.datetime "updated_at"
  end

  create_table "languages", id: :integer, force: :cascade, options: "ENGINE=InnoDB DEFAULT CHARSET=latin1" do |t|
    t.string "name", limit: 32
  end

  create_table "late_policies", id: :integer, force: :cascade, options: "ENGINE=InnoDB DEFAULT CHARSET=latin1" do |t|
    t.float "penalty_per_unit", limit: 24
    t.integer "max_penalty", default: 0, null: false
    t.string "penalty_unit", null: false
    t.integer "times_used", default: 0, null: false
    t.integer "instructor_id", null: false
    t.string "policy_name", null: false
    t.boolean "private", default: true, null: false
    t.index ["instructor_id"], name: "fk_instructor_id"
  end

  create_table "locks", id: :integer, force: :cascade, options: "ENGINE=InnoDB DEFAULT CHARSET=latin1" do |t|
    t.integer "timeout_period"
    t.datetime "created_at"
    t.datetime "updated_at"
    t.integer "user_id"
    t.string "lockable_type"
    t.integer "lockable_id"
    t.index ["user_id"], name: "fk_rails_426f571216"
  end

  create_table "mapping_strategies", id: :integer, force: :cascade, options: "ENGINE=InnoDB DEFAULT CHARSET=utf8 COLLATE=utf8_unicode_ci" do |t|
    t.string "name"
  end

  create_table "markup_styles", id: :integer, force: :cascade, options: "ENGINE=InnoDB DEFAULT CHARSET=latin1" do |t|
    t.string "name", default: "", null: false
  end

  create_table "menu_items", id: :integer, force: :cascade, options: "ENGINE=InnoDB DEFAULT CHARSET=latin1" do |t|
    t.integer "parent_id"
    t.string "name", default: "", null: false
    t.string "label", default: "", null: false
    t.integer "seq"
    t.integer "controller_action_id"
    t.integer "content_page_id"
    t.index ["content_page_id"], name: "fk_menu_item_content_page_id"
    t.index ["controller_action_id"], name: "fk_menu_item_controller_action_id"
    t.index ["parent_id"], name: "fk_menu_item_parent_id"
  end

  create_table "nodes", id: :integer, force: :cascade, options: "ENGINE=InnoDB DEFAULT CHARSET=latin1" do |t|
    t.integer "parent_id"
    t.integer "node_object_id"
    t.string "type"
  end

  create_table "notifications", id: :integer, force: :cascade, options: "ENGINE=InnoDB DEFAULT CHARSET=utf8" do |t|
    t.string "subject"
    t.text "description"
    t.date "expiration_date"
    t.boolean "active_flag"
    t.datetime "created_at", null: false
    t.datetime "updated_at", null: false
    t.integer "course_id"
    t.index ["course_id"], name: "index_notifications_on_course_id"
  end

  create_table "participants", id: :integer, force: :cascade, options: "ENGINE=InnoDB DEFAULT CHARSET=latin1" do |t|
    t.boolean "can_submit", default: true
    t.boolean "can_review", default: true
    t.integer "user_id"
    t.integer "parent_id"
    t.datetime "submitted_at"
    t.boolean "permission_granted"
    t.integer "penalty_accumulated", default: 0, null: false, unsigned: true
    t.float "grade", limit: 24
    t.string "type"
    t.string "handle"
    t.datetime "time_stamp"
    t.text "digital_signature"
    t.string "duty"
    t.boolean "can_take_quiz", default: true
    t.float "Hamer", limit: 24, default: 1.0
    t.float "Lauw", limit: 24, default: 0.0
    t.integer "duty_id"
    t.boolean "can_mentor"
    t.index ["duty_id"], name: "index_participants_on_duty_id"
    t.index ["user_id"], name: "fk_participant_users"
  end

  create_table "password_resets", id: :integer, force: :cascade, options: "ENGINE=InnoDB DEFAULT CHARSET=utf8" do |t|
    t.string "user_email"
    t.string "token"
    t.datetime "updated_at"
  end

  create_table "permissions", id: :integer, force: :cascade, options: "ENGINE=InnoDB DEFAULT CHARSET=latin1" do |t|
    t.string "name", default: "", null: false
  end

  create_table "plagiarism_checker_assignment_submissions", id: :integer, force: :cascade, options: "ENGINE=InnoDB DEFAULT CHARSET=utf8" do |t|
    t.string "name"
    t.string "simicheck_id"
    t.datetime "created_at", null: false
    t.datetime "updated_at", null: false
    t.integer "assignment_id"
    t.index ["assignment_id"], name: "index_plagiarism_checker_assgt_subm_on_assignment_id"
  end

  create_table "plagiarism_checker_comparisons", id: :integer, force: :cascade, options: "ENGINE=InnoDB DEFAULT CHARSET=utf8" do |t|
    t.integer "plagiarism_checker_assignment_submission_id"
    t.string "similarity_link"
    t.decimal "similarity_percentage", precision: 10
    t.string "file1_name"
    t.string "file1_id"
    t.string "file1_team"
    t.string "file2_name"
    t.string "file2_id"
    t.string "file2_team"
    t.datetime "created_at", null: false
    t.datetime "updated_at", null: false
    t.index ["plagiarism_checker_assignment_submission_id"], name: "assignment_submission_index"
  end

  create_table "plugin_schema_info", id: false, force: :cascade, options: "ENGINE=InnoDB DEFAULT CHARSET=utf8 COLLATE=utf8_unicode_ci" do |t|
    t.string "plugin_name"
    t.integer "version"
  end

  create_table "question_advices", id: :integer, force: :cascade, options: "ENGINE=InnoDB DEFAULT CHARSET=latin1" do |t|
    t.integer "question_id"
    t.integer "score"
    t.text "advice"
    t.index ["question_id"], name: "fk_question_question_advices"
  end

  create_table "question_types", id: :integer, force: :cascade, options: "ENGINE=InnoDB DEFAULT CHARSET=latin1" do |t|
    t.string "type"
  end

  create_table "questionnaire_types", id: :integer, force: :cascade, options: "ENGINE=InnoDB DEFAULT CHARSET=utf8 COLLATE=utf8_unicode_ci" do |t|
    t.string "name", default: "", null: false
  end

  create_table "questionnaires", id: :integer, force: :cascade, options: "ENGINE=InnoDB DEFAULT CHARSET=latin1" do |t|
    t.string "name", limit: 64
    t.integer "instructor_id", default: 0, null: false
    t.boolean "private", default: false, null: false
    t.integer "min_question_score", default: 0, null: false
    t.integer "max_question_score"
    t.datetime "created_at"
    t.datetime "updated_at", null: false
    t.string "type"
    t.string "display_type"
    t.text "instruction_loc"
  end

  create_table "questions", id: :integer, force: :cascade, options: "ENGINE=InnoDB DEFAULT CHARSET=latin1" do |t|
    t.text "txt"
    t.integer "weight"
    t.integer "questionnaire_id"
    t.decimal "seq", precision: 6, scale: 2
    t.string "type"
    t.string "size", default: ""
    t.string "alternatives"
    t.boolean "break_before", default: true
    t.string "max_label", default: ""
    t.string "min_label", default: ""
    t.index ["questionnaire_id"], name: "fk_question_questionnaires"
  end

  create_table "quiz_question_choices", id: :integer, force: :cascade, options: "ENGINE=InnoDB DEFAULT CHARSET=latin1" do |t|
    t.integer "question_id"
    t.text "txt"
    t.boolean "iscorrect", default: false
  end

  create_table "response_maps", id: :integer, force: :cascade, options: "ENGINE=InnoDB DEFAULT CHARSET=latin1" do |t|
    t.integer "reviewed_object_id", default: 0, null: false
    t.integer "reviewer_id", default: 0, null: false
    t.integer "reviewee_id", default: 0, null: false
    t.string "type", default: "", null: false
    t.datetime "created_at"
    t.datetime "updated_at"
    t.boolean "calibrate_to", default: false
    t.boolean "team_reviewing_enabled", default: false
    t.index ["reviewer_id"], name: "fk_response_map_reviewer"
  end

  create_table "responses", id: :integer, force: :cascade, options: "ENGINE=InnoDB DEFAULT CHARSET=latin1" do |t|
    t.integer "map_id", default: 0, null: false
    t.text "additional_comment"
    t.datetime "created_at"
    t.datetime "updated_at"
    t.integer "version_num"
    t.integer "round"
    t.boolean "is_submitted", default: false
    t.string "visibility", default: "private"
    t.index ["map_id"], name: "fk_response_response_map"
  end

  create_table "resubmission_times", id: :integer, force: :cascade, options: "ENGINE=InnoDB DEFAULT CHARSET=latin1" do |t|
    t.integer "participant_id"
    t.datetime "resubmitted_at"
    t.index ["participant_id"], name: "fk_resubmission_times_participants"
  end

  create_table "review_bids", id: :integer, force: :cascade, options: "ENGINE=InnoDB DEFAULT CHARSET=latin1" do |t|
    t.integer "priority"
    t.integer "signuptopic_id"
    t.integer "participant_id"
    t.datetime "created_at", null: false
    t.datetime "updated_at", null: false
    t.integer "user_id"
    t.integer "assignment_id"
    t.index ["assignment_id"], name: "fk_rails_549e23ae08"
    t.index ["participant_id"], name: "fk_rails_ab93feeb35"
    t.index ["signuptopic_id"], name: "fk_rails_e88fa4058f"
    t.index ["user_id"], name: "fk_rails_6041e1cdb9"
  end

  create_table "review_comment_paste_bins", id: :integer, force: :cascade, options: "ENGINE=InnoDB DEFAULT CHARSET=utf8" do |t|
    t.integer "review_grade_id"
    t.string "title"
    t.text "review_comment"
    t.datetime "created_at", null: false
    t.datetime "updated_at", null: false
    t.index ["review_grade_id"], name: "fk_rails_0a539bcc81"
  end

  create_table "review_feedbacks", id: :integer, force: :cascade, options: "ENGINE=InnoDB DEFAULT CHARSET=utf8 COLLATE=utf8_unicode_ci" do |t|
    t.integer "assignment_id"
    t.integer "review_id"
    t.integer "author_id"
    t.datetime "feedback_at"
    t.text "additional_comment"
    t.index ["assignment_id"], name: "fk_review_feedback_assignments"
    t.index ["review_id"], name: "fk_review_feedback_reviews"
  end

  create_table "review_grades", id: :integer, force: :cascade, options: "ENGINE=InnoDB DEFAULT CHARSET=utf8" do |t|
    t.integer "participant_id"
    t.integer "grade_for_reviewer"
    t.text "comment_for_reviewer"
    t.datetime "review_graded_at"
    t.integer "reviewer_id"
    t.index ["participant_id"], name: "fk_rails_29587cf6a9"
  end

  create_table "review_mappings", id: :integer, force: :cascade, options: "ENGINE=InnoDB DEFAULT CHARSET=utf8 COLLATE=utf8_unicode_ci" do |t|
    t.integer "author_id"
    t.integer "team_id"
    t.integer "reviewer_id"
    t.integer "assignment_id"
    t.integer "round"
    t.index ["assignment_id"], name: "fk_review_mapping_assignments"
    t.index ["author_id"], name: "fk_review_users_author"
    t.index ["reviewer_id"], name: "fk_review_users_reviewer"
    t.index ["team_id"], name: "fk_review_teams"
  end

  create_table "review_of_review_mappings", id: :integer, force: :cascade, options: "ENGINE=InnoDB DEFAULT CHARSET=utf8 COLLATE=utf8_unicode_ci" do |t|
    t.integer "review_mapping_id"
    t.integer "review_reviewer_id"
    t.index ["review_mapping_id"], name: "fk_review_of_review_mapping_review_mappings"
  end

  create_table "review_of_review_scores", id: :integer, force: :cascade, options: "ENGINE=InnoDB DEFAULT CHARSET=utf8 COLLATE=utf8_unicode_ci" do |t|
    t.integer "review_of_review_id"
    t.integer "question_id"
    t.integer "score"
    t.text "comments"
    t.index ["question_id"], name: "fk_review_of_review_score_questions"
    t.index ["review_of_review_id"], name: "fk_review_of_review_score_reviews"
  end

  create_table "review_of_reviews", id: :integer, force: :cascade, options: "ENGINE=InnoDB DEFAULT CHARSET=utf8 COLLATE=utf8_unicode_ci" do |t|
    t.datetime "reviewed_at"
    t.integer "review_of_review_mapping_id"
    t.integer "review_num_for_author"
    t.integer "review_num_for_reviewer"
    t.index ["review_of_review_mapping_id"], name: "fk_review_of_review_review_of_review_mappings"
  end

  create_table "review_scores", id: :integer, force: :cascade, options: "ENGINE=InnoDB DEFAULT CHARSET=utf8 COLLATE=utf8_unicode_ci" do |t|
    t.integer "review_id"
    t.integer "question_id"
    t.integer "score"
    t.text "comments"
    t.integer "questionnaire_type_id"
    t.index ["question_id"], name: "fk_review_score_questions"
    t.index ["questionnaire_type_id"], name: "fk_review_scores_questionnaire_type_id"
    t.index ["review_id"], name: "fk_review_score_reviews"
  end

  create_table "review_strategies", id: :integer, force: :cascade, options: "ENGINE=InnoDB DEFAULT CHARSET=utf8 COLLATE=utf8_unicode_ci" do |t|
    t.string "name"
  end

  create_table "reviews", id: :integer, force: :cascade, options: "ENGINE=InnoDB DEFAULT CHARSET=utf8 COLLATE=utf8_unicode_ci" do |t|
    t.integer "review_mapping_id"
    t.integer "review_num_for_author"
    t.integer "review_num_for_reviewer"
    t.boolean "ignore", default: false
    t.text "additional_comment"
    t.datetime "updated_at"
    t.datetime "created_at"
    t.index ["review_mapping_id"], name: "fk_review_mappings"
  end

  create_table "roles", id: :integer, force: :cascade, options: "ENGINE=InnoDB DEFAULT CHARSET=latin1" do |t|
    t.string "name", default: "", null: false
    t.integer "parent_id"
    t.string "description", default: "", null: false
    t.integer "default_page_id"
    t.datetime "created_at"
    t.datetime "updated_at"
    t.index ["default_page_id"], name: "fk_role_default_page_id"
    t.index ["parent_id"], name: "fk_role_parent_id"
  end

  create_table "roles_permissions", id: :integer, force: :cascade, options: "ENGINE=InnoDB DEFAULT CHARSET=latin1" do |t|
    t.integer "role_id", default: 0, null: false
    t.integer "permission_id", default: 0, null: false
    t.index ["permission_id"], name: "fk_roles_permission_permission_id"
    t.index ["role_id"], name: "fk_roles_permission_role_id"
  end

  create_table "sample_reviews", id: :integer, force: :cascade, options: "ENGINE=InnoDB DEFAULT CHARSET=latin1" do |t|
    t.integer "assignment_id"
    t.integer "response_id"
    t.datetime "created_at", null: false
    t.datetime "updated_at", null: false
  end

  create_table "sections", id: :integer, force: :cascade, options: "ENGINE=InnoDB DEFAULT CHARSET=utf8 COLLATE=utf8_unicode_ci" do |t|
    t.string "name", null: false
    t.text "desc_text"
    t.datetime "created_at"
    t.datetime "updated_at"
  end

  create_table "sessions", id: :integer, force: :cascade, options: "ENGINE=InnoDB DEFAULT CHARSET=latin1" do |t|
    t.string "session_id", default: "", null: false
    t.text "data", limit: 16777215
    t.datetime "created_at"
    t.datetime "updated_at"
    t.index ["session_id"], name: "index_sessions_on_session_id"
    t.index ["updated_at"], name: "index_sessions_on_updated_at"
  end

  create_table "sign_up_topics", id: :integer, force: :cascade, options: "ENGINE=InnoDB DEFAULT CHARSET=latin1" do |t|
    t.text "topic_name", null: false
    t.integer "assignment_id", default: 0, null: false
    t.integer "max_choosers", default: 0, null: false
    t.text "category"
    t.string "topic_identifier", limit: 10
    t.integer "micropayment", default: 0
    t.integer "private_to"
    t.text "description"
    t.string "link"
    t.index ["assignment_id"], name: "fk_sign_up_categories_sign_up_topics"
    t.index ["assignment_id"], name: "index_sign_up_topics_on_assignment_id"
  end

  create_table "signed_up_teams", id: :integer, force: :cascade, options: "ENGINE=InnoDB DEFAULT CHARSET=latin1" do |t|
    t.integer "topic_id", default: 0, null: false
    t.integer "team_id", default: 0, null: false
    t.boolean "is_waitlisted", default: false, null: false
    t.integer "preference_priority_number"
    t.index ["topic_id"], name: "fk_signed_up_users_sign_up_topics"
  end

  create_table "site_controllers", id: :integer, force: :cascade, options: "ENGINE=InnoDB DEFAULT CHARSET=latin1" do |t|
    t.string "name", default: "", null: false
    t.integer "permission_id", default: 0, null: false
    t.integer "builtin", default: 0
    t.index ["permission_id"], name: "fk_site_controller_permission_id"
  end

  create_table "submission_records", id: :integer, force: :cascade, options: "ENGINE=InnoDB DEFAULT CHARSET=latin1" do |t|
    t.datetime "created_at", null: false
    t.datetime "updated_at", null: false
    t.text "type"
    t.string "content"
    t.string "operation"
    t.integer "team_id"
    t.string "user"
    t.integer "assignment_id"
  end

  create_table "suggestion_comments", id: :integer, force: :cascade, options: "ENGINE=InnoDB DEFAULT CHARSET=latin1" do |t|
    t.text "comments"
    t.string "commenter"
    t.string "vote"
    t.integer "suggestion_id"
    t.datetime "created_at"
    t.boolean "visible_to_student", default: false
  end

  create_table "suggestions", id: :integer, force: :cascade, options: "ENGINE=InnoDB DEFAULT CHARSET=latin1" do |t|
    t.integer "assignment_id"
    t.string "title"
    t.text "description"
    t.string "status"
    t.string "unityID"
    t.string "signup_preference"
  end

  create_table "survey_deployments", id: :integer, force: :cascade, options: "ENGINE=InnoDB DEFAULT CHARSET=latin1" do |t|
    t.integer "questionnaire_id"
    t.datetime "start_date"
    t.datetime "end_date"
    t.datetime "last_reminder"
    t.integer "parent_id", default: 0, null: false
    t.integer "global_survey_id"
    t.string "type"
    t.index ["questionnaire_id"], name: "fk_rails_7c62b6ef2b"
  end

  create_table "survey_responses", id: :integer, force: :cascade, options: "ENGINE=InnoDB DEFAULT CHARSET=utf8 COLLATE=utf8_unicode_ci" do |t|
    t.bigint "score"
    t.text "comments"
    t.bigint "assignment_id", default: 0, null: false
    t.bigint "question_id", default: 0, null: false
    t.bigint "survey_id", default: 0, null: false
    t.string "email"
    t.integer "survey_deployment_id"
    t.index ["assignment_id"], name: "fk_survey_assignments"
    t.index ["question_id"], name: "fk_survey_questions"
    t.index ["survey_id"], name: "fk_survey_questionnaires"
  end

  create_table "system_settings", id: :integer, force: :cascade, options: "ENGINE=InnoDB DEFAULT CHARSET=latin1" do |t|
    t.string "site_name", default: "", null: false
    t.string "site_subtitle"
    t.string "footer_message", default: ""
    t.integer "public_role_id", default: 0, null: false
    t.integer "session_timeout", default: 0, null: false
    t.integer "default_markup_style_id", default: 0
    t.integer "site_default_page_id", default: 0, null: false
    t.integer "not_found_page_id", default: 0, null: false
    t.integer "permission_denied_page_id", default: 0, null: false
    t.integer "session_expired_page_id", default: 0, null: false
    t.integer "menu_depth", default: 0, null: false
    t.index ["not_found_page_id"], name: "fk_system_settings_not_found_page_id"
    t.index ["permission_denied_page_id"], name: "fk_system_settings_permission_denied_page_id"
    t.index ["public_role_id"], name: "fk_system_settings_public_role_id"
    t.index ["session_expired_page_id"], name: "fk_system_settings_session_expired_page_id"
    t.index ["site_default_page_id"], name: "fk_system_settings_site_default_page_id"
  end

  create_table "ta_mappings", id: :integer, force: :cascade, options: "ENGINE=InnoDB DEFAULT CHARSET=latin1" do |t|
    t.integer "ta_id"
    t.integer "course_id"
    t.index ["course_id"], name: "fk_ta_mappings_course_id"
    t.index ["ta_id"], name: "fk_ta_mappings_ta_id"
  end

  create_table "tag_prompt_deployments", id: :integer, force: :cascade, options: "ENGINE=InnoDB DEFAULT CHARSET=latin1" do |t|
    t.integer "tag_prompt_id"
    t.integer "assignment_id"
    t.integer "questionnaire_id"
    t.string "question_type"
    t.integer "answer_length_threshold"
    t.datetime "created_at", null: false
    t.datetime "updated_at", null: false
    t.index ["assignment_id"], name: "index_tag_prompt_deployments_on_assignment_id"
    t.index ["questionnaire_id"], name: "index_tag_prompt_deployments_on_questionnaire_id"
    t.index ["tag_prompt_id"], name: "index_tag_prompt_deployments_on_tag_prompt_id"
  end

  create_table "tag_prompts", id: :integer, force: :cascade, options: "ENGINE=InnoDB DEFAULT CHARSET=latin1" do |t|
    t.string "prompt"
    t.string "desc"
    t.string "control_type"
    t.datetime "created_at", null: false
    t.datetime "updated_at", null: false
  end

  create_table "teams", id: :integer, force: :cascade, options: "ENGINE=InnoDB DEFAULT CHARSET=latin1" do |t|
    t.string "name"
    t.integer "parent_id"
    t.string "type"
    t.text "comments_for_advertisement"
    t.boolean "advertise_for_partner"
    t.text "submitted_hyperlinks"
    t.integer "directory_num"
    t.integer "grade_for_submission"
    t.text "comment_for_submission"
    t.boolean "make_public", default: false
    t.integer "pair_programming_request", limit: 1
  end

  create_table "teams_users", id: :integer, force: :cascade, options: "ENGINE=InnoDB DEFAULT CHARSET=latin1" do |t|
    t.integer "team_id"
    t.integer "user_id"
    t.integer "duty_id"
    t.string "pair_programming_status", limit: 1
    t.integer "participant_id"
    t.index ["duty_id"], name: "index_teams_users_on_duty_id"
    t.index ["participant_id"], name: "fk_rails_7192605c92"
    t.index ["team_id"], name: "fk_users_teams"
    t.index ["user_id"], name: "fk_teams_users"
  end

  create_table "track_notifications", id: :integer, force: :cascade, options: "ENGINE=MyISAM DEFAULT CHARSET=latin1" do |t|
    t.integer "user_id"
    t.datetime "created_at"
    t.datetime "updated_at"
    t.integer "notification_id", null: false
    t.index ["notification_id"], name: "notification_id"
    t.index ["user_id"], name: "user_id"
  end

  create_table "tree_folders", id: :integer, force: :cascade, options: "ENGINE=InnoDB DEFAULT CHARSET=latin1" do |t|
    t.string "name"
    t.string "child_type"
    t.integer "parent_id"
  end

  create_table "user_pastebins", id: :integer, force: :cascade, options: "ENGINE=InnoDB DEFAULT CHARSET=utf8" do |t|
    t.integer "user_id"
    t.string "short_form"
    t.text "long_form"
    t.datetime "created_at", null: false
    t.datetime "updated_at", null: false
  end

  create_table "users", id: :integer, force: :cascade, options: "ENGINE=InnoDB DEFAULT CHARSET=utf8" do |t|
    t.string "name", default: "", null: false
    t.string "crypted_password", limit: 40, default: "", null: false
    t.integer "role_id", default: 0, null: false
    t.string "password_salt"
    t.string "fullname"
    t.string "email"
    t.integer "parent_id"
    t.boolean "private_by_default", default: false
    t.string "mru_directory_path", limit: 128
    t.boolean "email_on_review"
    t.boolean "email_on_submission"
    t.boolean "email_on_review_of_review"
    t.boolean "is_new_user", default: true, null: false
    t.integer "master_permission_granted", limit: 1, default: 0
    t.string "handle"
    t.text "digital_certificate", limit: 16777215
    t.string "persistence_token"
    t.string "timezonepref"
    t.text "public_key", limit: 16777215
    t.boolean "copy_of_emails", default: false
    t.integer "institution_id"
    t.boolean "etc_icons_on_homepage", default: true
    t.integer "locale", default: 0
    t.index ["role_id"], name: "fk_user_role_id"
  end

  create_table "versions", id: :integer, force: :cascade, options: "ENGINE=InnoDB DEFAULT CHARSET=utf8" do |t|
    t.string "item_type", null: false
    t.integer "item_id", null: false
    t.string "event", null: false
    t.string "whodunnit"
    t.text "object", limit: 16777215
    t.datetime "created_at"
    t.index ["item_type", "item_id"], name: "index_versions_on_item_type_and_item_id"
  end

  create_table "wiki_types", id: :integer, force: :cascade, options: "ENGINE=InnoDB DEFAULT CHARSET=utf8 COLLATE=utf8_unicode_ci" do |t|
    t.string "name", default: "", null: false
  end

  add_foreign_key "answer_tags", "answers"
  add_foreign_key "answer_tags", "tag_prompt_deployments"
  add_foreign_key "answer_tags", "users"
  add_foreign_key "answers", "questions", name: "fk_score_questions"
  add_foreign_key "answers", "responses", name: "fk_score_response"
  add_foreign_key "assignment_badges", "assignments"
  add_foreign_key "assignment_badges", "badges"
  add_foreign_key "assignment_questionnaires", "assignments", name: "fk_aq_assignments_id"
  add_foreign_key "assignment_questionnaires", "duties"
  add_foreign_key "assignment_questionnaires", "questionnaires", name: "fk_aq_questionnaire_id"
  add_foreign_key "assignments", "assignments", column: "sample_assignment_id"
  add_foreign_key "assignments", "late_policies", name: "fk_late_policy_id"
  add_foreign_key "assignments", "users", column: "instructor_id", name: "fk_assignments_instructors"
  add_foreign_key "assignments_questionnaires", "assignments", name: "fk_assignments_questionnaires_assignments"
  add_foreign_key "assignments_questionnaires", "questionnaires", name: "fk_assignments_questionnaires_questionnaires"
  add_foreign_key "automated_metareviews", "responses", name: "fk_automated_metareviews_responses_id"
  add_foreign_key "awarded_badges", "badges"
  add_foreign_key "awarded_badges", "participants"
  add_foreign_key "courses", "users", column: "instructor_id", name: "fk_course_users"
  add_foreign_key "courses_users", "courses", name: "fk_users_courses"
  add_foreign_key "courses_users", "users", name: "fk_courses_users"
  add_foreign_key "due_dates", "deadline_rights", column: "review_allowed_id", name: "fk_due_date_review_allowed"
  add_foreign_key "due_dates", "deadline_rights", column: "review_of_review_allowed_id", name: "fk_due_date_review_of_review_allowed"
  add_foreign_key "due_dates", "deadline_rights", column: "submission_allowed_id", name: "fk_due_date_submission_allowed"
  add_foreign_key "due_dates", "deadline_types", name: "fk_deadline_type_due_date"
  add_foreign_key "duties", "assignments"
  add_foreign_key "invitations", "assignments", name: "fk_invitation_assignments"
  add_foreign_key "invitations", "users", column: "from_id", name: "fk_invitationfrom_users"
  add_foreign_key "invitations", "users", column: "to_id", name: "fk_invitationto_users"
  add_foreign_key "late_policies", "users", column: "instructor_id", name: "fk_instructor_id"
  add_foreign_key "locks", "users"
  add_foreign_key "participants", "duties"
  add_foreign_key "participants", "users", name: "fk_participant_users"
  add_foreign_key "plagiarism_checker_assignment_submissions", "assignments"
  add_foreign_key "plagiarism_checker_comparisons", "plagiarism_checker_assignment_submissions"
  add_foreign_key "question_advices", "questions", name: "fk_question_question_advices"
  add_foreign_key "questions", "questionnaires", name: "fk_question_questionnaires"
  add_foreign_key "resubmission_times", "participants", name: "fk_resubmission_times_participants"
  add_foreign_key "review_bids", "assignments"
  add_foreign_key "review_bids", "participants"
  add_foreign_key "review_bids", "sign_up_topics", column: "signuptopic_id"
  add_foreign_key "review_bids", "users"
  add_foreign_key "review_comment_paste_bins", "review_grades"
  add_foreign_key "review_feedbacks", "assignments", name: "fk_review_feedback_assignments"
  add_foreign_key "review_feedbacks", "reviews", name: "fk_review_feedback_reviews"
  add_foreign_key "review_grades", "participants"
  add_foreign_key "review_mappings", "assignments", name: "fk_review_mapping_assignments"
  add_foreign_key "review_mappings", "teams", name: "fk_review_teams"
  add_foreign_key "review_mappings", "users", column: "author_id", name: "fk_review_users_author"
  add_foreign_key "review_mappings", "users", column: "reviewer_id", name: "fk_review_users_reviewer"
  add_foreign_key "review_of_review_scores", "questions", name: "fk_review_of_review_score_questions"
  add_foreign_key "review_of_review_scores", "review_of_reviews", name: "fk_review_of_review_score_reviews"
  add_foreign_key "review_of_reviews", "review_of_review_mappings", name: "fk_review_of_review_review_of_review_mappings"
  add_foreign_key "review_scores", "questionnaire_types", name: "fk_review_scores_questionnaire_type_id"
  add_foreign_key "review_scores", "questions", name: "fk_review_score_questions"
  add_foreign_key "review_scores", "reviews", name: "fk_review_score_reviews"
  add_foreign_key "reviews", "review_mappings", name: "fk_review_mappings"
  add_foreign_key "sign_up_topics", "assignments", name: "fk_sign_up_topics_assignments"
  add_foreign_key "signed_up_teams", "sign_up_topics", column: "topic_id", name: "fk_signed_up_users_sign_up_topics"
  add_foreign_key "survey_deployments", "questionnaires"
  add_foreign_key "ta_mappings", "courses", name: "fk_ta_mappings_course_id"
  add_foreign_key "ta_mappings", "users", column: "ta_id", name: "fk_ta_mappings_ta_id"
  add_foreign_key "tag_prompt_deployments", "assignments"
  add_foreign_key "tag_prompt_deployments", "questionnaires"
  add_foreign_key "tag_prompt_deployments", "tag_prompts"
  add_foreign_key "teams_users", "duties"
  add_foreign_key "teams_users", "participants"
  add_foreign_key "teams_users", "teams", name: "fk_users_teams"
  add_foreign_key "teams_users", "users", name: "fk_teams_users"
end<|MERGE_RESOLUTION|>--- conflicted
+++ resolved
@@ -10,11 +10,10 @@
 #
 # It's strongly recommended that you check this file into your version control system.
 
-<<<<<<< HEAD
-ActiveRecord::Schema.define(version: 20231202211644) do
-=======
+
+# ActiveRecord::Schema.define(version: 20231202211644) do
+
 ActiveRecord::Schema.define(version: 20231203230237) do
->>>>>>> d22786ee
 
   create_table "account_requests", id: :integer, force: :cascade, options: "ENGINE=InnoDB DEFAULT CHARSET=latin1" do |t|
     t.string "name"
@@ -428,8 +427,6 @@
     t.boolean "password_expired"
     t.index ["role_id"], name: "fk_user_role_id"
   end
-
-<<<<<<< HEAD
   create_table "grading_histories", force: :cascade, options: "ENGINE=InnoDB DEFAULT CHARSET=latin1" do |t|
     t.integer "instructor_id"
     t.integer "assignment_id"
@@ -441,8 +438,6 @@
     t.datetime "updated_at", null: false
   end
 
-=======
->>>>>>> d22786ee
   create_table "institutions", id: :integer, force: :cascade, options: "ENGINE=InnoDB DEFAULT CHARSET=latin1" do |t|
     t.string "name", default: "", null: false
   end
@@ -1100,4 +1095,5 @@
   add_foreign_key "teams_users", "participants"
   add_foreign_key "teams_users", "teams", name: "fk_users_teams"
   add_foreign_key "teams_users", "users", name: "fk_teams_users"
-end+end
+

--- conflicted
+++ resolved
@@ -11,11 +11,8 @@
 #
 # It's strongly recommended that you check this file into your version control system.
 
-<<<<<<< HEAD
-ActiveRecord::Schema.define(version: 20151011201717) do
-=======
+
 ActiveRecord::Schema.define(version: 20151021142107) do
->>>>>>> 0c84dc1b
 
   create_table "answers", force: :cascade do |t|
     t.integer "question_id", limit: 4,     default: 0, null: false

# encoding: UTF-8
# This file is auto-generated from the current state of the database. Instead
# of editing this file, please use the migrations feature of Active Record to
# incrementally modify your database, and then regenerate this schema definition.
#
# Note that this schema.rb definition is the authoritative source for your
# database schema. If you need to create the application database on another
# system, you should be using db:schema:load, not running all the migrations
# from scratch. The latter is a flawed and unsustainable approach (the more migrations
# you'll amass, the slower it'll run and the greater likelihood for issues).
#
# It's strongly recommended that you check this file into your version control system.

<<<<<<< HEAD
ActiveRecord::Schema.define(version: 20181205211058) do
=======
ActiveRecord::Schema.define(version: 20180926160031) do
>>>>>>> 03055d68

  create_table "answer_tags", force: :cascade do |t|
    t.integer  "answer_id",                limit: 4
    t.integer  "tag_prompt_deployment_id", limit: 4
    t.integer  "user_id",                  limit: 4
    t.string   "value",                    limit: 255
    t.datetime "created_at",                           null: false
    t.datetime "updated_at",                           null: false
  end

  add_index "answer_tags", ["answer_id"], name: "index_answer_tags_on_answer_id", using: :btree
  add_index "answer_tags", ["tag_prompt_deployment_id"], name: "index_answer_tags_on_tag_prompt_deployment_id", using: :btree
  add_index "answer_tags", ["user_id"], name: "index_answer_tags_on_user_id", using: :btree

  create_table "answers", force: :cascade do |t|
    t.integer "question_id", limit: 4,     default: 0, null: false
    t.integer "answer",      limit: 4
    t.text    "comments",    limit: 65535
    t.integer "response_id", limit: 4
  end

  add_index "answers", ["question_id"], name: "fk_score_questions", using: :btree
  add_index "answers", ["response_id"], name: "fk_score_response", using: :btree

  create_table "assignment_badges", force: :cascade do |t|
    t.integer  "badge_id",      limit: 4
    t.integer  "assignment_id", limit: 4
    t.integer  "threshold",     limit: 4
    t.datetime "created_at",              null: false
    t.datetime "updated_at",              null: false
  end

  add_index "assignment_badges", ["assignment_id"], name: "index_assignment_badges_on_assignment_id", using: :btree
  add_index "assignment_badges", ["badge_id"], name: "index_assignment_badges_on_badge_id", using: :btree

  create_table "assignment_questionnaires", force: :cascade do |t|
    t.integer "assignment_id",        limit: 4
    t.integer "questionnaire_id",     limit: 4
    t.integer "user_id",              limit: 4
    t.integer "notification_limit",   limit: 4, default: 15,   null: false
    t.integer "questionnaire_weight", limit: 4, default: 0,    null: false
    t.integer "used_in_round",        limit: 4
    t.boolean "dropdown",                       default: true
  end

  add_index "assignment_questionnaires", ["assignment_id"], name: "fk_aq_assignments_id", using: :btree
  add_index "assignment_questionnaires", ["questionnaire_id"], name: "fk_aq_questionnaire_id", using: :btree
  add_index "assignment_questionnaires", ["user_id"], name: "fk_aq_user_id", using: :btree

  create_table "assignments", force: :cascade do |t|
    t.datetime "created_at"
    t.datetime "updated_at"
    t.string   "name",                               limit: 255
    t.string   "directory_path",                     limit: 255
    t.integer  "submitter_count",                    limit: 4,     default: 0,      null: false
    t.integer  "course_id",                          limit: 4,     default: 0
    t.integer  "instructor_id",                      limit: 4,     default: 0
    t.boolean  "private",                                          default: false,  null: false
    t.integer  "num_reviews",                        limit: 4,     default: 3,      null: false
    t.integer  "num_review_of_reviews",              limit: 4,     default: 0,      null: false
    t.integer  "num_review_of_reviewers",            limit: 4,     default: 0,      null: false
    t.boolean  "reviews_visible_to_all"
    t.integer  "num_reviewers",                      limit: 4,     default: 0,      null: false
    t.text     "spec_location",                      limit: 65535
    t.integer  "max_team_size",                      limit: 4,     default: 0,      null: false
    t.boolean  "staggered_deadline"
    t.boolean  "allow_suggestions"
    t.integer  "days_between_submissions",           limit: 4
    t.string   "review_assignment_strategy",         limit: 255
    t.integer  "max_reviews_per_submission",         limit: 4
    t.integer  "review_topic_threshold",             limit: 4,     default: 0
    t.boolean  "copy_flag",                                        default: false
    t.integer  "rounds_of_reviews",                  limit: 4,     default: 1
    t.boolean  "microtask",                                        default: false
    t.boolean  "require_quiz"
    t.integer  "num_quiz_questions",                 limit: 4,     default: 0,      null: false
    t.boolean  "is_coding_assignment"
    t.boolean  "is_intelligent"
    t.boolean  "calculate_penalty",                                default: false,  null: false
    t.integer  "late_policy_id",                     limit: 4
    t.boolean  "is_penalty_calculated",                            default: false,  null: false
    t.integer  "max_bids",                           limit: 4
    t.boolean  "show_teammate_reviews"
    t.boolean  "availability_flag",                                default: true
    t.boolean  "use_bookmark"
    t.boolean  "can_review_same_topic",                            default: true
    t.boolean  "can_choose_topic_to_review",                       default: true
    t.boolean  "is_calibrated",                                    default: false
    t.boolean  "is_selfreview_enabled"
    t.string   "reputation_algorithm",               limit: 255,   default: "Lauw"
    t.boolean  "is_anonymous",                                     default: true
    t.integer  "num_reviews_required",               limit: 4,     default: 3
    t.integer  "num_metareviews_required",           limit: 4,     default: 3
    t.integer  "num_metareviews_allowed",            limit: 4,     default: 3
    t.integer  "num_reviews_allowed",                limit: 4,     default: 3
    t.integer  "simicheck",                          limit: 4,     default: -1
    t.integer  "simicheck_threshold",                limit: 4,     default: 100
    t.boolean  "is_answer_tagging_allowed"
    t.boolean  "has_badge"
    t.boolean  "supplementary_review_questionnaire"
  end

  add_index "assignments", ["course_id"], name: "fk_assignments_courses", using: :btree
  add_index "assignments", ["instructor_id"], name: "fk_assignments_instructors", using: :btree
  add_index "assignments", ["late_policy_id"], name: "fk_late_policy_id", using: :btree

  create_table "automated_metareviews", force: :cascade do |t|
    t.float    "relevance",         limit: 24
    t.float    "content_summative", limit: 24
    t.float    "content_problem",   limit: 24
    t.float    "content_advisory",  limit: 24
    t.float    "tone_positive",     limit: 24
    t.float    "tone_negative",     limit: 24
    t.float    "tone_neutral",      limit: 24
    t.integer  "quantity",          limit: 4
    t.integer  "plagiarism",        limit: 4
    t.integer  "version_num",       limit: 4
    t.integer  "response_id",       limit: 4
    t.datetime "created_at"
    t.datetime "updated_at"
  end

  add_index "automated_metareviews", ["response_id"], name: "fk_automated_metareviews_responses_id", using: :btree

  create_table "awarded_badges", force: :cascade do |t|
    t.integer  "badge_id",        limit: 4
    t.integer  "participant_id",  limit: 4
    t.datetime "created_at",                null: false
    t.datetime "updated_at",                null: false
    t.integer  "approval_status", limit: 4
  end

  add_index "awarded_badges", ["badge_id"], name: "index_awarded_badges_on_badge_id", using: :btree
  add_index "awarded_badges", ["participant_id"], name: "index_awarded_badges_on_participant_id", using: :btree

  create_table "badges", force: :cascade do |t|
    t.string   "name",        limit: 255
    t.string   "description", limit: 255
    t.string   "image_name",  limit: 255
    t.datetime "created_at",              null: false
    t.datetime "updated_at",              null: false
  end

  create_table "bids", force: :cascade do |t|
    t.integer  "topic_id",   limit: 4
    t.integer  "team_id",    limit: 4
    t.datetime "created_at"
    t.datetime "updated_at"
    t.integer  "priority",   limit: 4
  end

  add_index "bids", ["team_id"], name: "index_bids_on_team_id", using: :btree
  add_index "bids", ["topic_id"], name: "index_bids_on_topic_id", using: :btree

  create_table "bookmark_ratings", force: :cascade do |t|
    t.integer  "bookmark_id", limit: 4
    t.integer  "user_id",     limit: 4
    t.integer  "rating",      limit: 4
    t.datetime "created_at"
    t.datetime "updated_at"
  end

  create_table "bookmarks", force: :cascade do |t|
    t.text     "url",         limit: 65535
    t.text     "title",       limit: 65535
    t.text     "description", limit: 65535
    t.integer  "user_id",     limit: 4
    t.integer  "topic_id",    limit: 4
    t.datetime "created_at"
    t.datetime "updated_at"
  end

  add_index "bookmarks", ["topic_id"], name: "index_bookmarks_on_topic_id", using: :btree

  create_table "calculated_penalties", force: :cascade do |t|
    t.integer "participant_id",   limit: 4
    t.integer "deadline_type_id", limit: 4
    t.integer "penalty_points",   limit: 4
  end

  create_table "content_pages", force: :cascade do |t|
    t.string   "title",           limit: 255
    t.string   "name",            limit: 255,   default: "", null: false
    t.integer  "markup_style_id", limit: 4
    t.text     "content",         limit: 65535
    t.integer  "permission_id",   limit: 4,     default: 0,  null: false
    t.datetime "created_at"
    t.datetime "updated_at"
    t.text     "content_cache",   limit: 65535
  end

  add_index "content_pages", ["markup_style_id"], name: "fk_content_page_markup_style_id", using: :btree
  add_index "content_pages", ["permission_id"], name: "fk_content_page_permission_id", using: :btree

  create_table "controller_actions", force: :cascade do |t|
    t.integer "site_controller_id", limit: 4,   default: 0,  null: false
    t.string  "name",               limit: 255, default: "", null: false
    t.integer "permission_id",      limit: 4
    t.string  "url_to_use",         limit: 255
  end

  add_index "controller_actions", ["permission_id"], name: "fk_controller_action_permission_id", using: :btree
  add_index "controller_actions", ["site_controller_id"], name: "fk_controller_action_site_controller_id", using: :btree

  create_table "courses", force: :cascade do |t|
    t.string   "name",            limit: 255
    t.integer  "instructor_id",   limit: 4
    t.string   "directory_path",  limit: 255
    t.text     "info",            limit: 65535
    t.datetime "created_at"
    t.datetime "updated_at"
    t.boolean  "private",                       default: false, null: false
    t.integer  "institutions_id", limit: 4
  end

  add_index "courses", ["instructor_id"], name: "fk_course_users", using: :btree

  create_table "deadline_rights", force: :cascade do |t|
    t.string "name", limit: 32
  end

  create_table "deadline_types", force: :cascade do |t|
    t.string "name", limit: 32
  end

  create_table "delayed_jobs", force: :cascade do |t|
    t.integer  "priority",   limit: 4,     default: 0
    t.integer  "attempts",   limit: 4,     default: 0
    t.text     "handler",    limit: 65535
    t.text     "last_error", limit: 65535
    t.datetime "run_at"
    t.datetime "locked_at"
    t.datetime "failed_at"
    t.string   "locked_by",  limit: 255
    t.datetime "created_at"
    t.datetime "updated_at"
    t.string   "queue",      limit: 255
  end

  add_index "delayed_jobs", ["priority", "run_at"], name: "delayed_jobs_priority", using: :btree

  create_table "due_dates", force: :cascade do |t|
    t.datetime "due_at"
    t.integer  "deadline_type_id",            limit: 4
    t.integer  "parent_id",                   limit: 4
    t.integer  "submission_allowed_id",       limit: 4
    t.integer  "review_allowed_id",           limit: 4
    t.integer  "review_of_review_allowed_id", limit: 4
    t.integer  "round",                       limit: 4
    t.boolean  "flag",                                    default: false
    t.integer  "threshold",                   limit: 4,   default: 1
    t.integer  "delayed_job_id",              limit: 4
    t.string   "deadline_name",               limit: 255
    t.string   "description_url",             limit: 255
    t.integer  "quiz_allowed_id",             limit: 4,   default: 1
    t.integer  "teammate_review_allowed_id",  limit: 4,   default: 3
    t.string   "type",                        limit: 255, default: "AssignmentDueDate"
  end

  add_index "due_dates", ["deadline_type_id"], name: "fk_deadline_type_due_date", using: :btree
  add_index "due_dates", ["parent_id"], name: "fk_due_dates_assignments", using: :btree
  add_index "due_dates", ["review_allowed_id"], name: "fk_due_date_review_allowed", using: :btree
  add_index "due_dates", ["review_of_review_allowed_id"], name: "fk_due_date_review_of_review_allowed", using: :btree
  add_index "due_dates", ["submission_allowed_id"], name: "fk_due_date_submission_allowed", using: :btree

  create_table "institutions", force: :cascade do |t|
    t.string "name", limit: 255, default: "", null: false
  end

  create_table "invitations", force: :cascade do |t|
    t.integer "assignment_id", limit: 4
    t.integer "from_id",       limit: 4
    t.integer "to_id",         limit: 4
    t.string  "reply_status",  limit: 1
  end

  add_index "invitations", ["assignment_id"], name: "fk_invitation_assignments", using: :btree
  add_index "invitations", ["from_id"], name: "fk_invitationfrom_users", using: :btree
  add_index "invitations", ["to_id"], name: "fk_invitationto_users", using: :btree

  create_table "join_team_requests", force: :cascade do |t|
    t.integer  "participant_id", limit: 4
    t.integer  "team_id",        limit: 4
    t.text     "comments",       limit: 65535
    t.string   "status",         limit: 1
    t.datetime "created_at"
    t.datetime "updated_at"
  end

  create_table "languages", force: :cascade do |t|
    t.string "name", limit: 32
  end

  create_table "late_policies", force: :cascade do |t|
    t.float   "penalty_per_unit", limit: 24
    t.integer "max_penalty",      limit: 4,   default: 0, null: false
    t.string  "penalty_unit",     limit: 255,             null: false
    t.integer "times_used",       limit: 4,   default: 0, null: false
    t.integer "instructor_id",    limit: 4,               null: false
    t.string  "policy_name",      limit: 255,             null: false
  end

  add_index "late_policies", ["instructor_id"], name: "fk_instructor_id", using: :btree

  create_table "markup_styles", force: :cascade do |t|
    t.string "name", limit: 255, default: "", null: false
  end

  create_table "menu_items", force: :cascade do |t|
    t.integer "parent_id",            limit: 4
    t.string  "name",                 limit: 255, default: "", null: false
    t.string  "label",                limit: 255, default: "", null: false
    t.integer "seq",                  limit: 4
    t.integer "controller_action_id", limit: 4
    t.integer "content_page_id",      limit: 4
  end

  add_index "menu_items", ["content_page_id"], name: "fk_menu_item_content_page_id", using: :btree
  add_index "menu_items", ["controller_action_id"], name: "fk_menu_item_controller_action_id", using: :btree
  add_index "menu_items", ["parent_id"], name: "fk_menu_item_parent_id", using: :btree

  create_table "nodes", force: :cascade do |t|
    t.integer "parent_id",      limit: 4
    t.integer "node_object_id", limit: 4
    t.string  "type",           limit: 255
  end

  create_table "notifications", force: :cascade do |t|
    t.string   "subject",         limit: 255
    t.text     "description",     limit: 65535
    t.date     "expiration_date"
    t.boolean  "active_flag"
    t.datetime "created_at",                    null: false
    t.datetime "updated_at",                    null: false
    t.integer  "course_id",       limit: 4
  end

  add_index "notifications", ["course_id"], name: "index_notifications_on_course_id", using: :btree

  create_table "participants", force: :cascade do |t|
    t.boolean  "can_submit",                        default: true
    t.boolean  "can_review",                        default: true
    t.integer  "user_id",             limit: 4
    t.integer  "parent_id",           limit: 4
    t.datetime "submitted_at"
    t.boolean  "permission_granted"
    t.integer  "penalty_accumulated", limit: 4,     default: 0,    null: false
    t.float    "grade",               limit: 24
    t.string   "type",                limit: 255
    t.string   "handle",              limit: 255
    t.datetime "time_stamp"
    t.text     "digital_signature",   limit: 65535
    t.string   "duty",                limit: 255
    t.boolean  "can_take_quiz",                     default: true
    t.float    "Hamer",               limit: 24,    default: 1.0
    t.float    "Lauw",                limit: 24,    default: 0.0
  end

  add_index "participants", ["user_id"], name: "fk_participant_users", using: :btree

  create_table "password_resets", force: :cascade do |t|
    t.string   "user_email", limit: 255
    t.string   "token",      limit: 255
    t.datetime "updated_at"
  end

  create_table "permissions", force: :cascade do |t|
    t.string "name", limit: 255, default: "", null: false
  end

  create_table "plagiarism_checker_assignment_submissions", force: :cascade do |t|
    t.string   "name",          limit: 255
    t.string   "simicheck_id",  limit: 255
    t.datetime "created_at",                null: false
    t.datetime "updated_at",                null: false
    t.integer  "assignment_id", limit: 4
  end

  add_index "plagiarism_checker_assignment_submissions", ["assignment_id"], name: "index_plagiarism_checker_assgt_subm_on_assignment_id", using: :btree

  create_table "plagiarism_checker_comparisons", force: :cascade do |t|
    t.integer  "plagiarism_checker_assignment_submission_id", limit: 4
    t.string   "similarity_link",                             limit: 255
    t.decimal  "similarity_percentage",                                   precision: 10
    t.string   "file1_name",                                  limit: 255
    t.string   "file1_id",                                    limit: 255
    t.string   "file1_team",                                  limit: 255
    t.string   "file2_name",                                  limit: 255
    t.string   "file2_id",                                    limit: 255
    t.string   "file2_team",                                  limit: 255
    t.datetime "created_at",                                                             null: false
    t.datetime "updated_at",                                                             null: false
  end

  add_index "plagiarism_checker_comparisons", ["plagiarism_checker_assignment_submission_id"], name: "assignment_submission_index", using: :btree

  create_table "question_advices", force: :cascade do |t|
    t.integer "question_id", limit: 4
    t.integer "score",       limit: 4
    t.text    "advice",      limit: 65535
  end

  add_index "question_advices", ["question_id"], name: "fk_question_question_advices", using: :btree

  create_table "questionnaires", force: :cascade do |t|
    t.string   "name",               limit: 64
    t.integer  "instructor_id",      limit: 4,     default: 0,     null: false
    t.boolean  "private",                          default: false, null: false
    t.integer  "min_question_score", limit: 4,     default: 0,     null: false
    t.integer  "max_question_score", limit: 4
    t.datetime "created_at"
    t.datetime "updated_at",                                       null: false
    t.string   "type",               limit: 255
    t.string   "display_type",       limit: 255
    t.text     "instruction_loc",    limit: 65535
  end

  create_table "questions", force: :cascade do |t|
    t.text    "txt",              limit: 65535
    t.integer "weight",           limit: 4
    t.integer "questionnaire_id", limit: 4
    t.decimal "seq",                            precision: 6, scale: 2
    t.string  "type",             limit: 255
    t.string  "size",             limit: 255,                           default: ""
    t.string  "alternatives",     limit: 255
    t.boolean "break_before",                                           default: true
    t.string  "max_label",        limit: 255,                           default: ""
    t.string  "min_label",        limit: 255,                           default: ""
  end

  add_index "questions", ["questionnaire_id"], name: "fk_question_questionnaires", using: :btree

  create_table "quiz_question_choices", force: :cascade do |t|
    t.integer "question_id", limit: 4
    t.text    "txt",         limit: 65535
    t.boolean "iscorrect",                 default: false
  end

  create_table "requested_users", force: :cascade do |t|
    t.string   "name",              limit: 255
    t.integer  "role_id",           limit: 4
    t.string   "fullname",          limit: 255
    t.string   "institution_id",    limit: 255
    t.string   "email",             limit: 255
    t.string   "status",            limit: 255
    t.datetime "created_at",                      null: false
    t.datetime "updated_at",                      null: false
    t.text     "self_introduction", limit: 65535
  end

  create_table "response_maps", force: :cascade do |t|
    t.integer  "reviewed_object_id", limit: 4,   default: 0,     null: false
    t.integer  "reviewer_id",        limit: 4,   default: 0,     null: false
    t.integer  "reviewee_id",        limit: 4,   default: 0,     null: false
    t.string   "type",               limit: 255, default: "",    null: false
    t.datetime "created_at"
    t.datetime "updated_at"
    t.boolean  "calibrate_to",                   default: false
  end

  add_index "response_maps", ["reviewer_id"], name: "fk_response_map_reviewer", using: :btree

  create_table "responses", force: :cascade do |t|
    t.integer  "map_id",             limit: 4,     default: 0,     null: false
    t.text     "additional_comment", limit: 65535
    t.datetime "created_at"
    t.datetime "updated_at"
    t.integer  "version_num",        limit: 4
    t.integer  "round",              limit: 4
    t.boolean  "is_submitted",                     default: false
  end

  add_index "responses", ["map_id"], name: "fk_response_response_map", using: :btree

  create_table "resubmission_times", force: :cascade do |t|
    t.integer  "participant_id", limit: 4
    t.datetime "resubmitted_at"
  end

  add_index "resubmission_times", ["participant_id"], name: "fk_resubmission_times_participants", using: :btree

  create_table "review_comment_paste_bins", force: :cascade do |t|
    t.integer  "review_grade_id", limit: 4
    t.string   "title",           limit: 255
    t.text     "review_comment",  limit: 65535
    t.datetime "created_at",                    null: false
    t.datetime "updated_at",                    null: false
  end

  add_index "review_comment_paste_bins", ["review_grade_id"], name: "fk_rails_0a539bcc81", using: :btree

  create_table "review_grades", force: :cascade do |t|
    t.integer  "participant_id",       limit: 4
    t.integer  "grade_for_reviewer",   limit: 4
    t.text     "comment_for_reviewer", limit: 65535
    t.datetime "review_graded_at"
    t.integer  "reviewer_id",          limit: 4
  end

  add_index "review_grades", ["participant_id"], name: "fk_rails_29587cf6a9", using: :btree

  create_table "roles", force: :cascade do |t|
    t.string   "name",            limit: 255, default: "", null: false
    t.integer  "parent_id",       limit: 4
    t.string   "description",     limit: 255, default: "", null: false
    t.integer  "default_page_id", limit: 4
    t.datetime "created_at"
    t.datetime "updated_at"
  end

  add_index "roles", ["default_page_id"], name: "fk_role_default_page_id", using: :btree
  add_index "roles", ["parent_id"], name: "fk_role_parent_id", using: :btree

  create_table "roles_permissions", force: :cascade do |t|
    t.integer "role_id",       limit: 4, default: 0, null: false
    t.integer "permission_id", limit: 4, default: 0, null: false
  end

  add_index "roles_permissions", ["permission_id"], name: "fk_roles_permission_permission_id", using: :btree
  add_index "roles_permissions", ["role_id"], name: "fk_roles_permission_role_id", using: :btree

  create_table "score_views", id: false, force: :cascade do |t|
    t.integer  "question_weight",       limit: 4
    t.string   "type",                  limit: 255
    t.integer  "q1_id",                 limit: 4,     default: 0
    t.string   "q1_name",               limit: 64
    t.integer  "q1_instructor_id",      limit: 4,     default: 0
    t.boolean  "q1_private",                          default: false
    t.integer  "q1_min_question_score", limit: 4,     default: 0
    t.integer  "q1_max_question_score", limit: 4
    t.datetime "q1_created_at"
    t.datetime "q1_updated_at"
    t.string   "q1_type",               limit: 255
    t.string   "q1_display_type",       limit: 255
    t.integer  "ques_id",               limit: 4,     default: 0,     null: false
    t.integer  "ques_questionnaire_id", limit: 4
    t.integer  "s_id",                  limit: 4,     default: 0
    t.integer  "s_question_id",         limit: 4,     default: 0
    t.integer  "s_score",               limit: 4
    t.text     "s_comments",            limit: 65535
    t.integer  "s_response_id",         limit: 4
  end

  create_table "sections", force: :cascade do |t|
    t.string   "name",       limit: 255,   null: false
    t.text     "desc_text",  limit: 65535
    t.datetime "created_at"
    t.datetime "updated_at"
  end

  create_table "sessions", force: :cascade do |t|
    t.string   "session_id", limit: 255,      default: "", null: false
    t.text     "data",       limit: 16777215
    t.datetime "created_at"
    t.datetime "updated_at"
  end

  add_index "sessions", ["session_id"], name: "index_sessions_on_session_id", using: :btree
  add_index "sessions", ["updated_at"], name: "index_sessions_on_updated_at", using: :btree

  create_table "sign_up_topics", force: :cascade do |t|
    t.text    "topic_name",       limit: 65535,             null: false
    t.integer "assignment_id",    limit: 4,     default: 0, null: false
    t.integer "max_choosers",     limit: 4,     default: 0, null: false
    t.text    "category",         limit: 65535
    t.string  "topic_identifier", limit: 10
    t.integer "micropayment",     limit: 4,     default: 0
    t.integer "private_to",       limit: 4
    t.text    "description",      limit: 65535
    t.string  "link",             limit: 255
  end

  add_index "sign_up_topics", ["assignment_id"], name: "fk_sign_up_categories_sign_up_topics", using: :btree
  add_index "sign_up_topics", ["assignment_id"], name: "index_sign_up_topics_on_assignment_id", using: :btree

  create_table "signed_up_teams", force: :cascade do |t|
    t.integer "topic_id",                   limit: 4, default: 0,     null: false
    t.integer "team_id",                    limit: 4, default: 0,     null: false
    t.boolean "is_waitlisted",                        default: false, null: false
    t.integer "preference_priority_number", limit: 4
  end

  add_index "signed_up_teams", ["topic_id"], name: "fk_signed_up_users_sign_up_topics", using: :btree

  create_table "site_controllers", force: :cascade do |t|
    t.string  "name",          limit: 255, default: "", null: false
    t.integer "permission_id", limit: 4,   default: 0,  null: false
    t.integer "builtin",       limit: 4,   default: 0
  end

  add_index "site_controllers", ["permission_id"], name: "fk_site_controller_permission_id", using: :btree

  create_table "submission_records", force: :cascade do |t|
    t.datetime "created_at",                  null: false
    t.datetime "updated_at",                  null: false
    t.text     "type",          limit: 65535
    t.string   "content",       limit: 255
    t.string   "operation",     limit: 255
    t.integer  "team_id",       limit: 4
    t.string   "user",          limit: 255
    t.integer  "assignment_id", limit: 4
  end

  create_table "suggestion_comments", force: :cascade do |t|
    t.text     "comments",      limit: 65535
    t.string   "commenter",     limit: 255
    t.string   "vote",          limit: 255
    t.integer  "suggestion_id", limit: 4
    t.datetime "created_at"
  end

  create_table "suggestions", force: :cascade do |t|
    t.integer "assignment_id",     limit: 4
    t.string  "title",             limit: 255
    t.text    "description",       limit: 65535
    t.string  "status",            limit: 255
    t.string  "unityID",           limit: 255
    t.string  "signup_preference", limit: 255
  end

  create_table "survey_deployments", force: :cascade do |t|
    t.integer  "questionnaire_id", limit: 4
    t.datetime "start_date"
    t.datetime "end_date"
    t.datetime "last_reminder"
    t.integer  "parent_id",        limit: 4,   default: 0, null: false
    t.integer  "global_survey_id", limit: 4
    t.string   "type",             limit: 255
  end

  add_index "survey_deployments", ["questionnaire_id"], name: "fk_rails_7c62b6ef2b", using: :btree

  create_table "system_settings", force: :cascade do |t|
    t.string  "site_name",                 limit: 255, default: "", null: false
    t.string  "site_subtitle",             limit: 255
    t.string  "footer_message",            limit: 255, default: ""
    t.integer "public_role_id",            limit: 4,   default: 0,  null: false
    t.integer "session_timeout",           limit: 4,   default: 0,  null: false
    t.integer "default_markup_style_id",   limit: 4,   default: 0
    t.integer "site_default_page_id",      limit: 4,   default: 0,  null: false
    t.integer "not_found_page_id",         limit: 4,   default: 0,  null: false
    t.integer "permission_denied_page_id", limit: 4,   default: 0,  null: false
    t.integer "session_expired_page_id",   limit: 4,   default: 0,  null: false
    t.integer "menu_depth",                limit: 4,   default: 0,  null: false
  end

  add_index "system_settings", ["not_found_page_id"], name: "fk_system_settings_not_found_page_id", using: :btree
  add_index "system_settings", ["permission_denied_page_id"], name: "fk_system_settings_permission_denied_page_id", using: :btree
  add_index "system_settings", ["public_role_id"], name: "fk_system_settings_public_role_id", using: :btree
  add_index "system_settings", ["session_expired_page_id"], name: "fk_system_settings_session_expired_page_id", using: :btree
  add_index "system_settings", ["site_default_page_id"], name: "fk_system_settings_site_default_page_id", using: :btree

  create_table "ta_mappings", force: :cascade do |t|
    t.integer "ta_id",     limit: 4
    t.integer "course_id", limit: 4
  end

  add_index "ta_mappings", ["course_id"], name: "fk_ta_mappings_course_id", using: :btree
  add_index "ta_mappings", ["ta_id"], name: "fk_ta_mappings_ta_id", using: :btree

  create_table "tag_prompt_deployments", force: :cascade do |t|
    t.integer  "tag_prompt_id",           limit: 4
    t.integer  "assignment_id",           limit: 4
    t.integer  "questionnaire_id",        limit: 4
    t.string   "question_type",           limit: 255
    t.integer  "answer_length_threshold", limit: 4
    t.datetime "created_at",                          null: false
    t.datetime "updated_at",                          null: false
  end

  add_index "tag_prompt_deployments", ["assignment_id"], name: "index_tag_prompt_deployments_on_assignment_id", using: :btree
  add_index "tag_prompt_deployments", ["questionnaire_id"], name: "index_tag_prompt_deployments_on_questionnaire_id", using: :btree
  add_index "tag_prompt_deployments", ["tag_prompt_id"], name: "index_tag_prompt_deployments_on_tag_prompt_id", using: :btree

  create_table "tag_prompts", force: :cascade do |t|
    t.string   "prompt",       limit: 255
    t.string   "desc",         limit: 255
    t.string   "control_type", limit: 255
    t.datetime "created_at",               null: false
    t.datetime "updated_at",               null: false
  end

  create_table "teams", force: :cascade do |t|
    t.string  "name",                                  limit: 255
    t.integer "parent_id",                             limit: 4
    t.string  "type",                                  limit: 255
    t.text    "comments_for_advertisement",            limit: 65535
    t.boolean "advertise_for_partner"
    t.text    "submitted_hyperlinks",                  limit: 65535
    t.integer "directory_num",                         limit: 4
    t.integer "grade_for_submission",                  limit: 4
    t.text    "comment_for_submission",                limit: 65535
    t.integer "supplementary_review_questionnaire_id", limit: 4
  end

  create_table "teams_users", force: :cascade do |t|
    t.integer "team_id", limit: 4
    t.integer "user_id", limit: 4
  end

  add_index "teams_users", ["team_id"], name: "fk_users_teams", using: :btree
  add_index "teams_users", ["user_id"], name: "fk_teams_users", using: :btree

  create_table "track_notifications", force: :cascade do |t|
    t.integer  "user_id",         limit: 4
    t.datetime "created_at"
    t.datetime "updated_at"
    t.integer  "notification_id", limit: 4, null: false
  end

  add_index "track_notifications", ["notification_id"], name: "notification_id", using: :btree
  add_index "track_notifications", ["user_id"], name: "user_id", using: :btree

  create_table "tree_folders", force: :cascade do |t|
    t.string  "name",       limit: 255
    t.string  "child_type", limit: 255
    t.integer "parent_id",  limit: 4
  end

  create_table "user_pastebins", force: :cascade do |t|
    t.integer  "user_id",    limit: 4
    t.string   "short_form", limit: 255
    t.text     "long_form",  limit: 65535
    t.datetime "created_at",               null: false
    t.datetime "updated_at",               null: false
  end

  create_table "users", force: :cascade do |t|
    t.string  "name",                      limit: 255,      default: "",    null: false
    t.string  "crypted_password",          limit: 40,       default: "",    null: false
    t.integer "role_id",                   limit: 4,        default: 0,     null: false
    t.string  "password_salt",             limit: 255
    t.string  "fullname",                  limit: 255
    t.string  "email",                     limit: 255
    t.integer "parent_id",                 limit: 4
    t.boolean "private_by_default",                         default: false
    t.string  "mru_directory_path",        limit: 128
    t.boolean "email_on_review"
    t.boolean "email_on_submission"
    t.boolean "email_on_review_of_review"
    t.boolean "is_new_user",                                default: true,  null: false
    t.integer "master_permission_granted", limit: 1,        default: 0
    t.string  "handle",                    limit: 255
    t.text    "digital_certificate",       limit: 16777215
    t.string  "persistence_token",         limit: 255
    t.string  "timezonepref",              limit: 255
    t.text    "public_key",                limit: 16777215
    t.boolean "copy_of_emails",                             default: false
    t.integer "institution_id",            limit: 4
  end

  add_index "users", ["role_id"], name: "fk_user_role_id", using: :btree

  create_table "versions", force: :cascade do |t|
    t.string   "item_type",  limit: 255,   null: false
    t.integer  "item_id",    limit: 4,     null: false
    t.string   "event",      limit: 255,   null: false
    t.string   "whodunnit",  limit: 255
    t.text     "object",     limit: 65535
    t.datetime "created_at"
  end

  add_index "versions", ["item_type", "item_id"], name: "index_versions_on_item_type_and_item_id", using: :btree

  add_foreign_key "answer_tags", "answers"
  add_foreign_key "answer_tags", "tag_prompt_deployments"
  add_foreign_key "answer_tags", "users"
  add_foreign_key "answers", "questions", name: "fk_score_questions"
  add_foreign_key "answers", "responses", name: "fk_score_response"
  add_foreign_key "assignment_badges", "assignments"
  add_foreign_key "assignment_badges", "badges"
  add_foreign_key "assignment_questionnaires", "assignments", name: "fk_aq_assignments_id"
  add_foreign_key "assignment_questionnaires", "questionnaires", name: "fk_aq_questionnaire_id"
  add_foreign_key "assignments", "late_policies", name: "fk_late_policy_id"
  add_foreign_key "assignments", "users", column: "instructor_id", name: "fk_assignments_instructors"
  add_foreign_key "automated_metareviews", "responses", name: "fk_automated_metareviews_responses_id"
  add_foreign_key "awarded_badges", "badges"
  add_foreign_key "awarded_badges", "participants"
  add_foreign_key "courses", "users", column: "instructor_id", name: "fk_course_users"
  add_foreign_key "due_dates", "deadline_rights", column: "review_allowed_id", name: "fk_due_date_review_allowed"
  add_foreign_key "due_dates", "deadline_rights", column: "review_of_review_allowed_id", name: "fk_due_date_review_of_review_allowed"
  add_foreign_key "due_dates", "deadline_rights", column: "submission_allowed_id", name: "fk_due_date_submission_allowed"
  add_foreign_key "due_dates", "deadline_types", name: "fk_deadline_type_due_date"
  add_foreign_key "invitations", "assignments", name: "fk_invitation_assignments"
  add_foreign_key "invitations", "users", column: "from_id", name: "fk_invitationfrom_users"
  add_foreign_key "invitations", "users", column: "to_id", name: "fk_invitationto_users"
  add_foreign_key "late_policies", "users", column: "instructor_id", name: "fk_instructor_id"
  add_foreign_key "participants", "users", name: "fk_participant_users"
  add_foreign_key "plagiarism_checker_assignment_submissions", "assignments"
  add_foreign_key "plagiarism_checker_comparisons", "plagiarism_checker_assignment_submissions"
  add_foreign_key "question_advices", "questions", name: "fk_question_question_advices"
  add_foreign_key "questions", "questionnaires", name: "fk_question_questionnaires"
  add_foreign_key "resubmission_times", "participants", name: "fk_resubmission_times_participants"
  add_foreign_key "review_comment_paste_bins", "review_grades"
  add_foreign_key "review_grades", "participants"
  add_foreign_key "sign_up_topics", "assignments", name: "fk_sign_up_topics_assignments"
  add_foreign_key "signed_up_teams", "sign_up_topics", column: "topic_id", name: "fk_signed_up_users_sign_up_topics"
  add_foreign_key "survey_deployments", "questionnaires"
  add_foreign_key "ta_mappings", "courses", name: "fk_ta_mappings_course_id"
  add_foreign_key "ta_mappings", "users", column: "ta_id", name: "fk_ta_mappings_ta_id"
  add_foreign_key "tag_prompt_deployments", "assignments"
  add_foreign_key "tag_prompt_deployments", "questionnaires"
  add_foreign_key "tag_prompt_deployments", "tag_prompts"
  add_foreign_key "teams_users", "teams", name: "fk_users_teams"
  add_foreign_key "teams_users", "users", name: "fk_teams_users"
end<|MERGE_RESOLUTION|>--- conflicted
+++ resolved
@@ -11,11 +11,8 @@
 #
 # It's strongly recommended that you check this file into your version control system.
 
-<<<<<<< HEAD
 ActiveRecord::Schema.define(version: 20181205211058) do
-=======
-ActiveRecord::Schema.define(version: 20180926160031) do
->>>>>>> 03055d68
+
 
   create_table "answer_tags", force: :cascade do |t|
     t.integer  "answer_id",                limit: 4

<!--The reason why add an empty form_tag here. (https://github.com/expertiza/expertiza/commit/4d1a9d50833aca4e8771afd851daa40455d4fc37)-->
<%= form_tag controller: 'assignment', action: 'edit', assignment_id: @assignment_form.assignment.id do %>
<% end %>
<table border=0 class="table-hover table-borderless" style="width: 100%">
  <col width="150"/>
  <col width="70"/>
  <col width="70"/>

<!-- Improved the UI and capitalization of the words by team E1839 @Rayan Dasoriya -->
  <tr id='assignment_review_assignment_strategy_row' class="form-inline">
    <td>
      <%= label_tag('assignment_form[assignment][review_assignment_strategy]', 'Review Strategy:') %>
      <img src="/assets/info.png" title='- Instructor-Selected: Instructor decides who reviews whom- Auto-Selected: When a student is about to begin a review, Expertiza assigns that student a particular review.'>
      <%= select('assignment_form[assignment]', 'review_assignment_strategy', review_strategy_options,  {:selected => @assignment_form.assignment.review_assignment_strategy, :style => 'margin-left :250px', :class => "form-control width-200"}) %>
      <script>
          jQuery(document).ready(function() {reviewStrategyChanged();});
          jQuery('#assignment_form_assignment_review_assignment_strategy').on('change', function() {reviewStrategyChanged();});
      </script>

    </td>
  </tr>

  <tr id="assignment_review_topic_threshold_row">

  <tr class="form-inline">
    <td class="form-inline">
      <%= label_tag('assignment_form[assignment][review_topic_threshold]', 'Review Topic Threshold (k):') %>
      <img src="/assets/info.png" title='A topic is reviewable if the minimum number of reviews already done for the submissions on that topic is within k of the minimum number of reviews done on the least-reviewed submission on any topic.'>
<<<<<<< HEAD
      <br/>
      <%= label_tag('assignment_form[assignment][max_reviews_per_submission]', 'Maximum number of reviews per submission:') %>
      <%= text_field_tag('assignment_form[assignment][max_reviews_per_submission]', @assignment_form.assignment.max_reviews_per_submission ||= 10, size: 2, class: "form-control width-70") %>
      <br/>
      <%= check_box_tag('review', 'true', true, {:onChange => 'hasReviewChanged()'}) %>
      <%= label_tag('review', 'Has Max Review Limit?') %>&emsp;&emsp;
      <span id="reviews_allowed" <%= 'hidden' if @assignment_form.assignment.num_reviews_allowed.nil?%>>
     <br/>
        <%= label_tag('assignment_form[assignment][num_reviews_allowed]', ' Set Allowed Number of Reviews per reviewer') %>
        <%if @assignment_form.assignment.num_reviews_allowed && @assignment_form.assignment.num_reviews_allowed >= 0 %>
      <%= text_field_tag('assignment_form[assignment][num_reviews_allowed]', @assignment_form.assignment.num_reviews_allowed, size: 1, class: "form-control width-70") %>
        <%else%>
      <%= text_field_tag('assignment_form[assignment][num_reviews_allowed]',  3, size: 1, class: "form-control width-70") %>
        <%end%>
        <!--Adding info button-->
        <img src="/assets/info.png" title='This is the maximum number of reviews a reviewer can perform'<%= 'hidden' if @assignment_form.assignment.num_reviews_allowed.nil?%>>
      </span>
      <br/>
      <%= label_tag('assignment_form[assignment][num_reviews_required]', 'Set Required Number of Reviews per reviewer') %>
      <%= text_field_tag('assignment_form[assignment][num_reviews_required]', @assignment_form.assignment.num_reviews_required ||= @assignment_form.assignment.num_reviews, size: 1, class: "form-control width-70") %>
      <!--Adding info button-->
      <img src="/assets/info.png" title='This is the minimum number of reviews a reviewer has to perform'>
      <br/>
      <%= check_box_tag('meta_review', 'true', true, {:onChange => 'hasMetaReviewChanged()'}) %>
      <%= label_tag('meta_review', 'Has Meta Review Limit?') %>&emsp;&emsp;
      <br/>
      <span id="meta_reviews_allowed" <%= 'hidden' if @assignment_form.assignment.num_metareviews_allowed.nil?%>>
      <%= label_tag('assignment_form[assignment][num_metareviews_allowed]', ' Set Allowed Number of MetaReviews per reviewer') %>
        <%if @assignment_form.assignment.num_metareviews_allowed && @assignment_form.assignment.num_metareviews_allowed >= 0 %>
      <%= text_field_tag('assignment_form[assignment][num_metareviews_allowed]', @assignment_form.assignment.num_metareviews_allowed ||= 3, size: 1, class: "form-control width-70") %>
=======
      <%= text_field_tag('assignment_form[assignment][review_topic_threshold]', @assignment_form.assignment.review_topic_threshold, size: 1, class: "form-control width-70", :style => 'margin-left :220px') %>
    </td>
  </tr>
  <tr id="assignment_review_topic_threshold_row" class="form-inline">
    <td>
      <%= label_tag('assignment_form[assignment][max_reviews_per_submission]', 'Maximum Number of Reviews Per Submission:') %>
      <img src="/assets/info.png" title='You can set the maximum number of reviews can be done for a particular submissions.'>
      <%= text_field_tag('assignment_form[assignment][max_reviews_per_submission]', @assignment_form.assignment.max_reviews_per_submission ||= 10, size: 2, class: "form-control width-70", :style => 'margin-left : 100px') %>
    </td>
  </tr>
  <tr>
    <td>
      <%= check_box_tag('review', 'true', true, {:onChange => 'hasReviewChanged()'}) %>
      <%= label_tag('review', 'Has Max Review Limit?') %>
      <img src="/assets/info.png" title='You can select whether the particular submission needs to have maximum limit for review or not.'>
    </td>
    <td>
    </td>
  </tr>

  <tr id="assignment_review_topic_threshold_row">
    <td>
      <span id="reviews_allowed" <%= 'hidden' if @assignment_form.assignment.num_reviews_allowed.nil?%> class = "form-inline">
      <%= label_tag('assignment_form[assignment][num_reviews_allowed]', ' Set Allowed Number of Reviews per Reviewer') %>
        <%if @assignment_form.assignment.num_reviews_allowed && @assignment_form.assignment.num_reviews_allowed >= 0 %>
        <%= text_field_tag('assignment_form[assignment][num_reviews_allowed]', @assignment_form.assignment.num_reviews_allowed, size: 1, class: "form-control width-70", :style => 'margin-left :130px') %>
      <%else%>
        <%= text_field_tag('assignment_form[assignment][num_reviews_allowed]',  3, size: 1, class: "form-control width-70", :style => 'margin-left :130px') %>
      <%end%>
        <br/>
        <%= label_tag('assignment_form[assignment][num_reviews_required]', 'Set Required Number of Reviews per Reviewer') %>
        <%= text_field_tag('assignment_form[assignment][num_reviews_required]', @assignment_form.assignment.num_reviews_required ||= @assignment_form.assignment.num_reviews, size: 1, class: "form-control width-70", :style => 'margin-left :120px') %>
      </span>
    </td>
  </tr>
  <tr>
    <td>
      <%= check_box_tag('meta_review', 'true', true, {:onChange => 'hasMetaReviewChanged()'}) %>
      <%= label_tag('meta_review', 'Has Meta-review Limit?') %>  
      <img src="/assets/info.png" title='You can set if a particular submission can have a Meta-review or not.'>
    </td>
    <td>

    </td>
  </tr>

  <tr id="assignment_review_topic_threshold_row">
    <td>
        <span id="meta_reviews_allowed" <%= 'hidden' if @assignment_form.assignment.num_metareviews_allowed.nil?%> class="form-inline">

        <%= label_tag('assignment_form[assignment][num_metareviews_allowed]', ' Set Allowed Number of Meta-reviews per Reviewer') %>

          <%if @assignment_form.assignment.num_metareviews_allowed && @assignment_form.assignment.num_metareviews_allowed >= 0 %>
                <%= text_field_tag('assignment_form[assignment][num_metareviews_allowed]', @assignment_form.assignment.num_metareviews_allowed ||= 3, size: 1, class: "form-control width-70", :style => 'margin-left :100px') %>
           <%else%>
          <%= text_field_tag('assignment_form[assignment][num_metareviews_allowed]',  3, size: 1, class: "form-control width-70", :style => 'margin-left :100px') %>
            <%end%>
          </br>
          <%= label_tag('assignment_form[assignment][num_metareviews_allowed]', 'Set Required Number of Meta-reviews per Reviewer') %>

          <%if @assignment_form.assignment.num_metareviews_allowed && @assignment_form.assignment.num_metareviews_allowed >= 0 %>
              <%= text_field_tag('assignment_form[assignment][num_metareviews_allowed]', @assignment_form.assignment.num_metareviews_allowed ||= 3, size: 1, class: "form-control width-70", :style => 'margin-left :90px') %>
>>>>>>> 7ec00ecd
        <%else%>
              <%= text_field_tag('assignment_form[assignment][num_metareviews_allowed]',  3, size: 1, class: "form-control width-70", :style => 'margin-left :90px') %>
        <%end%>
<<<<<<< HEAD
      </span>
      <br/>
      <%= label_tag('assignment_form[assignment][num_metareviews_required]', 'Set Required Number of MetaReviews per reviewer') %>
      <%= text_field_tag('assignment_form[assignment][num_metareviews_required]', @assignment_form.assignment.num_metareviews_required ||= @assignment_form.assignment.num_metareviews_allowed, size: 1, class: "form-control width-70") %>
=======
        </span>
>>>>>>> 7ec00ecd
    </td>

  </tr>

  <tr id="instructor_selected_review_mapping_mechanism" hidden='hidden'>
    <td>
      <%= form_tag :controller => 'review_mapping', :action => 'automatic_review_mapping', :id => @assignment_form.assignment.id do %>
        <input name="max_team_size" type="hidden" value="<%= @assignment_form.assignment.max_team_size %>"/>
        <%= radio_button_tag 'num_reviews', 'student', true %>
        <%= label_tag('num_reviews_per_student', 'Set number of reviews done by each student') %>
        <span id='num_reviews_per_student_threshold' class="form-inline">
            <%= text_field_tag('num_reviews_per_student', 0, {:class => 'form-control width-50'}) %>
          <%= submit_tag 'Assign reviewers', :id => 'first_submit_tag', :class => "btn btn-default" %>
          </span><br/>

        <%= radio_button_tag 'num_reviews', 'submission', false %>
        <%= label_tag('num_reviews_per_submission', 'Set minimum number of reviews done for each submission') %>
        <span id='num_reviews_per_submission_threshold' hidden='hidden'>
            <%= text_field_tag('num_reviews_per_submission', 0, {:style => 'width:20px'}) %>
          <%= submit_tag 'Assign reviewers', :id => 'second_submit_tag' %>
          </span><br/>

        <%= radio_button_tag 'num_reviews', 'calibrated_and_uncalibrated', false %>
        <%= label_tag('assign_both_calibrated_and_uncalibrated_artifacts', 'Set both calibrated and uncalibrated artifacts') %>
        <span id='calibrated_and_uncalibrated_artifacts_threshold' hidden='hidden'>
            <%= text_field_tag('num_calibrated_artifacts', 0, {:style => 'width:20px'}) %>
          <%= label_tag('num_calibrated_artifacts', 'of calibrated artifacts and ') %>
          <%= text_field_tag('num_uncalibrated_artifacts', 0, {:style => 'width:20px'}) %>
          <%= label_tag('num_uncalibrated_artifacts', 'of uncalibrated artifacts done by each student') %>
          <%= submit_tag 'Assign both calibrated and uncalibrated artifacts', :id => 'third_submit_tag' %>
          </span><br/>
      <% end %>
    </td>
  </tr>

  <tr>
<<<<<<< HEAD
    <td style='padding:5px' id='is_anonymous' colspan = "2">
=======
    <td id='is_anonymous'>
>>>>>>> 7ec00ecd
      <input name="assignment_form[assignment][is_anonymous]" type="hidden" value="false"/>
      <%= check_box_tag('assignment_form[assignment][is_anonymous]', 'true', @assignment_form.assignment.is_anonymous) %>
      <%= label_tag('assignment_form[assignment][is_anonymous]', 'Is Review Anonymous?') %>
      <img src="/assets/info.png" title='You can select whether the review name should be visible or not'>
    </td>
    <td></td>

  </tr>

  <tr>
<<<<<<< HEAD
    <td style='padding:5px' id='assignment_is_selfreview_enabled' colspan = "2">
=======
    <td id='assignment_is_selfreview_enabled'>
>>>>>>> 7ec00ecd
      <input name="assignment_form[assignment][is_selfreview_enabled]" type="hidden" value="false"/>
      <%= check_box_tag('assignment_form[assignment][is_selfreview_enabled]', 'true', @assignment_form.assignment.is_selfreview_enabled) %>
      <%= label_tag('assignment_form[assignment][is_selfreview_enabled]', 'Allow Self Reviews?') %>
      <img src="/assets/info.png" title='Select if you want a person to allow review their own submission'>
    </td>
    <td></td>
  </tr>

</table>
<script>
    function hasReviewChanged() {
        var checkbox = jQuery('#review');
        var reviews_allowed_field = jQuery('#reviews_allowed');
        if (checkbox.is(':checked')) {
            reviews_allowed_field.removeAttr('hidden');
            jQuery('#assignment_form_assignment_num_reviews_allowed').val('<%=@assignment_form.assignment.num_reviews_allowed ||= 3%>');
        } else {
            reviews_allowed_field.attr('hidden', true);
            jQuery('#assignment_form_assignment_num_reviews_allowed').val('-1');
        }
    }
    function hasMetaReviewChanged() {
        var checkbox = jQuery('#meta_review');
        var meta_reviews_allowed_field = jQuery('#meta_reviews_allowed');
        if (checkbox.is(':checked')) {
            meta_reviews_allowed_field.removeAttr('hidden');
            jQuery('#assignment_form_assignment_num_metareviews_allowed').val(<%=@assignment_form.assignment.num_metareviews_allowed ||= 3%>);
        } else {
            meta_reviews_allowed_field.attr('hidden', true);
            jQuery('#assignment_form_assignment_num_metareviews_allowed').val('-1');
        }
    }
</script><|MERGE_RESOLUTION|>--- conflicted
+++ resolved
@@ -26,38 +26,6 @@
     <td class="form-inline">
       <%= label_tag('assignment_form[assignment][review_topic_threshold]', 'Review Topic Threshold (k):') %>
       <img src="/assets/info.png" title='A topic is reviewable if the minimum number of reviews already done for the submissions on that topic is within k of the minimum number of reviews done on the least-reviewed submission on any topic.'>
-<<<<<<< HEAD
-      <br/>
-      <%= label_tag('assignment_form[assignment][max_reviews_per_submission]', 'Maximum number of reviews per submission:') %>
-      <%= text_field_tag('assignment_form[assignment][max_reviews_per_submission]', @assignment_form.assignment.max_reviews_per_submission ||= 10, size: 2, class: "form-control width-70") %>
-      <br/>
-      <%= check_box_tag('review', 'true', true, {:onChange => 'hasReviewChanged()'}) %>
-      <%= label_tag('review', 'Has Max Review Limit?') %>&emsp;&emsp;
-      <span id="reviews_allowed" <%= 'hidden' if @assignment_form.assignment.num_reviews_allowed.nil?%>>
-     <br/>
-        <%= label_tag('assignment_form[assignment][num_reviews_allowed]', ' Set Allowed Number of Reviews per reviewer') %>
-        <%if @assignment_form.assignment.num_reviews_allowed && @assignment_form.assignment.num_reviews_allowed >= 0 %>
-      <%= text_field_tag('assignment_form[assignment][num_reviews_allowed]', @assignment_form.assignment.num_reviews_allowed, size: 1, class: "form-control width-70") %>
-        <%else%>
-      <%= text_field_tag('assignment_form[assignment][num_reviews_allowed]',  3, size: 1, class: "form-control width-70") %>
-        <%end%>
-        <!--Adding info button-->
-        <img src="/assets/info.png" title='This is the maximum number of reviews a reviewer can perform'<%= 'hidden' if @assignment_form.assignment.num_reviews_allowed.nil?%>>
-      </span>
-      <br/>
-      <%= label_tag('assignment_form[assignment][num_reviews_required]', 'Set Required Number of Reviews per reviewer') %>
-      <%= text_field_tag('assignment_form[assignment][num_reviews_required]', @assignment_form.assignment.num_reviews_required ||= @assignment_form.assignment.num_reviews, size: 1, class: "form-control width-70") %>
-      <!--Adding info button-->
-      <img src="/assets/info.png" title='This is the minimum number of reviews a reviewer has to perform'>
-      <br/>
-      <%= check_box_tag('meta_review', 'true', true, {:onChange => 'hasMetaReviewChanged()'}) %>
-      <%= label_tag('meta_review', 'Has Meta Review Limit?') %>&emsp;&emsp;
-      <br/>
-      <span id="meta_reviews_allowed" <%= 'hidden' if @assignment_form.assignment.num_metareviews_allowed.nil?%>>
-      <%= label_tag('assignment_form[assignment][num_metareviews_allowed]', ' Set Allowed Number of MetaReviews per reviewer') %>
-        <%if @assignment_form.assignment.num_metareviews_allowed && @assignment_form.assignment.num_metareviews_allowed >= 0 %>
-      <%= text_field_tag('assignment_form[assignment][num_metareviews_allowed]', @assignment_form.assignment.num_metareviews_allowed ||= 3, size: 1, class: "form-control width-70") %>
-=======
       <%= text_field_tag('assignment_form[assignment][review_topic_threshold]', @assignment_form.assignment.review_topic_threshold, size: 1, class: "form-control width-70", :style => 'margin-left :220px') %>
     </td>
   </tr>
@@ -120,18 +88,10 @@
 
           <%if @assignment_form.assignment.num_metareviews_allowed && @assignment_form.assignment.num_metareviews_allowed >= 0 %>
               <%= text_field_tag('assignment_form[assignment][num_metareviews_allowed]', @assignment_form.assignment.num_metareviews_allowed ||= 3, size: 1, class: "form-control width-70", :style => 'margin-left :90px') %>
->>>>>>> 7ec00ecd
         <%else%>
               <%= text_field_tag('assignment_form[assignment][num_metareviews_allowed]',  3, size: 1, class: "form-control width-70", :style => 'margin-left :90px') %>
         <%end%>
-<<<<<<< HEAD
-      </span>
-      <br/>
-      <%= label_tag('assignment_form[assignment][num_metareviews_required]', 'Set Required Number of MetaReviews per reviewer') %>
-      <%= text_field_tag('assignment_form[assignment][num_metareviews_required]', @assignment_form.assignment.num_metareviews_required ||= @assignment_form.assignment.num_metareviews_allowed, size: 1, class: "form-control width-70") %>
-=======
         </span>
->>>>>>> 7ec00ecd
     </td>
 
   </tr>
@@ -168,11 +128,7 @@
   </tr>
 
   <tr>
-<<<<<<< HEAD
-    <td style='padding:5px' id='is_anonymous' colspan = "2">
-=======
     <td id='is_anonymous'>
->>>>>>> 7ec00ecd
       <input name="assignment_form[assignment][is_anonymous]" type="hidden" value="false"/>
       <%= check_box_tag('assignment_form[assignment][is_anonymous]', 'true', @assignment_form.assignment.is_anonymous) %>
       <%= label_tag('assignment_form[assignment][is_anonymous]', 'Is Review Anonymous?') %>
@@ -183,11 +139,7 @@
   </tr>
 
   <tr>
-<<<<<<< HEAD
-    <td style='padding:5px' id='assignment_is_selfreview_enabled' colspan = "2">
-=======
     <td id='assignment_is_selfreview_enabled'>
->>>>>>> 7ec00ecd
       <input name="assignment_form[assignment][is_selfreview_enabled]" type="hidden" value="false"/>
       <%= check_box_tag('assignment_form[assignment][is_selfreview_enabled]', 'true', @assignment_form.assignment.is_selfreview_enabled) %>
       <%= label_tag('assignment_form[assignment][is_selfreview_enabled]', 'Allow Self Reviews?') %>

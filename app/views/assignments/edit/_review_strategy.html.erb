<!--The reason why add an empty form_tag here. (https://github.com/expertiza/expertiza/commit/4d1a9d50833aca4e8771afd851daa40455d4fc37)-->
<%= form_tag controller: 'assignment', action: 'edit', assignment_id: @assignment_form.assignment.id do %>
<% end %>
<table class="table" style="width: 100%">
  <tr id='assignment_review_assignment_strategy_row'>
    <td class="form-inline">
      <%= label_tag('assignment_form[assignment][review_assignment_strategy]', 'Review Strategy:') %>
      <%= select('assignment_form[assignment]', 'review_assignment_strategy', review_strategy_options, {:selected => @assignment_form.assignment.review_assignment_strategy}, {:class => "form-control width-200"}) %>
      <script>
        jQuery(document).ready(function() {reviewStrategyChanged();});
          jQuery('#assignment_form_assignment_review_assignment_strategy').on('change', function() {reviewStrategyChanged();});
      </script>

      <img src="/assets/info.png" title='- Instructor-Selected: Instructor decides who reviews whom
- Auto-Selected: When a student is about to begin a review, Expertiza assigns that student a particular review.'>
    </td>
  </tr>

  <tr id="assignment_review_topic_threshold_row">
    <td class="form-inline">
      <%= label_tag('assignment_form[assignment][review_topic_threshold]', 'Review topic threshold (k):') %>
      <%= text_field_tag('assignment_form[assignment][review_topic_threshold]', @assignment_form.assignment.review_topic_threshold, size: 1, class: "form-control width-70") %>
      <img src="/assets/info.png" title='A topic is reviewable if the minimum number of reviews already done for the submissions on that topic is within k of the minimum number of reviews done on the least-reviewed submission on any topic.'>
    <br/>
      <%= label_tag('assignment_form[assignment][max_reviews_per_submission]', 'Maximum number of reviews per submission:') %>
<<<<<<< HEAD
      <%= text_field_tag('assignment_form[assignment][max_reviews_per_submission]', @assignment_form.assignment.max_reviews_per_submission ||= 10, size: 2) %>
=======
      <%= text_field_tag('assignment_form[assignment][max_reviews_per_submission]', @assignment_form.assignment.max_reviews_per_submission ||= 10, size: 1, class: "form-control width-70") %>
>>>>>>> f61fb34b
    <br/>
      <%= check_box_tag('review', 'true', true, {:onChange => 'hasReviewChanged()'}) %>
      <%= label_tag('review', 'Has Max Review Limit?') %>&emsp;&emsp;
      <span id="reviews_allowed" <%= 'hidden' if @assignment_form.assignment.num_reviews_allowed.nil?%>>
     <br/>
      <%= label_tag('assignment_form[assignment][num_reviews_allowed]', ' Set Allowed Number of Reviews per reviewer') %>
        <%if @assignment_form.assignment.num_reviews_allowed && @assignment_form.assignment.num_reviews_allowed >= 0 %>
      <%= text_field_tag('assignment_form[assignment][num_reviews_allowed]', @assignment_form.assignment.num_reviews_allowed, size: 1, class: "form-control width-70") %>
        <%else%>
      <%= text_field_tag('assignment_form[assignment][num_reviews_allowed]',  3, size: 1, class: "form-control width-70") %>
        <%end%>
      </span>
    <br/>
      <%= label_tag('assignment_form[assignment][num_reviews_required]', 'Set Required Number of Reviews per reviewer') %>
      <%= text_field_tag('assignment_form[assignment][num_reviews_required]', @assignment_form.assignment.num_reviews_required ||= @assignment_form.assignment.num_reviews, size: 1, class: "form-control width-70") %>
    <br/>
      <%= check_box_tag('meta_review', 'true', true, {:onChange => 'hasMetaReviewChanged()'}) %>
      <%= label_tag('meta_review', 'Has Meta Review Limit?') %>&emsp;&emsp;
    <br/>
      <span id="meta_reviews_allowed" <%= 'hidden' if @assignment_form.assignment.num_metareviews_allowed.nil?%>>
      <%= label_tag('assignment_form[assignment][num_metareviews_allowed]', ' Set Allowed Number of MetaReviews per reviewer') %>
        <%if @assignment_form.assignment.num_metareviews_allowed && @assignment_form.assignment.num_metareviews_allowed >= 0 %>
      <%= text_field_tag('assignment_form[assignment][num_metareviews_allowed]', @assignment_form.assignment.num_metareviews_allowed ||= 3, size: 1, class: "form-control width-70") %>
        <%else%>
      <%= text_field_tag('assignment_form[assignment][num_metareviews_allowed]',  3, size: 1, class: "form-control width-70") %>
        <%end%>
      </span>
    <br/>
      <%= label_tag('assignment_form[assignment][num_metareviews_required]', 'Set Required Number of MetaReviews per reviewer') %>
      <%= text_field_tag('assignment_form[assignment][num_metareviews_required]', @assignment_form.assignment.num_metareviews_required ||= @assignment_form.assignment.num_metareviews_allowed, size: 1, class: "form-control width-70") %>
    </td>
  </tr>
  <tr id="instructor_selected_review_mapping_mechanism" hidden='hidden'>
    <td>
      <%= form_tag :controller => 'review_mapping', :action => 'automatic_review_mapping', :id => @assignment_form.assignment.id do %>
        <input name="max_team_size" type="hidden" value="<%= @assignment_form.assignment.max_team_size %>"/>
        <%= radio_button_tag 'num_reviews', 'student', true %>
        <%= label_tag('num_reviews_per_student', 'Set number of reviews done by each student') %>&nbsp;&nbsp;&nbsp;&nbsp;
        <span id='num_reviews_per_student_threshold' class="form-inline">
          <%= text_field_tag('num_reviews_per_student', 0, {:class => 'form-control width-50'}) %>
          <%= submit_tag 'Assign reviewers', :id => 'first_submit_tag', :class => "btn btn-default" %>
        </span><br/>

        <%= radio_button_tag 'num_reviews', 'submission', false %>
        <%= label_tag('num_reviews_per_submission', 'Set minimum number of reviews done for each submission') %>&nbsp;&nbsp;&nbsp;&nbsp;
        <span id='num_reviews_per_submission_threshold' hidden='hidden'>
          <%= text_field_tag('num_reviews_per_submission', 0, {:style => 'width:20px'}) %>
          <%= submit_tag 'Assign reviewers', :id => 'second_submit_tag' %>
        </span><br/>

        <%= radio_button_tag 'num_reviews', 'calibrated_and_uncalibrated', false %>
        <%= label_tag('assign_both_calibrated_and_uncalibrated_artifacts', 'Set both calibrated and uncalibrated artifacts') %>&nbsp;&nbsp;&nbsp;&nbsp;
        <span id='calibrated_and_uncalibrated_artifacts_threshold' hidden='hidden'>
          <%= text_field_tag('num_calibrated_artifacts', 0, {:style => 'width:20px'}) %>
          <%= label_tag('num_calibrated_artifacts', 'of calibrated artifacts and ') %>&nbsp;&nbsp;&nbsp;&nbsp;
          <%= text_field_tag('num_uncalibrated_artifacts', 0, {:style => 'width:20px'}) %>
          <%= label_tag('num_uncalibrated_artifacts', 'of uncalibrated artifacts done by each student') %>&nbsp;&nbsp;&nbsp;&nbsp;
          <%= submit_tag 'Assign both calibrated and uncalibrated artifacts', :id => 'third_submit_tag' %>
        </span><br/>
      <% end %>
    </td>
  </tr>

  <tr>
    <td style='padding:5px' id='is_anonymous'>
      <input name="assignment_form[assignment][is_anonymous]" type="hidden" value="false"/>
      <%= check_box_tag('assignment_form[assignment][is_anonymous]', 'true', @assignment_form.assignment.is_anonymous) %>
      <%= label_tag('assignment_form[assignment][is_anonymous]', 'Is Anonymous Review?') %>
    </td>
  </tr>

  <!--#E1600-->
  <!-- self review flag should be the last checkbox in review strategy tab while editing/creating assignment-->
  <tr>
    <td style='padding:5px' id='assignment_is_selfreview_enabled'>
      <input name="assignment_form[assignment][is_selfreview_enabled]" type="hidden" value="false"/>
      <%= check_box_tag('assignment_form[assignment][is_selfreview_enabled]', 'true', @assignment_form.assignment.is_selfreview_enabled) %>
      <%= label_tag('assignment_form[assignment][is_selfreview_enabled]', 'Allow self reviews?') %>
    </td>
  </tr>

</table>
<script>
    function hasReviewChanged() {
        var checkbox = jQuery('#review');
        var reviews_allowed_field = jQuery('#reviews_allowed');
        if (checkbox.is(':checked')) {
            reviews_allowed_field.removeAttr('hidden');
            jQuery('#assignment_form_assignment_num_reviews_allowed').val('<%=@assignment_form.assignment.num_reviews_allowed ||= 3%>');


        } else {
                reviews_allowed_field.attr('hidden', true);
                jQuery('#assignment_form_assignment_num_reviews_allowed').val('-1');


        }
    }
    function hasMetaReviewChanged() {
        var checkbox = jQuery('#meta_review');
        var meta_reviews_allowed_field = jQuery('#meta_reviews_allowed');
        if (checkbox.is(':checked')) {
            meta_reviews_allowed_field.removeAttr('hidden');
            jQuery('#assignment_form_assignment_num_metareviews_allowed').val(<%=@assignment_form.assignment.num_metareviews_allowed ||= 3%>);


        } else {
                meta_reviews_allowed_field.attr('hidden', true);
                jQuery('#assignment_form_assignment_num_metareviews_allowed').val('-1');

        }
    }

</script><|MERGE_RESOLUTION|>--- conflicted
+++ resolved
@@ -23,11 +23,7 @@
       <img src="/assets/info.png" title='A topic is reviewable if the minimum number of reviews already done for the submissions on that topic is within k of the minimum number of reviews done on the least-reviewed submission on any topic.'>
     <br/>
       <%= label_tag('assignment_form[assignment][max_reviews_per_submission]', 'Maximum number of reviews per submission:') %>
-<<<<<<< HEAD
-      <%= text_field_tag('assignment_form[assignment][max_reviews_per_submission]', @assignment_form.assignment.max_reviews_per_submission ||= 10, size: 2) %>
-=======
-      <%= text_field_tag('assignment_form[assignment][max_reviews_per_submission]', @assignment_form.assignment.max_reviews_per_submission ||= 10, size: 1, class: "form-control width-70") %>
->>>>>>> f61fb34b
+      <%= text_field_tag('assignment_form[assignment][max_reviews_per_submission]', @assignment_form.assignment.max_reviews_per_submission ||= 10, size: 2, class: "form-control width-70") %>
     <br/>
       <%= check_box_tag('review', 'true', true, {:onChange => 'hasReviewChanged()'}) %>
       <%= label_tag('review', 'Has Max Review Limit?') %>&emsp;&emsp;

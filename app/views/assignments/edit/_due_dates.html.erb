--- conflicted
+++ resolved
@@ -128,9 +128,6 @@
         '<input id="datetimepicker_' + element_id +
         '" name="assignment_form[due_date][][due_at]" style="width: 200px" type="text" value="' +
         due_at + '">' + '</td>';
-
-     // html+= '<td align="center" class="time_zone_picker" width="20%">' +
-      //      '<select id="time_zone_picker" name="due_date[time_zone]">';
 
       html += '<td align="center" class="due_date_submission_allowed_id" width="10%">' +
         '<select id="due_date_submission_allowed_id" name="assignment_form[due_date][][submission_allowed_id]">' +
@@ -191,11 +188,7 @@
         '<option value="96">96</option>' +
         '</select></td>';
 
-
-
-
-
-    previous_element.after(html);
+      previous_element.after(html);
 
       jQuery('#due_date_submission_allowed_id').val(due_date.submission_allowed_id).attr('id', '');
       jQuery('#due_date_resubmission_allowed_id').val(due_date.resubmission_allowed_id).attr('id', '');
@@ -236,33 +229,16 @@
 <b><label id="staggered_label" style="display:none">Deadlines for chapter 1</label></b>
 </div>
 
-<<<<<<< HEAD
-<div style="padding:5px;">
-<div style="width:50%;Text-align:left;float:left;">
-<%= label_tag('assignment[rounds_of_reviews]', 'Number of Review Rounds:') %>
-<%= text_field_tag('assignment[rounds_of_reviews]', @assignment.rounds_of_reviews, :style => 'width:50px') %>
-<%= button_tag 'Set', onclick: 'changeReviewRounds()' %>
-=======
 <div style='padding: 5px' id='review_round'>
 <%= label_tag('assignment_form[assignment][rounds_of_reviews]', 'Number of Review Rounds:') %>
 <%= text_field_tag('assignment_form[assignment][rounds_of_reviews]', @assignment_form.assignment.rounds_of_reviews, :style => 'width:50px') %>
   <button type="button" id="set_rounds">Set</button>
->>>>>>> f2c2ec15
-</div>
-
-<div style="width:50%;Text-align:right;float:right;">
-  <label >Current Time Zone:
-    <input type="text" readonly value="<%= session[:user].timezonepref %>">
-  </label>
-</div>
-
 </div>
 
 <table class='exp' id='due_dates_table' style='padding:10px'>
 <tr id='due_date_heading'>
 <th width=15%>Deadline type</th>
 <th width=20%>Date & time</th>
-<!--<th width=20%>Timezone</th>-->
 <th width=10%>Submission allowed</th>
 <th width=8%>Review allowed</th>
 <!--<th width=10%>Resubmission Allowed</th>-->
@@ -273,19 +249,11 @@
   </tr>
   <script>
     jQuery(document).ready(function () {
-<<<<<<< HEAD
-      <% for i in 1..@assignment.rounds_of_reviews %>
- addDueDateTableElement('submission', <%=i%>, <%= due_date(@assignment, 'submission', i-1).to_json.html_safe %>);
-          addDueDateTableElement('review', <%=i%>, <%= due_date(@assignment, 'review', i-1).to_json.html_safe %>);
-    <% end %>
-          addDueDateTableElement('metareview', 0, <%= due_date(@assignment, 'metareview').to_json.html_safe %>);
-=======
       <% 1.upto @assignment_form.assignment.rounds_of_reviews do |i| %>
         addDueDateTableElement('submission', <%=i%>, <%= due_date(@assignment_form.assignment, 'submission', i-1).to_json.html_safe %>);
         addDueDateTableElement('review', <%=i%>, <%= due_date(@assignment_form.assignment, 'review', i-1).to_json.html_safe %>);
       <% end %>
       addDueDateTableElement('metareview', 0, <%= due_date(@assignment_form.assignment, 'metareview').to_json.html_safe %>);
->>>>>>> f2c2ec15
     }());
   </script>
 </table>

<script type="text/javascript">
    jQuery(document).ready(function() {
    jQuery("#set_rounds").click(function () {
        changeReviewRounds();
        event.preventDefault(); // Prevent link from following its href
    });
    });

    function addDueDateTableElement(addnameurl,deadline_type, round_no, due_date) {
//round_no = 0 for submission and review is not possible
//round_no = 0 is used for other deadlines
        var previous_element;
        if (round_no == 0) {
            previous_element = jQuery('#due_dates_table>tbody>tr:not(#due_date_heading)').last();
            element_id = deadline_type;
            if (jQuery('#' + element_id).length != 0) {
                return
            }
        }
        else {
            if (deadline_type == 'submission') {
                if (round_no == 1) {
                    previous_element = jQuery('#due_date_heading');
                } else {
                    previous_element = jQuery('#review_round_' + (round_no - 1));
                }
            }
            else if (deadline_type == 'review') {
                previous_element = jQuery('#submission_round_' + round_no);
            }
            else {
                console.log('error: addDueDateTableElement');
            }
            element_id = deadline_type + '_round_' + round_no;
            if (jQuery('#' + element_id).length != 0) {
                return
            }
        }
        if (previous_element.length == 0) {
            return
        }

        var html = '<tr id=' + element_id + '>';

        var id = due_date.id
        if(id == null){
            id='';
        }
        html +=
                '<input name="assignment_form[due_date][][id]" type="hidden" value="' + id +'">';

        html += '<input class="due_date_assignment_id" name="assignment_form[due_date][][assignment_id]" type="hidden" value="' + <%= @assignment_form.assignment.id %> + '">' +
        '<input class="due_date_round" name="assignment_form[due_date][][round]" type="hidden" value="' + round_no + '">' +
        '<input class="due_date_deadline_type_id" name="assignment_form[due_date][][deadline_type_id]" type="hidden" value="' + due_date.deadline_type_id + '">';

        html += '<td class="due_date_name" width="15%">';
        if (round_no != 0) {
            html += 'Round ' + round_no + ': ' + deadline_type.capitalize();
        } else {
            html += deadline_type.replace("_", " ").capitalize();
        }
        html += '</td>';
        var due_at = due_date.due_at;
        if (due_at == null) {
            due_at = '';
        }
        else{
<<<<<<< HEAD
//            due_at = new Date(due_at.substr(0,16)).format('yyyy/mm/dd HH:MM');
=======
            var tzone = due_at.substr(23,6);
            if(tzone=='Z'){
                tzone = '+00:00';
            }
            var timezone = "(GMT"+tzone.toString()+")";
            due_at = due_at.substr(0,4)+'/'+due_at.substr(5,2)+'/'+due_at.substr(8,2)+' '+due_at.substr(11,2)+':'+due_at.substr(14,2)+' '+timezone;
>>>>>>> 71c99bee
        }
        var due_name = due_date.deadline_name;
        if (due_name == null){
            due_name = '';
        }
        html += '<td align="center" class="due_date_due_at" width="25%">' +
        '<input id="datetimepicker_' + element_id +
        '" name="assignment_form[due_date][][due_at]" style="width: 200px" type="text" value="' +
        due_at + '">' + '</td>';
        html += '<td align="center" class="due_date_due_at" width="10%">' +
        '<select id="due_date_submission_allowed_id" name="assignment_form[due_date][][submission_allowed_id]">' +
        '<option value="">---</option>' +
        '<option value="1">No</option>' +
        '<option value="2">Late</option>' +
        '<option value="3">Yes</option>' +
        '</select></td>';
        html += '<td align="center" class="due_date_review_allowed_id" width="10%">' +
        '<select id="due_date_review_allowed_id" name="assignment_form[due_date][][review_allowed_id]">' +
        '<option value="">---</option>' +
        '<option value="1">No</option>' +
        '<option value="2">Late</option>' +
        '<option value="3">Yes</option>' +
        '</select></td>';
        html += '<td align="center" class="due_date_review_of_review_allowed_id" width="10%">' +
        '<select id="due_date_review_of_review_allowed_id" name="assignment_form[due_date][][review_of_review_allowed_id]">' +
        '<option value="">---</option>' +
        '<option value="1">No</option>' +
        '<option value="2">Late</option>' +
        '<option value="3">Yes</option>' +
        '</select></td>';

        if (<%=@assignment_form.assignment.require_quiz%>)
        {
            html += '<td align="center" class="due_date_quiz_allowed_id" width="10%">' +
            '<select id="due_date_quiz_allowed_id" name="assignment_form[due_date][][quiz_allowed_id]">' +
            '<option value="">---</option>' +
            '<option value="1">No</option>' +
            '<option value="2">Late</option>' +
            '<option value="3">Yes</option>' +
            '</select></td>';
        }
        else
        {
        }

        html += '<td align="center" class="due_date_threshold" width="10%">' +
        '<select id="due_date_threshold" name="assignment_form[due_date][][threshold]">' +
        '<option value="">---</option>' +
        '<option value="8">8</option>' +
        '<option value="16">16</option>' +
        '<option value="24">24</option>' +
        '<option value="32">32</option>' +
        '<option value="40">40</option>' +
        '<option value="48">48</option>' +
        '<option value="56">56</option>' +
        '<option value="64">64</option>' +
        '<option value="72">72</option>' +
        '<option value="80">80</option>' +
        '<option value="88">88</option>' +
        '<option value="96">96</option>' +
        '</select></td>';
        var html2 = html;

        html += '<td  align="center" id="specialname" class="due_date_name" width="10%">';
        html += '<input id="due_date_name" type="text" name="assignment_form[due_date][][deadline_name]" value="'+due_date.deadline_name+'">'+'</td>';
        html += '<td  align="center" id="due_date_url_col" class="due_date_description_url" width="10%">';
        html += '<input id="due_date_description_url" type="text" name="assignment_form[due_date][][description_url]" value="'+due_date.description_url+'">'+'</td>';
        if (addnameurl==false){
            previous_element.after(html2);
        }
        else{
            previous_element.after(html);
        }

        jQuery('#due_date_submission_allowed_id').val(due_date.submission_allowed_id).attr('id', '');
        jQuery('#due_date_resubmission_allowed_id').val(due_date.resubmission_allowed_id).attr('id', '');
        jQuery('#due_date_review_allowed_id').val(due_date.review_allowed_id).attr('id', '');
        jQuery('#due_date_rereview_allowed_id').val(due_date.rereview_allowed_id).attr('id', '');
        jQuery('#due_date_review_of_review_allowed_id').val(due_date.review_of_review_allowed_id).attr('id', '');
        jQuery('#due_date_quiz_allowed_id').val(due_date.quiz_allowed_id).attr('id', '');
        jQuery('#due_date_threshold').val(due_date.threshold).attr('id', '');
        jQuery('#due_date_name').val(due_date.deadline_name).attr('id', '');
        jQuery('#due_date_description_url').val(due_date.description_url).attr('id', '');

        jQuery('#datetimepicker_' + element_id).datetimepicker({
            dateFormat: 'yy/mm/dd',
            timeFormat: 'HH:mm:ss z',
            controlType: 'select',
            timezoneList: [
                { value: -000, label: 'GMT'},
                { value: -300, label: 'Eastern'},
                { value: -360, label: 'Central' },
                { value: -420, label: 'Mountain' },
                { value: -480, label: 'Pacific' }
            ]
        });
    }

     function removeDueDateTableElement(deadline_type, round_no) {
      var element_id;
      if (round_no == 0) {
        element_id = '#' + deadline_type;
      } else {
        element_id = '#' + deadline_type + '_round_' + round_no;
      }
      jQuery(element_id).remove();
    }

    function changeReviewRounds() {
        var new_round_count = parseInt(jQuery('#assignment_form_assignment_rounds_of_reviews').val());
        if (new_round_count <= 0) {
            alert('ERROR: number of rounds of review should be greater than 0');
            return
        }

        var i;
        var due_dates_table_element_list = jQuery('#due_dates_table>tbody>tr:not(#due_date_heading)');
        var current_round_count = 0;
        var round_no;
        for (i = 0; i < due_dates_table_element_list.length; i++) {
            round_no = parseInt(due_dates_table_element_list[i].id.split('_').last());
            if (!isNaN(round_no)) {
                if (current_round_count < round_no) {
                    current_round_count = round_no;
                }
            }
        }
        var original_round_count = <%= @assignment_form.assignment.rounds_of_reviews%>;
        if (new_round_count == current_round_count) {
            return
        }
        if (new_round_count >= original_round_count && current_round_count < original_round_count) {
            //make sure all the rounds are already displayed
            <% for i in 1..@assignment_form.assignment.rounds_of_reviews %>
            addDueDateTableElement(false,'submission', <%=i%>, <%= due_date(@assignment_form.assignment,'submission', i-1).to_json.html_safe %>);
            addDueDateTableElement(false,'review', <%=i%>, <%= due_date(@assignment_form.assignment,'review', i-1).to_json.html_safe %>);
            <% end %> //use ruby because i need the i variable... @_@ unfortunate but dunno how to get around
            //dont worry the addDueDateTableElement function check to see if it exist first before doing anything
        }
        if (new_round_count < current_round_count) {
            for (i = new_round_count + 1; i <= current_round_count; i++) {
                removeDueDateTableElement('submission', i);
                removeDueDateTableElement('review', i);
            }
        }
        if (new_round_count > current_round_count) {
            for (i = original_round_count + 1; i <= new_round_count; i++) {
                addDueDateTableElement(false,'submission', i, <%= due_date(@assignment_form.assignment,'submission', -1).to_json.html_safe%>);
                addDueDateTableElement(false,'review', i, <%= due_date(@assignment_form.assignment,'review', -1).to_json.html_safe%>);
            }
        }
        //jQuery.get("/assignment/update");
        //jQuery('#assignment_form').submit();
    }

    function handleChangenameurl(checkvalue,due_date_name_column,due_date_url_column){
        var state = checkvalue;
        var round_count = <%= @assignment_form.assignment.rounds_of_reviews%>;
        if (!document.getElementById) {
            return;
        }
        if (state == false && round_count >1){
            //hide name and url colomns
            for (i =1; i <= round_count; i++) {
                removeDueDateTableElement('submission', i);
                removeDueDateTableElement('review', i);
            }
            removeDueDateTableElement('metareview', 0);
            <% for i in 1..@assignment_form.assignment.rounds_of_reviews %>
            addDueDateTableElement(false,'submission', <%=i%>, <%= due_date(@assignment_form.assignment,'submission', i-1).to_json.html_safe %>);
            addDueDateTableElement(false,'review', <%=i%>, <%= due_date(@assignment_form.assignment,'review', i-1).to_json.html_safe %>);
            <% end %>
            addDueDateTableElement(false,'metareview',0,<%= due_date(@assignment_form.assignment,'metareview', 0).to_json.html_safe%>);
            due_date_name_column.style.display="none";
            due_date_url_column.style.display="none";
        }
        if (state == true && round_count >1){
            //display name and url colomns
            for (i =1; i <= round_count; i++) {
                removeDueDateTableElement('submission', i);
                removeDueDateTableElement('review', i);
            }
            removeDueDateTableElement('metareview', 0);
            <% for i in 1..@assignment_form.assignment.rounds_of_reviews %>
            addDueDateTableElement(true,'submission', <%=i%>, <%= due_date(@assignment_form.assignment,'submission', i-1).to_json.html_safe %>);
            addDueDateTableElement(true,'review', <%=i%>, <%= due_date(@assignment_form.assignment,'review', i-1).to_json.html_safe %>);
            <% end %>
            addDueDateTableElement(true,'metareview',0,<%= due_date(@assignment_form.assignment,'metareview', 0).to_json.html_safe %>);
            due_date_name_column.removeAttribute("style");
            due_date_url_column.removeAttribute("style");
        }
        else{
            return;
        }
    }
</script>

<div style="font-size:large;">
<b><label id="staggered_label" style="display:none">Deadlines for chapter 1</label></b>
</div>

<div style='padding: 5px' id='review_round'>
<%= label_tag('assignment_form[assignment][rounds_of_reviews]', 'Number of Review Rounds:') %>
<%= text_field_tag('assignment_form[assignment][rounds_of_reviews]', @assignment_form.assignment.rounds_of_reviews, :style => 'width:50px') %>
  <button type="button" id="set_rounds">Set</button>
</div>


<input name="changenameurl" type="hidden" value="false" />
<%= check_box_tag('changenameurl', 'true', @due_date_nameurl_notempty_checkbox,:onclick=>"handleChangenameurl(this.checked,due_date_name_column,due_date_url_column)" ) %>
<%= label_tag('changenameurl', 'Name and description URL vary by round') %>

<table class='exp' id='due_dates_table' style='padding:10px;min-width: 990px;overflow: hidden;'>

<tr id='due_date_heading'>
<th width=15%>Deadline type</th>
<th width=20%>Date & time</th>
<th width=10%>Submission allowed</th>
<th width=8%>Review allowed</th>

<th width=10%>Meta-review allowed</th>
<%if @assignment_form.assignment.require_quiz%>
  <th width=9%>Has quiz</th>
<%end%>
<th width=8%>Reminder(hrs)</th>
<th width=10% id="due_date_name_column" >Due date name</th>
<th width=10% id="due_date_url_column">Description URL</th>

</tr>
  <tr id='blank' style='display:hidden'></tr>
  <script>
    jQuery(document).ready(function () {
        <% 1.upto @assignment_form.assignment.rounds_of_reviews do |i| %>
        addDueDateTableElement(<%= @due_date_nameurl_notempty==nil ? false:@due_date_nameurl_notempty %>,'submission', <%=i%>, <%= due_date(@assignment_form.assignment, 'submission', i-1).to_json.html_safe %>); // or use questionnaire_options(@assignment, nil).to_json
        addDueDateTableElement(<%= @due_date_nameurl_notempty==nil ? false:@due_date_nameurl_notempty %>,'review', <%=i%>, <%= due_date(@assignment_form.assignment, 'review', i-1).to_json.html_safe %>) ;
        <% end %>
        addDueDateTableElement(<%= @due_date_nameurl_notempty==nil ? false:@due_date_nameurl_notempty %>,'metareview', 0, <%= due_date(@assignment_form.assignment, 'metareview').to_json.html_safe %>);
        //after webpage refreshes, hide or display name and url according to whether names and urls are empty in DB
        var due_date_name_column=document.getElementById("due_date_name_column");
        var due_date_url_column=document.getElementById("due_date_url_column");
      <% if @due_date_nameurl_notempty.nil? or @due_date_nameurl_notempty.eql? false %>
        due_date_name_column.style.display="none";
        due_date_url_column.style.display="none";
      <% end %>

    }());
  </script>
</table>

<%= render :partial => 'assignments/edit/late_policy' %><|MERGE_RESOLUTION|>--- conflicted
+++ resolved
@@ -65,16 +65,14 @@
             due_at = '';
         }
         else{
-<<<<<<< HEAD
-//            due_at = new Date(due_at.substr(0,16)).format('yyyy/mm/dd HH:MM');
-=======
+
             var tzone = due_at.substr(23,6);
             if(tzone=='Z'){
                 tzone = '+00:00';
             }
             var timezone = "(GMT"+tzone.toString()+")";
             due_at = due_at.substr(0,4)+'/'+due_at.substr(5,2)+'/'+due_at.substr(8,2)+' '+due_at.substr(11,2)+':'+due_at.substr(14,2)+' '+timezone;
->>>>>>> 71c99bee
+
         }
         var due_name = due_date.deadline_name;
         if (due_name == null){

--- conflicted
+++ resolved
@@ -346,17 +346,9 @@
   <tr id='blank' style='display:hidden'></tr>
   <script>
     jQuery(document).ready(function () {
-<<<<<<< HEAD
-        var checkbox = jQuery('#team_assignment');
-        if (checkbox.is(':checked')) {
-          addDueDateTableElement(<%= @due_date_nameurl_notempty==nil ? false:@due_date_nameurl_notempty %>,'team_formation', 0,<%= due_date(@assignment_form.assignment, 'team_formation').to_json.html_safe %>);
-      }
-
-=======
         <% if @assignment_form.assignment.max_team_size > 1 %>
         addDueDateTableElement(<%= @due_date_nameurl_notempty==nil ? false:@due_date_nameurl_notempty %>,'team_formation', 0,<%= due_date(@assignment_form.assignment, 'team_formation').to_json.html_safe %>);
         <% end %>
->>>>>>> 85bc97c9
         <% 1.upto @assignment_form.assignment.rounds_of_reviews do |i| %>
         addDueDateTableElement(<%= @due_date_nameurl_notempty==nil ? false:@due_date_nameurl_notempty %>,'submission', <%=i%>, <%= due_date(@assignment_form.assignment, 'submission', i-1).to_json.html_safe %>); // or use questionnaire_options(@assignment, nil).to_json
         addDueDateTableElement(<%= @due_date_nameurl_notempty==nil ? false:@due_date_nameurl_notempty %>,'review', <%=i%>, <%= due_date(@assignment_form.assignment, 'review', i-1).to_json.html_safe %>) ;

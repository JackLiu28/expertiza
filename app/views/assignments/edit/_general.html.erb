--- conflicted
+++ resolved
@@ -5,11 +5,7 @@
 
   if (jQuery('#assignment_team_assignment').is(':checked')) {
     jQuery('#assignment_team_count_field').removeAttr('hidden');
-<<<<<<< HEAD
-    if (!<%= due_date(@assignment_form.assignment, 'team_formation').nil? %>) {
-=======
      <% if due_date(@assignment_form.assignment, 'team_formation') %>
->>>>>>> 80e01b5a
       addDueDateTableElement('team_formation', 0, <%= due_date(@assignment_form.assignment, 'team_formation').to_json.html_safe %>)
      <% end %>
   } else {

--- conflicted
+++ resolved
@@ -46,7 +46,6 @@
           }
       }
 
-<<<<<<< HEAD
       jQuery(document).ready(function () {
         jQuery("#submit_btn").click(function(e) {
           var max_team_size = jQuery('#assignment_form_assignment_max_team_size').val();
@@ -87,9 +86,4 @@
   <% end %>
 
   <br/>
-=======
-    <%= submit_tag 'Create', class: "btn btn-default" %> |
-    <%= render :partial => '/shared_scripts/back' %>
-    <br/>
-<% end %>
->>>>>>> f61fb34b
+  
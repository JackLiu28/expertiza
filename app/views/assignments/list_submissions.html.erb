<!--E1877 script added to sort the table-->
<script>
  $(function () {
    /*E1877: Function for sorting the table */
    $("#submissionsTable").tablesorter({
      sortList: [[0,0]] //E1877: sort First Column by default when page loads
    });
  });
</script>
<% headers = {} %>
<% headers["Topic_name"] = "16%" if @assignment.topics? %>
<% if @assignment.max_team_size > 1 %>
  <% headers["Team name"] = "14%" %>
  <% headers["Team member(s)"] = "18%" %>
<% else %>
  <% headers["Participant name"] = "18%" %>
<% end %>                              
<% headers["Submitted item(s)"] = nil %>
<!--E1877: table id changed -->
<table id ="submissionsTable" class="table table-striped" style="margin-top: 50px">
    <thead>
    <!--E1877: class="sorter-true" added to sort all attributes-->
      <tr>
        <% if @assignment.topics? %>
          <th class="sorter-true" style="font-weight: bold; font-size: 15px;">Topic name</th>
        <% end %>
        <% if @assignment.max_team_size > 1 %>
          <th class="sorter-true" style="font-weight: bold; font-size: 15px;">Team name</th>
          <th class="sorter-true" style="font-weight: bold; font-size: 15px;">Team member(s)</th>
          <% if @assignment.pair_programming_enabled? %>
            <% pair_programming_enabled = true %>
            <th class="sorter-true" style="font-weight: bold; font-size: 15px;">Pair Programming</th>
          <% else %>
            <% pair_programming_enabled = false %>
          <% end %>
        <% else %>
          <th class="sorter-true" style="font-weight: bold; font-size: 15px;">Participant name</th>
        <% end %>  
        <th class="sorter-true" style="font-weight: bold; font-size: 15px;">Links</th> 
        <th class="sorter-false" style="font-weight: bold; font-size: 15px;"></th>
      </tr>                    
    </thead>
    <% @teams.each do |team| %>
      <tr>
        <% topic_identifier, topic_name, users_for_curr_team, participants = get_data_for_list_submissions(team) %>

        <!--Topic name-->
        <% if @assignment.topics? %>
          <td><%= topic_identifier + '. ' + topic_name %></td>
        <% end %>

        <!--Team name-->
        <% if @assignment.max_team_size >= 1 %>
          <% team_name_color = get_team_name_color_in_list_submission(team) %>
          <td><p style = <%="color:#{team_name_color}"%>><%= team.name(session[:ip]) %></p>
          <% unless participants.empty? %>
            <!-- “Assign Grade” will show if the final deadline of this assignment pass -->
            <% if @assignment.current_stage == "Finished" %>
              <%= link_to 'Assign Grade', { controller: 'grades', action: 'view_team', id: participants.first.id}, target: '_blank' %></td>
            <!-- if current user(TA/instructor) is participant in assignment then the user can perform review -->
            <%elsif current_user_is_assignment_participant?(@assignment.id) %>
              <%= render :partial => 'responses', :locals => {:team => team ,:topic_id => topic_identifier, :title => 'Review'} %>
            <% end %>
          <% end %>
        <% end %>

        <!--Team member(s) / Participant name-->
          <td>
              <% users_for_curr_team.each do |user| %>
                  <%= link_to user.name(session[:ip]), impersonate_impersonate_path(:user => {:name => user.name(session[:ip])}), :method => :post %>
                  (<%= user.fullname(session[:ip])%>)<br>
              <% end %>
          </td>

        <!-- Pair Programming -->
          <% if pair_programming_enabled %>
            <td>
              <%= Team.find(team.id).pair_programming_request == 2 ? "Yes": "No" %>
            </td>
          <% end %>

        <!--Submitted item(s)-->
        <td>
        <!--Display submitted hyperlinks-->
          <% participant = participants.compact.first %>
          <% if participant && !team.hyperlinks.empty? %>
            <% team.hyperlinks.each do |link| %>
              <a href="<%= link %>" target="_blank">- <%= link %></a><br/>
            <% end %>
          <% end %>
          <br>
          <!--Display submitted files-->
          <% team.submitted_files %>
          <% if participant && !team.submitted_files.empty? %>
            <% files = team.submitted_files %>
            <%= display_directory_tree(participant, files, true).html_safe if files && files.length > 0 %>
          <% end %>
        </td>
        <td width="10%">

<<<<<<< HEAD
          <%= link_to "History", submission_records_path(team_id: team.id) %>
          <!--E2237 Added Link for the Grading History for a submission-->
          <%= link_to "Grading History", grading_histories_path(grade_receiver_id: team.id, grade_type: "Submission") %>

=======
          <!--E2383 Added the link for Grading History to the View-->
          <%= link_to "Submission History", submission_records_path(team_id: team.id) %> <br/>
          <br/>
          <%= link_to "Grading History", grading_histories_path(grade_receiver_id: team.id, grade_type: "Submission") %>
>>>>>>> 3b3ab6e3
        </td>
      </tr>
    <% end %>
  </table>
  <p> **In "Team name" column, text in <i style = "color:#0984e3">blue</i> indicates that the submission grade is not assigned; text in <i style = "color: #cd6133">brown</i> indicates that the submission grade has been assigned.</p>
</div><|MERGE_RESOLUTION|>--- conflicted
+++ resolved
@@ -98,17 +98,11 @@
         </td>
         <td width="10%">
 
-<<<<<<< HEAD
-          <%= link_to "History", submission_records_path(team_id: team.id) %>
-          <!--E2237 Added Link for the Grading History for a submission-->
-          <%= link_to "Grading History", grading_histories_path(grade_receiver_id: team.id, grade_type: "Submission") %>
-
-=======
           <!--E2383 Added the link for Grading History to the View-->
           <%= link_to "Submission History", submission_records_path(team_id: team.id) %> <br/>
           <br/>
           <%= link_to "Grading History", grading_histories_path(grade_receiver_id: team.id, grade_type: "Submission") %>
->>>>>>> 3b3ab6e3
+
         </td>
       </tr>
     <% end %>

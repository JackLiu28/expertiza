--- conflicted
+++ resolved
@@ -85,27 +85,27 @@
                     <%- # show link as update when latest review is done in different phase than current phase  -%>
                     <% if (deadline_version.due_at == deadline_time.due_at) %>
                         <td><%= link_to "Edit", {:controller => 'response', :action => 'edit', :id => @sorted[0].id} %></td>
-                    <% else %>
+              <% else %>
                         <td><%= link_to "Update", {:controller => 'response', :action => 'new', :id => map.map_id} %></td>
-                    <% end %>
-                <% end %>
+              <% end %>
+            <% end %>
             <% elsif @assignment.get_current_stage(participant.topic_id) != "Complete" %>
                 <% if @assignment.staggered_deadline? %>
                     <% if map.type.to_s == "MetareviewResponseMap" %>
                         <% if @assignment.get_current_stage(participant.topic_id) == 'metareview' %>
                             <td><%= link_to "Begin", {:controller => 'response', :action => 'new', :id => map.map_id} %></td>
-                        <% else %>
+          <% else %>
                             <td>Begin</td>
                             <td> (Work has not yet been submitted)</td>
                         <% end %>
                     <% else %>
                         <% if @assignment.get_current_stage(participant.topic_id) != 'submission' %>
                             <td><%= link_to "Begin", {:controller => 'response', :action => 'new', :id => map.map_id} %></td>
-                            <td>&nbsp;&nbsp;</td>
+            <td>&nbsp;&nbsp;</td>
                             <%- # Display link for code review if 'any' code review files  -%>
                             <%- # have been uploaded i.e. files present in code review dir  -%>
-                            <td>&nbsp;&nbsp;&nbsp;&nbsp;
-                              <% if participant.get_files(ReviewFilesHelper::get_code_review_file_dir(participant)).length > 0 %>
+            <td>&nbsp;&nbsp;&nbsp;&nbsp;
+              <% if participant.get_files(ReviewFilesHelper::get_code_review_file_dir(participant)).length > 0 %>
                                   <%= link_to "Review Code", {:controller => 'review_files', :action => 'show_all_submitted_files', :participant_id => participant.id} %>
                               <% end %>
                             </td>
@@ -121,48 +121,35 @@
                     <%- # have been uploaded i.e. files present in code review dir -%>
                     <td>&nbsp;&nbsp;&nbsp;&nbsp;
                       <% if participant.get_files(ReviewFilesHelper::get_code_review_file_dir(participant)).length > 0 %>
-                          <%= link_to "Review Code", {:controller => 'review_files', :action => 'show_all_submitted_files', :participant_id => participant.id} %>
-                      <% end %>
-                    </td>
-                <% end %>
-              <% end %>
-            <% end %>
-<<<<<<< HEAD
-          <% else %>
-            <td><%= link_to "Begin", {:controller => 'response', :action => 'new', :id => map.id} %></td>
-            <td>&nbsp;&nbsp;</td>
-            <%#- Display link for code review if 'any' code review files -%>
-            <%#- have been uploaded i.e. files present in code review dir-%>
-            <td>&nbsp;&nbsp;&nbsp;&nbsp;
-              <% if participant.get_files(ReviewFilesHelper::get_code_review_file_dir(participant)).length > 0 %>
                 <%= link_to "Review Code", {:controller => 'review_files', :action => 'show_all_submitted_files', :participant_id => participant.id } %>
               <% end %>
             </td>
-=======
->>>>>>> 6254c0f2
+          <% end %>
+              <% end %>
+            <% end %>
           <% end %>
         <% else %>
           <td>Begin</td>
             <td> Work has not yet been submitted</td>for
-            <% end %>
-            <% review_no += 1 %>
-          </tr>
-      <% end %>
-
-      <% if map.type.to_s != "MetareviewResponseMap" %>
-          <% if @sorted !=nil %>
-              <TABLE class="grades" style=" font-style: italic; margin-left: 90px;">
-                <% if (@sorted.size > 1) %>
-                    <% for i in 1..@sorted.size-1 %>
+        <% end %>
+        <% review_no += 1 %>
+      </tr>
+    <% end %>
+        
+    <% if map.type.to_s != "MetareviewResponseMap" %>
+      <% if @sorted !=nil %>
+        <TABLE class="grades" style=" font-style: italic; margin-left: 90px;">
+          <% if (@sorted.size > 1) %>
+            <% for i in 1..@sorted.size-1 %>
                         <tr>
                 <td colspan="10"><%= link_to "Review done at --#{@sorted[i].created_at}" ,{:controller => 'response', :action => 'view', :id => @sorted[i].id} %></td>
               </tr>
             <% end %>
           <% else %>
             <tr><td><br> <font color="gray" style="font-style: italic;">No Previous Versions available</font></td></tr>
-                <% end %>
-              </TABLE>
-          <% end %>
-      <% end %>
+            <% end %>
+        </TABLE>
+    <% end %>
+  <% end %>
   <% end %>
 </table>
--- conflicted
+++ resolved
@@ -1,59 +1,38 @@
-<% if assignment.sign_up_topics.count > 0 %>
-    <%= form_tag :controller => 'review_mapping',
-                 :action => 'show_available_submissions',
-                 :assignment_id => assignment.id,
-                 :reviewer_id => session[:user].id do %>
-
-<<<<<<< HEAD
-=======
-</script>
-<<<<<<< HEAD
-<%= form_tag "/review_mapping/show_available_submissions", {method: "get"} do %>
-    <%= hidden_field_tag 'assignment_id', assignment.id %>
-    <%= hidden_field_tag 'reviewer_id', session[:user].id %>
-=======
-<%= form_tag :controller => 'review_mapping',
-               :action => 'show_available_submissions',
-               :assignment_id => assignment.id,
-               :reviewer_id => session[:user].id do %>
->>>>>>> 7e3abe62
-    <% if assignment.sign_up_topics.count > 0 %>
->>>>>>> rails4
-        <p><b>Select a topic below to begin a new review:</b></p>
-
-        <table cellpadding="0" id="topic_list">
-          <% candidate_topics_to_review = assignment.candidate_topics_to_review(session[:user]).to_a %>
-          <% candidate_topics_to_review.sort! { |a, b| a.id <=> b.id } %>
-          <% non_reviewable_topics = assignment.sign_up_topics - candidate_topics_to_review %>
-          <% non_reviewable_topics.sort! { |a, b| a.id <=> b.id } %>
-          <% candidate_topics_to_review.each do |topic| %>
-              <tr>
-                <td><%= radio_button_tag 'topic_id', topic.id %></td>
-                <td><%= topic.topic_identifier %>:</td>
-                <td><%= topic.topic_name %></td>
-              </tr>
-          <% end %>
-          <% non_reviewable_topics.each do |topic| %>
-              <tr>
-                <td></td>
-                <td><font color="gray"><%= topic.topic_identifier %>:</font></td>
-                <td><font color="gray"><%= topic.topic_name %></font></td>
-              </tr>
-          <% end %>
-        </table>
-        <br/>
-    <% end %>
-
-<<<<<<< HEAD
-    <input type='submit' value='Select a Topic to Review' id="submitStudentReviewButton"/>
-<<<<<<< HEAD
-<% else %>
-<p>No topics available for review</p>
-<% end %>
-=======
-<% end %>
->>>>>>> rails4
-=======
-    <input type='submit'  value='Select a Topic to Review' id="submitStudentReviewButton"/>
-<% end %>
->>>>>>> 7e3abe62
+<% if assignment.sign_up_topics.count > 0 %>
+    <%= form_tag :controller => 'review_mapping',
+                 :action => 'show_available_submissions',
+                 :assignment_id => assignment.id,
+                 :reviewer_id => session[:user].id do %>
+
+</script>
+<%= form_tag "/review_mapping/show_available_submissions", {method: "get"} do %>
+    <%= hidden_field_tag 'assignment_id', assignment.id %>
+    <%= hidden_field_tag 'reviewer_id', session[:user].id %>
+    <% if assignment.sign_up_topics.count > 0 %>
+        <p><b>Select a topic below to begin a new review:</b></p>
+
+        <table cellpadding="0" id="topic_list">
+          <% candidate_topics_to_review = assignment.candidate_topics_to_review(session[:user]).to_a %>
+          <% candidate_topics_to_review.sort! { |a, b| a.id <=> b.id } %>
+          <% non_reviewable_topics = assignment.sign_up_topics - candidate_topics_to_review %>
+          <% non_reviewable_topics.sort! { |a, b| a.id <=> b.id } %>
+          <% candidate_topics_to_review.each do |topic| %>
+              <tr>
+                <td><%= radio_button_tag 'topic_id', topic.id %></td>
+                <td><%= topic.topic_identifier %>:</td>
+                <td><%= topic.topic_name %></td>
+              </tr>
+          <% end %>
+          <% non_reviewable_topics.each do |topic| %>
+              <tr>
+                <td></td>
+                <td><font color="gray"><%= topic.topic_identifier %>:</font></td>
+                <td><font color="gray"><%= topic.topic_name %></font></td>
+              </tr>
+          <% end %>
+        </table>
+        <br/>
+    <% end %>
+
+    <input type='submit' value='Select a Topic to Review' id="submitStudentReviewButton"/>
+<% end %>
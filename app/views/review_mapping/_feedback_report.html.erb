<%= create_report_table_header("Rejoinder" => "16%",
                               "# author feedbacks done" => "14%",
                               "Review response rejoined" => "20%",
                               "Last rejoined at" => "20%") %>
    <%@l = -1 %>

    <% @authors.each do |r| %>
      <% next unless r %>
      <% if @assignment.varying_rubrics_by_round? %>
        <% get_each_round_review_and_feedback_response_map_for_feedback_report(r) %> 
      <% else %>
        <% get_certain_round_review_and_feedback_response_map_for_feedback_report(r) %>      
      <% end %>

      <% @first_col_identifier = true %>
      <% if @assignment.varying_rubrics_by_round? %>
          <!--data prepare-->
          <% @count_round_one, @count_round_two, @count_round_three = 0, 0, 0 %>
          <% unless @feedback_response_maps_round_one.nil? %>
            <% @feedback_response_maps_round_one.each  do |rm| %>
              <% if Response.exists? map_id: rm.id %>
                <% @count_round_one += 1%>
              <% end %>
            <% end %>
          <% end %>
          <% unless @feedback_response_maps_round_two.nil? %>
            <% @feedback_response_maps_round_two.each {|rm| @count_round_two += 1 if Response.exists? map_id: rm.id} %>
          <% end %>
          <% unless @feedback_response_maps_round_three.nil? %>
            <% @feedback_response_maps_round_three.each {|rm| @count_round_three += 1 if Response.exists? map_id: rm.id} %>
          <% end %>

          <!--Rejoinder-->
        <% ['one', 'two', 'three'].each do |round| %>
          <% if @first_col_identifier == true %>
            <% @reviewer_name = r.user.fullname(session[:ip]) %>
            <tr><td rowspan= <%= @assignment.varying_rubrics_by_round? ? (@rspan_round_one + @rspan_round_two + @rspan_round_three) : @rspan %>>
              <%= link_to @reviewer_name, :controller => 'popup', :action => 'reviewer_details_popup', :id => r.id, :assignment_id => @id %>
            </td>
            <% @first_col_identifier = false %>
          <% end %>

          <!--# author feedbacks done-->
          <% @rspan_certain_round = instance_variable_get("@rspan_round_#{round}") %>
          <% @count_certain_round = instance_variable_get("@count_round_#{round}") %>
          <% unless @rspan_certain_round == 0 %>
            <% @l = @l+1 %>
            <% (@l % 2 == 0) ? @bgcolor = "#ffffff" : @bgcolor = "#f9f9f9" %>
            <td bgcolor=<%= @bgcolor %>  align="left" rowspan= <%= @rspan_certain_round %>>
              <%= @count_certain_round %>/<%= @rspan_certain_round %></td>
          <% end %>

          <% @review_responses_certain_round = instance_variable_get("@review_responses_round_#{round}") %>
          <% @review_responses_certain_round.each do |rr| %>
            <!--'FeedbackResponseMap' alias as 'frm' -->
            <% @frm = FeedbackResponseMap.where(["reviewed_object_id = ? and reviewer_id = ? and reviewee_id = ?", rr.id, r.id, rr.response_map.reviewer_id]).first %>

            <% if @frm.blank? %>
              <!--Review response rejoined-->
<<<<<<< HEAD
              <td id = "green" bgcolor=<%= @bgcolor %> style="color:#DD3300" align = 'left' colspan=1>
                <%= link_to user_name = Participant.find(rr.response_map.reviewer_id).user.name(session[:ip]), impersonate_impersonate_path(:user => {:name => user_name}), :method => :post, :title => "Click here to impersonate this user" %>
=======
              <td id = "green" bgcolor=<%= @bgcolor %> style="color:#A90201" align = 'left' colspan=1>
                <%= link_to reviewee_id = Participant.find(rr.response_map.reviewer_id).user.name(session[:ip]), impersonate_impersonate_path(:user => {:name => reviewee_id}), :method => :post, :title => "Click here to impersonate this user" %>
>>>>>>> f61fb34b
                (<%= Participant.find(rr.response_map.reviewer_id).user.fullname(session[:ip]) %>)
              </td>
              <!--Last rejoined at-->
              <td bgcolor=<%= @bgcolor %> style="color:#A90201" align = 'left'>No</td></tr><tr>
            <% else %>
              <% @reviewee_name = Participant.find(@frm.reviewee_id).user.fullname(session[:ip]) %>
              <% if Response.exists?(map_id: @frm.id) %>
                <% feedback_response = Response.where(map_id: @frm.id).first %>
                <!--Review response rejoined-->
                <td id = "green" bgcolor=<%= @bgcolor %> align='left' colspan=1>
                  <%= link_to user_name = Participant.find(rr.response_map.reviewer_id).user.name(session[:ip]), impersonate_impersonate_path(:user => {:name => user_name}), :method => :post, :title => "Click here to impersonate this user" %>
                  (<%= link_to @reviewee_name, :controller => 'popup', :action => 'author_feedback_popup', :response_id => feedback_response.id, :reviewee_id => @frm.reviewee_id, :source => 'author_feedback' %>)
                </td>
                <!--Last rejoined at-->
                <td bgcolor=<%= @bgcolor %> align='left'>
                  <%= feedback_response.updated_at.to_time.strftime("%m/%d/%Y - %I:%M%p") %>
                </td></tr><tr>
              <% else %>
                <!--Review response rejoined-->
<<<<<<< HEAD
                <td id = "green" bgcolor=<%= @bgcolor %> style="color:#DD3300" align = 'left' colspan=1>
                  <%= link_to user_name = Participant.find(rr.response_map.reviewer_id).user.name(session[:ip]), impersonate_impersonate_path(:user => {:name => user_name}), :method => :post, :title => "Click here to impersonate this user" %>
=======
                <td id = "green" bgcolor=<%= @bgcolor %> style="color:#A90201" align = 'left' colspan=1>
                  <%= link_to reviewee_id = Participant.find(rr.response_map.reviewer_id).user.name(session[:ip]), impersonate_impersonate_path(:user => {:name => reviewee_id}), :method => :post, :title => "Click here to impersonate this user" %>
>>>>>>> f61fb34b
                  (<%= @reviewee_name %>)
                </td>
                <!--Last rejoined at-->
                <td bgcolor=<%= @bgcolor %> style="color:#A90201" align = 'left'>No</td></tr><tr>
              <% end %>
            <% end %>
          <% end %>
        <% end %>
      <% else %>
          <% @count = 0 %>
          <% @feedback_response_maps.each {|rm| @count += 1 if Response.exists? map_id: rm.id} %>
          <% @l = @l+1 %>
          <% (@l % 2 == 0) ? @bgcolor = "#ffffff" : @bgcolor = "#f9f9f9" %>
          <!--Rejoinder-->
          <tr><td bgcolor=<%= @bgcolor %> rowspan= <%= @assignment.varying_rubrics_by_round? ? (@rspan_round_one + @rspan_round_two + @rspan_round_three) : @rspan %>>
            <% @reviewer_name = r.user.fullname(session[:ip]) %>
            <%= link_to @reviewer_name, :controller => 'popup', :action => 'reviewer_details_popup', :id => r.id, :assignment_id => @id %>
          </td>

          <!--# author feedbacks done-->
          <% unless @rspan == 0 %>
            <td bgcolor=<%= @bgcolor %>  align="left" rowspan= <%= @rspan %>>
              <%= @count %>/<%= @rspan %>
            </td>
          <% end %>
          <% @review_responses.each do |rr| %>
            <!--'FeedbackResponseMap' alias as 'frm' -->
            <% @frm = FeedbackResponseMap.where(["reviewed_object_id = ? and reviewer_id = ? and reviewee_id = ?", rr.id, r.id, rr.response_map.reviewer_id]).first %>

            <% if @frm.blank? %>
              <!--Review response rejoined-->
<<<<<<< HEAD
              <td id = "green" bgcolor=<%= @bgcolor %> style="color:#DD3300" align = 'left' colspan=1>
                <%= link_to user_name = Participant.find(rr.response_map.reviewer_id).user.name(session[:ip]), impersonate_impersonate_path(:user => {:name => user_name}), :method => :post, :title => "Click here to impersonate this user" %>
=======
              <td id = "green" bgcolor=<%= @bgcolor %> style="color:#A90201" align = 'left' colspan=1>
                <%= link_to reviewee_id = Participant.find(rr.response_map.reviewer_id).user.name(session[:ip]), impersonate_impersonate_path(:user => {:name => reviewee_id}), :method => :post, :title => "Click here to impersonate this user" %>
>>>>>>> f61fb34b
                (<%= reviewee_name = Participant.find(rr.response_map.reviewer_id).user.fullname(session[:ip]) %>)
              </td>
              <!--Last rejoined at-->
              <td bgcolor=<%= @bgcolor %> style="color:#A90201" align = 'left'>No</td></tr><tr>
            <% else %>
              <% @reviewee_name = Participant.find(@frm.reviewee_id).user.fullname(session[:ip]) %>
              <% if Response.exists?(map_id: @frm.id) %>
                <% feedback_response = Response.where(map_id: @frm.id).first %>
                <!--Review response rejoined-->
                <td id = "green" bgcolor=<%= @bgcolor %> align='left' colspan=1>
                  <%= link_to user_name = Participant.find(rr.response_map.reviewer_id).user.name(session[:ip]), impersonate_impersonate_path(:user => {:name => user_name}), :method => :post, :title => "Click here to impersonate this user"%>
                  (<%= link_to @reviewee_name, :controller => 'popup', :action => 'author_feedback_popup', :response_id => feedback_response.id, :reviewee_id => @frm.reviewee_id, :source => 'author_feedback' %>)
                </td>
                <!--Last rejoined at-->
                <td bgcolor=<%= @bgcolor %> align='left'>
                  <%= feedback_response.updated_at.to_time.strftime("%m/%d/%Y - %I:%M%p") %>
                </td></tr><tr>
              <% else %>
                <!--Review response rejoined-->
<<<<<<< HEAD
                <td id = "green" bgcolor=<%= @bgcolor %> style="color:#DD3300" align = 'left' colspan=1>
                  <%= link_to user_name = Participant.find(rr.response_map.reviewer_id).user.name(session[:ip]), impersonate_impersonate_path(:user => {:name => user_name}), :method => :post, :title => "Click here to impersonate this user" %>
=======
                <td id = "green" bgcolor=<%= @bgcolor %> style="color:#A90201" align = 'left' colspan=1>
                  <%= link_to reviewee_id = Participant.find(rr.response_map.reviewer_id).user.name(session[:ip]), impersonate_impersonate_path(:user => {:name => reviewee_id}), :method => :post, :title => "Click here to impersonate this user" %>
>>>>>>> f61fb34b
                  (<%= @reviewee_name %>)
                </td>
                <!--Last rejoined at-->
                <td bgcolor=<%= @bgcolor %> style="color:#A90201" align = 'left'>No</td></tr><tr>
              <% end %>
            <% end %>
          <% end %>
      <% end %>
    <% end %>
  </table>
</div><|MERGE_RESOLUTION|>--- conflicted
+++ resolved
@@ -57,13 +57,8 @@
 
             <% if @frm.blank? %>
               <!--Review response rejoined-->
-<<<<<<< HEAD
-              <td id = "green" bgcolor=<%= @bgcolor %> style="color:#DD3300" align = 'left' colspan=1>
+              <td id = "green" bgcolor=<%= @bgcolor %> style="color:#A90201" align = 'left' colspan=1>
                 <%= link_to user_name = Participant.find(rr.response_map.reviewer_id).user.name(session[:ip]), impersonate_impersonate_path(:user => {:name => user_name}), :method => :post, :title => "Click here to impersonate this user" %>
-=======
-              <td id = "green" bgcolor=<%= @bgcolor %> style="color:#A90201" align = 'left' colspan=1>
-                <%= link_to reviewee_id = Participant.find(rr.response_map.reviewer_id).user.name(session[:ip]), impersonate_impersonate_path(:user => {:name => reviewee_id}), :method => :post, :title => "Click here to impersonate this user" %>
->>>>>>> f61fb34b
                 (<%= Participant.find(rr.response_map.reviewer_id).user.fullname(session[:ip]) %>)
               </td>
               <!--Last rejoined at-->
@@ -83,13 +78,8 @@
                 </td></tr><tr>
               <% else %>
                 <!--Review response rejoined-->
-<<<<<<< HEAD
-                <td id = "green" bgcolor=<%= @bgcolor %> style="color:#DD3300" align = 'left' colspan=1>
+                <td id = "green" bgcolor=<%= @bgcolor %> style="color:#A90201" align = 'left' colspan=1>
                   <%= link_to user_name = Participant.find(rr.response_map.reviewer_id).user.name(session[:ip]), impersonate_impersonate_path(:user => {:name => user_name}), :method => :post, :title => "Click here to impersonate this user" %>
-=======
-                <td id = "green" bgcolor=<%= @bgcolor %> style="color:#A90201" align = 'left' colspan=1>
-                  <%= link_to reviewee_id = Participant.find(rr.response_map.reviewer_id).user.name(session[:ip]), impersonate_impersonate_path(:user => {:name => reviewee_id}), :method => :post, :title => "Click here to impersonate this user" %>
->>>>>>> f61fb34b
                   (<%= @reviewee_name %>)
                 </td>
                 <!--Last rejoined at-->
@@ -121,13 +111,8 @@
 
             <% if @frm.blank? %>
               <!--Review response rejoined-->
-<<<<<<< HEAD
-              <td id = "green" bgcolor=<%= @bgcolor %> style="color:#DD3300" align = 'left' colspan=1>
+              <td id = "green" bgcolor=<%= @bgcolor %> style="color:#A90201" align = 'left' colspan=1>
                 <%= link_to user_name = Participant.find(rr.response_map.reviewer_id).user.name(session[:ip]), impersonate_impersonate_path(:user => {:name => user_name}), :method => :post, :title => "Click here to impersonate this user" %>
-=======
-              <td id = "green" bgcolor=<%= @bgcolor %> style="color:#A90201" align = 'left' colspan=1>
-                <%= link_to reviewee_id = Participant.find(rr.response_map.reviewer_id).user.name(session[:ip]), impersonate_impersonate_path(:user => {:name => reviewee_id}), :method => :post, :title => "Click here to impersonate this user" %>
->>>>>>> f61fb34b
                 (<%= reviewee_name = Participant.find(rr.response_map.reviewer_id).user.fullname(session[:ip]) %>)
               </td>
               <!--Last rejoined at-->
@@ -147,13 +132,8 @@
                 </td></tr><tr>
               <% else %>
                 <!--Review response rejoined-->
-<<<<<<< HEAD
-                <td id = "green" bgcolor=<%= @bgcolor %> style="color:#DD3300" align = 'left' colspan=1>
+                <td id = "green" bgcolor=<%= @bgcolor %> style="color:#A90201" align = 'left' colspan=1>
                   <%= link_to user_name = Participant.find(rr.response_map.reviewer_id).user.name(session[:ip]), impersonate_impersonate_path(:user => {:name => user_name}), :method => :post, :title => "Click here to impersonate this user" %>
-=======
-                <td id = "green" bgcolor=<%= @bgcolor %> style="color:#A90201" align = 'left' colspan=1>
-                  <%= link_to reviewee_id = Participant.find(rr.response_map.reviewer_id).user.name(session[:ip]), impersonate_impersonate_path(:user => {:name => reviewee_id}), :method => :post, :title => "Click here to impersonate this user" %>
->>>>>>> f61fb34b
                   (<%= @reviewee_name %>)
                 </td>
                 <!--Last rejoined at-->

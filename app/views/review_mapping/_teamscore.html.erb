<% qid = "ReviewResponseMap" %>
<%@teamid%>
<%@id%>
<% @this_reviewer %>
<<<<<<< HEAD
<% res_map_id = ResponseMap.where(["reviewee_id = ? and type = ?", @teamid, qid])
   max = 0
   min = 1.0
   sum = 0
   item_no = 0
   sc = []
   for item in res_map_id 
     responses = Response.where(["map_id = ?", item.id])
     sum2 = 0
     for i in responses
       scores = Answer.where(["response_id = ?", i.id])
       for s in scores
         sum2 += s.answer
       end
       sum2 = sum2.to_f/30
       max = sum2 if max <= sum2
       min = sum2 if min > sum2
     end
     item_no += 1
     sum += sum2
   end
   if item_no > 0 then
     sc << ((sum/item_no)*100).round(2)
     sc << "#{(min* 100).round(2)}-#{(max*100).round(2)}"
   end
%>
<% if sc %>
  <% t_score, t_range = sc[0], sc[1]  %>
<%else%>
  <% t_score, t_range = nil,nil %>
<%end%>

=======
>>>>>>> 80e01b5a

<% #Assignments do have vary_rubric_by_rounds#%>
<% if !@assignment.varying_rubrics_by_round? %>
  <% #################Score awarded########################    %>
  <% if (@l%2) == 0%>
    <td bgcolor="#ffffff" align = 'center' >
  <%else%>
    <td  bgcolor="#DDDDBB" align = 'center' >
  <%end%>
  <% if @review_scores[@this_reviewer][@teamid] != 0 %>
    <%= @review_scores[@this_reviewer][@teamid].inspect %>%
  <% else %>
    --
  <% end %>
    </td>

  <%if (@avg_and_ranges[@teamid] && @avg_and_ranges[@teamid][:avg]&& @avg_and_ranges[@teamid][:max]&& @avg_and_ranges[@teamid][:min]) %>
    <% #############Avg. score########################        %>
    <% if (@l%2) == 0%>
      <td bgcolor="#ffffff" align = 'center'>
    <%else%>
      <td  bgcolor="#DDDDBB" align = 'center' >
    <%end%>
    <%= @avg_and_ranges[@teamid][:avg].round(0) %>%
      </td>

    <% #############Score range ########################        %>
    <% if (@l%2) == 0%>
      <td bgcolor="#ffffff" align = 'center' >
    <%else%>
      <td  bgcolor="#DDDDBB" align = 'center' >
    <%end%>
    (<%= @avg_and_ranges[@teamid][:min].round(0) %>% - <%= @avg_and_ranges[@teamid][:max].round(0) %>%)
      </td>

  <%else%>

    <% if (@l%2) == 0%>
      <td bgcolor="#ffffff" align = 'center'>
    <%else%>
      <td  bgcolor="#DDDDBB" align = 'center' >
    <%end%>
    --
    </td>

    <% if (@l%2) == 0%>
      <td bgcolor="#ffffff" align = 'center' >
    <%else%>
      <td  bgcolor="#DDDDBB" align = 'center' >
    <%end%>
    --
    </td>
  <%end%>
<%else%>
  <% #Assignments have vary_rubric_by_rounds#%>


<%end%><|MERGE_RESOLUTION|>--- conflicted
+++ resolved
@@ -2,41 +2,6 @@
 <%@teamid%>
 <%@id%>
 <% @this_reviewer %>
-<<<<<<< HEAD
-<% res_map_id = ResponseMap.where(["reviewee_id = ? and type = ?", @teamid, qid])
-   max = 0
-   min = 1.0
-   sum = 0
-   item_no = 0
-   sc = []
-   for item in res_map_id 
-     responses = Response.where(["map_id = ?", item.id])
-     sum2 = 0
-     for i in responses
-       scores = Answer.where(["response_id = ?", i.id])
-       for s in scores
-         sum2 += s.answer
-       end
-       sum2 = sum2.to_f/30
-       max = sum2 if max <= sum2
-       min = sum2 if min > sum2
-     end
-     item_no += 1
-     sum += sum2
-   end
-   if item_no > 0 then
-     sc << ((sum/item_no)*100).round(2)
-     sc << "#{(min* 100).round(2)}-#{(max*100).round(2)}"
-   end
-%>
-<% if sc %>
-  <% t_score, t_range = sc[0], sc[1]  %>
-<%else%>
-  <% t_score, t_range = nil,nil %>
-<%end%>
-
-=======
->>>>>>> 80e01b5a
 
 <% #Assignments do have vary_rubric_by_rounds#%>
 <% if !@assignment.varying_rubrics_by_round? %>

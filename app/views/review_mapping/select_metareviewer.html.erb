<%   
   session[:mapping] = Hash.new
   session[:mapping][:contributor] = @mapping.reviewee
   session[:mapping][:assignment] = @mapping.assignment
%>

<h1>Add Reviewer</h1>
<h2>Contributor: <%= @mapping.reviewee.name %></h2>
<h2>Reviewer: <%= @mapping.reviewer.name %></h2>
<h2>Assignment: <%= @mapping.assignment.name %></h2>
<br/>

<% form_tag({:action => 'add_metareviewer'}, {:method => 'post'}) do %>
  Enter a user login: <%= text_field_with_auto_complete :user, :name, {:size => 41} %>
  <%= hidden_field_tag('id', @mapping.id) %>
  <input type='submit' value='Add Metareviewer'/><br/><br/>
<<<<<<< HEAD
  <% if !@mapping.assignment.team_assignment %>
=======
    <!-- ACS removed check to see if it is a team assignment -->
    <% if @mapping.assignment.team_count < 2 %>
>>>>>>> 0bffe9f0
     <%= check_box 'options','include', {:checked => 'checked'},  "true", "false"  %>&nbsp;Include the selected user as a participant in the assignment.<br/>
  <% end %>
<% end %><|MERGE_RESOLUTION|>--- conflicted
+++ resolved
@@ -14,12 +14,8 @@
   Enter a user login: <%= text_field_with_auto_complete :user, :name, {:size => 41} %>
   <%= hidden_field_tag('id', @mapping.id) %>
   <input type='submit' value='Add Metareviewer'/><br/><br/>
-<<<<<<< HEAD
-  <% if !@mapping.assignment.team_assignment %>
-=======
     <!-- ACS removed check to see if it is a team assignment -->
     <% if @mapping.assignment.team_count < 2 %>
->>>>>>> 0bffe9f0
      <%= check_box 'options','include', {:checked => 'checked'},  "true", "false"  %>&nbsp;Include the selected user as a participant in the assignment.<br/>
   <% end %>
 <% end %>
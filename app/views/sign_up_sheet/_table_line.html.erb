<td><%= topic.topic_identifier %></td>
<td><%= render :partial => '/sign_up_sheet/topic_names', :locals => {:i => i, :topic=>topic} %></td>

<% if @assignment.is_microtask? %>
  <td align="center"><%= topic.micropayment %></td>
<% end %>

<td align="center"><%= topic.max_choosers %></td>
<%= render :partial => '/sign_up_sheet/available_slots', :locals => {:topic=>topic} %>

<%= render :partial => '/sign_up_sheet/num_waiting', :locals => {:topic=>topic} %>
<td align="center"><%= render :partial => '/sign_up_sheet/actions', :locals => {:i=>i,:topic=>topic} %></td>


<<<<<<< HEAD
<% if @assignment.has_partner_ads?(params[:id]) %>
=======
>>>>>>> fba4c985
  <td align="center">
    <% if @assignment.has_partner_ads?(topic.id) %>
        <%# link_to :controller => 'sign_up_sheet', :action => 'show_team', :assignment_id=>params[:id], :id=>topic.id do %>
        <%= link_to image_tag('ad.png', :border => 0, :title => 'Ad', :align => 'middle'), :controller=>'sign_up_sheet', :action=> 'show_team', :assignment_id=>params[:id], :id=>topic.id%>
    <% end %>
</td><|MERGE_RESOLUTION|>--- conflicted
+++ resolved
@@ -12,10 +12,7 @@
 <td align="center"><%= render :partial => '/sign_up_sheet/actions', :locals => {:i=>i,:topic=>topic} %></td>
 
 
-<<<<<<< HEAD
 <% if @assignment.has_partner_ads?(params[:id]) %>
-=======
->>>>>>> fba4c985
   <td align="center">
     <% if @assignment.has_partner_ads?(topic.id) %>
         <%# link_to :controller => 'sign_up_sheet', :action => 'show_team', :assignment_id=>params[:id], :id=>topic.id do %>

<h1>Publishing rights for <%= @assignment.name %> assignment</h1>

<% if flash[:notice] %>
  <div class="flash_note"><%= flash[:notice] %></div>
<% end %>

<% if @sign_up_topics.any? %>
  <table class="general">
    <tr>
      <th width="5%" rowspan="2">Topic #</th>
<<<<<<< HEAD
      <th width=<%= (@assignment.team_assignment ? "40" : "60") %> rowspan="2">Topic name(s)</th>
	  <% if @assignment.team_assignment %>
      <th width="20%" rowspan="2">Team name</th>
	  <% end %>
=======
      <!-- ACS Since everything is a team(including 1 member teams) do not make any distinction
      <th width="40" rowspan="2">Topic name(s)</th>
	  <!-- removed check to see if it is a team assignment -->
      <th width="20%" rowspan="2">Team name</th>
>>>>>>> 0bffe9f0
      <th width="35%" colspan="4">Participant</th>
    </tr>
    <tr>
      <th>Name</th>
      <th>Fullname</th>
      <th>Publish Rights</th>
      <th>Verified</th>
    </tr>

    <% @sign_up_topics.each_with_index do |topic, i| %>
      <tr>
        <td><%= topic.topic_identifier %></td>
        <td><%= render :partial => 'topic_names', :locals => {:i => i, :topic => topic} %></td>
        <th colspan=<%= (@assignment.team_assignment ? "5" : "4") %>>&nbsp;</th>
      </tr>

      <% if (@assignment.participants.size > 0)
           for signed_up_user in topic.signed_up_users
<<<<<<< HEAD
             if @assignment.team_assignment
               # An unknown bug causes teams to disappear. Don't crash if this happens
               team = Team.find_by_id(signed_up_user.creator_id)
               users = []
               users = team.users if team
             else
               users = [ User.find(signed_up_user.creator_id) ]
	         end
=======
             #ACS Find the user(s) signed up for a topic
             # removed code that handles team and individual assignments differently
             # An unknown bug causes teams to disappear. Don't crash if this happens
             team = Team.find_by_id(signed_up_user.creator_id)
             users = []
             users = team.users if team
>>>>>>> 0bffe9f0
            
             showed_team = false
             for user in users
      %>
          <tr>
            <th>&nbsp;</th>
            <th>&nbsp;</th>
			<% if @assignment.team_assignment
			     if !showed_team 
            %>
			<td align="center" rowspan="<%= team.users.size %>"><b><%= team.name %></b></td>
			  <% end %>
			  <% showed_team = true %>
			<% end %>
            <td><%=user.name%></td>
            <td><%=user.fullname%></td>
            <%
              permissionGranted = false
              hasSignature = false
              signatureValid = false
              @assignment.participants.each do |participant|
                if (user.id == participant.user.id)
                  permissionGranted = participant.permission_granted?
                  hasSignature = !participant.digital_signature.nil?
                  if (permissionGranted && hasSignature)
                      signatureValid = participant.verify_digital_signature(participant.digital_signature)
                  end
                end
              end
            %>
            <td><%= (permissionGranted ? "granted" : "denied") %></td>
            <td>
              <% if (permissionGranted && hasSignature && signatureValid) %>
                <img src="/images/Check-icon.png" title="verified with digitigal signature" alt="verified"/>
              <% else %>
                <img src="/images/delete_icon.png" title="no digitigal signature" alt="unverified"/>
              <% end %>
              &nbsp;
            </td>
          </tr>
          <% end %>
        <% end %>
      <% end %>
    <% end %>
  </table>
<% end %><|MERGE_RESOLUTION|>--- conflicted
+++ resolved
@@ -8,17 +8,10 @@
   <table class="general">
     <tr>
       <th width="5%" rowspan="2">Topic #</th>
-<<<<<<< HEAD
-      <th width=<%= (@assignment.team_assignment ? "40" : "60") %> rowspan="2">Topic name(s)</th>
-	  <% if @assignment.team_assignment %>
-      <th width="20%" rowspan="2">Team name</th>
-	  <% end %>
-=======
       <!-- ACS Since everything is a team(including 1 member teams) do not make any distinction
       <th width="40" rowspan="2">Topic name(s)</th>
 	  <!-- removed check to see if it is a team assignment -->
       <th width="20%" rowspan="2">Team name</th>
->>>>>>> 0bffe9f0
       <th width="35%" colspan="4">Participant</th>
     </tr>
     <tr>
@@ -37,23 +30,12 @@
 
       <% if (@assignment.participants.size > 0)
            for signed_up_user in topic.signed_up_users
-<<<<<<< HEAD
-             if @assignment.team_assignment
-               # An unknown bug causes teams to disappear. Don't crash if this happens
-               team = Team.find_by_id(signed_up_user.creator_id)
-               users = []
-               users = team.users if team
-             else
-               users = [ User.find(signed_up_user.creator_id) ]
-	         end
-=======
              #ACS Find the user(s) signed up for a topic
              # removed code that handles team and individual assignments differently
              # An unknown bug causes teams to disappear. Don't crash if this happens
              team = Team.find_by_id(signed_up_user.creator_id)
              users = []
              users = team.users if team
->>>>>>> 0bffe9f0
             
              showed_team = false
              for user in users

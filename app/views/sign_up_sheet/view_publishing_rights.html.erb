--- conflicted
+++ resolved
@@ -1,91 +1,3 @@
-<<<<<<< HEAD
-<h1>Publishing rights for <%= @assignment.name %> assignment</h1>
-
-<% if flash[:notice] %>
-  <div class="flash_note"><%= flash[:notice] %></div>
-<% end %>
-
-<% if @sign_up_topics.any? %>
-  <table class="general">
-    <tr>
-      <th width="5%" rowspan="2">Topic #</th>
-      <th width=<%= (@assignment.team_assignment ? "40" : "60") %> rowspan="2">Topic name(s)</th>
-	  <% if @assignment.team_assignment %>
-      <th width="20%" rowspan="2">Team name</th>
-	  <% end %>
-      <th width="35%" colspan="4">Participant</th>
-    </tr>
-    <tr>
-      <th>Name</th>
-      <th>Fullname</th>
-      <th>Publish Rights</th>
-      <th>Verified</th>
-    </tr>
-
-    <% @sign_up_topics.each_with_index do |topic, i| %>
-      <tr>
-        <td><%= topic.topic_identifier %></td>
-        <td><%= render :partial => 'topic_names', :locals => {:i => i, :topic => topic} %></td>
-        <th colspan=<%= (@assignment.team_assignment ? "5" : "4") %>>&nbsp;</th>
-      </tr>
-
-      <% if (@assignment.participants.size > 0)
-           for signed_up_user in topic.signed_up_users
-             if @assignment.team_assignment
-               # An unknown bug causes teams to disappear. Don't crash if this happens
-               team = Team.find_by_id(signed_up_user.creator_id)
-               users = []
-               users = team.users if team
-             else
-               users = [ User.find(signed_up_user.creator_id) ]
-	         end
-            
-             showed_team = false
-             for user in users
-      %>
-          <tr>
-            <th>&nbsp;</th>
-            <th>&nbsp;</th>
-			<% if @assignment.team_assignment
-			     if !showed_team 
-            %>
-			<td align="center" rowspan="<%= team.users.size %>"><b><%= team.name %></b></td>
-			  <% end %>
-			  <% showed_team = true %>
-			<% end %>
-            <td><%=user.name%></td>
-            <td><%=user.fullname%></td>
-            <%
-              permissionGranted = false
-              hasSignature = false
-              signatureValid = false
-              @assignment.participants.each do |participant|
-                if (user.id == participant.user.id)
-                  permissionGranted = participant.permission_granted?
-                  hasSignature = !participant.digital_signature.nil?
-                  if (permissionGranted && hasSignature)
-                      signatureValid = participant.verify_digital_signature(participant.digital_signature)
-                  end
-                end
-              end
-            %>
-            <td><%= (permissionGranted ? "granted" : "denied") %></td>
-            <td>
-              <% if (permissionGranted && hasSignature && signatureValid) %>
-                <img src="/images/Check-icon.png" title="verified with digitigal signature" alt="verified"/>
-              <% else %>
-                <img src="/images/delete_icon.png" title="no digitigal signature" alt="unverified"/>
-              <% end %>
-              &nbsp;
-            </td>
-          </tr>
-          <% end %>
-        <% end %>
-      <% end %>
-    <% end %>
-  </table>
-<% end %>
-=======
 <h1>Publishing rights for <%= @assignment.name %> assignment</h1>
 
 <% if flash[:notice] %>
@@ -163,5 +75,4 @@
       <% end %>
     <% end %>
   </table>
-<% end %>
->>>>>>> 2013b6f4
+<% end %>
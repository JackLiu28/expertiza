--- conflicted
+++ resolved
@@ -33,7 +33,6 @@
                 :method => :get %> |
 
 <% else %>
-<<<<<<< HEAD
 
     <%= link_to 'New topic',
                 :controller => 'sign_up_sheet',
@@ -57,9 +56,11 @@
                     '&nbsp&nbsp|&nbsp&nbsp' +
                     'Topic Link <em>(optional)</em>' %> |
 
-=======
-<%= link_to 'New topic',:controller => 'sign_up_sheet', :action => 'new', :id => params[:id]%> |
-<%= link_to 'Import topics', :controller=>'import_file', :action=>'start', :model => 'SignUpTopic', :id => params[:id], :expected_fields => 'Topic identifier, Topic name, Max choosers, Topic Category' %>|
-<%= link_to 'Import sign up sheet', :controller=>'import_file', :action=>'start', :model => 'SignUpSheet', :id => params[:id], :expected_fields => 'Topic identifier, User Name1, User Name2, ...' %>|
->>>>>>> f9e843b9
+    <%= link_to 'Import sign up sheet',
+                :controller=>'import_file',
+                :action=>'start',
+                :model => 'SignUpSheet',
+                :id => params[:id],
+                :expected_fields => 'Topic identifier, User Name1, User Name2, ...' %>|
+
 <% end %>
--- conflicted
+++ resolved
@@ -18,13 +18,10 @@
 <p><label for="max_choosers">Maximum choosers</label><br/>
   <%= text_field 'topic', 'max_choosers' %></p>
 
-<<<<<<< HEAD
-=======
 <% if topic.assignment.is_microtask? %>  
 <p><label for="micropayment">Micropayment</label><br/>
     <%= text_field 'topic', 'micropayment' %></p>
 <% end %>
->>>>>>> 0bffe9f0
 
 <!--[eoform:topic]-->
 <br/>
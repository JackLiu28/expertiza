--- conflicted
+++ resolved
@@ -19,14 +19,11 @@
 
             <td><%= render :partial => 'topic_names', :locals => {:i => i, :topic=>topic} %></td>
 
-<<<<<<< HEAD
-=======
 
             <% if @assignment.is_microtask? %>
                 <td><%= topic.micropayment %></td>
             <% end %>
 
->>>>>>> 0bffe9f0
             <td align="center"><%= topic.max_choosers %></td>
 
             <%= render :partial => 'num_of_choosers', :locals => {:topic=>topic} %>

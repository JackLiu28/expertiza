--- conflicted
+++ resolved
@@ -18,11 +18,7 @@
     <th class="head">Take quiz</th>
     <!-- E2351 - on assignments, show the particpant's duty. header for this column -->
     <% if params[:model] == 'Assignment' %>
-<<<<<<< HEAD
-      <th class="head">Duty (string)</th>
-=======
       <th class="head">Mentor</th>
->>>>>>> f65257c9
     <% end %>
     <th class="head">Handle</th>
     <th class="head">Action</th>

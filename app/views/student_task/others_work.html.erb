<% session[:return_to] = request.request_uri %>
<% if flash[:notice] != nil and flash[:notice].strip != "" %>
<div class="flash_error">
	<%= flash[:notice] %>
</div>
<% end %>
<h3>Reviews for <%= @assignment.name %></h3>

<table class="listing" cellpadding=2 width =100%>
<tr><ul>
  <%review_no = 1%>
  <%for review_map in @review_mappings %>
<<<<<<< HEAD
  <% if @assignment.team_assignment
       author = AssignmentTeam.find(review_map.team_id)
     else 
       author = AssignmentParticipant.find_by_user_id_and_parent_id(review_map.author_id,@assignment.id)
     end 
=======
      <!--ACS Find the team id for the team-->
      <!--% removed code that handles team and individual assignments differently -->
  <% author = AssignmentTeam.find(review_map.team_id)
>>>>>>> 0bffe9f0
     if author != nil %>
    <% @review = Review.find_by_review_mapping_id(review_map.id) %>
    <% if (@review)%>
      <li><%= @assignment.name %> Review <%= review_no%> &nbsp;<%= link_to "View",{:controller => 'review', :action => 'view_review', :id => @review.id} %> &nbsp;
      <% if StudentAssignmentHelper::get_current_stage(@assignment.id) != "Complete" %>
     	<%= link_to "Edit",{:controller => 'review', :action => 'edit_review', :id => @review.id} %></li>
      <% end %>
    <% else %>    
  	  <% if StudentAssignmentHelper::get_current_stage(@assignment.id) != "Complete" %>
		<li><%= @assignment.name %> Review <%=review_no%> &nbsp;<%= link_to "Begin",{:controller => 'review', :action => 'new_review', :id => review_map.id, :assignment => @assignment.id} %></li>
  	  <% else %>
   		<li><%= @assignment.name %> Review <%=review_no%> &nbsp;Begin</li>
  	  <% end 
     end   	
    review_no += 1   
   end 
  end %></ul>
 </tr>
 <% if @can_view_metareview == true && @review_of_review_mappings.size > 0 %>
   <h3>Metareviews for <%= @assignment.name %></h3>
   <tr><ul>
     <%ror_no = 1%>
     <%for ror_map in @review_of_review_mappings %>
        <%@ror = ReviewOfReview.find_by_review_of_review_mapping_id(ror_map.id)%>
        <% if (@ror)%>
          <li><%= Assignment.find_by_id(review_map.assignment_id).name %> Metareview
              <%= ror_no%> &nbsp;<%= link_to "View",{:controller => 'review_of_review', :action => 'view', :id => @ror.id} %> &nbsp;
          <% if StudentAssignmentHelper::get_current_stage(@assignment.id) != "Complete" %>
              <%= link_to "Edit",{:controller => 'review_of_review', :action => 'edit', :id => @ror.id} %></li>
          <% end %>
          </li>
        <% elsif Review.find_by_review_mapping_id(ror_map.review_mapping_id) != nil %>
              <% if StudentAssignmentHelper::get_current_stage(@assignment.id) != "Complete" %>
                 <li><%= Assignment.find_by_id(review_map.assignment_id).name %> Metareview
                     <%= ror_no%> &nbsp;<%= link_to "Begin",{:controller => 'review_of_review', :action => 'new',
                                         :id => ror_map.id, :assignment => @assignment.id} %>
                </li>
              <%else%>
                <li><%= Assignment.find_by_id(review_map.assignment_id).name %> Metareview <%=ror_no%> &nbsp;Begin</li>
              <%end%>
        <% else
            ror_no -= 1
           end %>

        <%ror_no += 1
     end %></ul>
   </tr>
  <%end%> 
</table>
<BR/>
<%= link_to "Back", :controller=>'student_task', :action => 'view', :id => @participant.id %><|MERGE_RESOLUTION|>--- conflicted
+++ resolved
@@ -10,17 +10,9 @@
 <tr><ul>
   <%review_no = 1%>
   <%for review_map in @review_mappings %>
-<<<<<<< HEAD
-  <% if @assignment.team_assignment
-       author = AssignmentTeam.find(review_map.team_id)
-     else 
-       author = AssignmentParticipant.find_by_user_id_and_parent_id(review_map.author_id,@assignment.id)
-     end 
-=======
       <!--ACS Find the team id for the team-->
       <!--% removed code that handles team and individual assignments differently -->
   <% author = AssignmentTeam.find(review_map.team_id)
->>>>>>> 0bffe9f0
      if author != nil %>
     <% @review = Review.find_by_review_mapping_id(review_map.id) %>
     <% if (@review)%>

--- conflicted
+++ resolved
@@ -11,13 +11,9 @@
 		(Sign up for a topic)
 		</li>
 	<%end%>
-<<<<<<< HEAD
-	<%if @assignment.team_assignment %>
-=======
   <!--ACS Here we need to know the size of the team to decide whether or not
       to display the label "Your team" in the student assignment tasks-->
 	<%if @assignment.team_count > 1 %>
->>>>>>> 0bffe9f0
 		<li> <%= link_to 'Your team', :controller=>'student_team', :action => 'view', :id => @participant.id %> 
 		(View and manage your team)
 		</li>
@@ -39,11 +35,7 @@
 	</li>
   <% puts(@participant.id) %>
 	<li><%= link_to "Your scores",{:controller => 'grades', :action => 'view_my_scores', :id => @participant.id} %> (View feedback on your work)</li>
-<<<<<<< HEAD
-    <%if @can_provide_suggestions == true %>
-=======
 	<%if @can_provide_suggestions == true %>
->>>>>>> 0bffe9f0
 	<li><%= link_to "Suggest a topic",{:controller => 'suggestion', :action => 'new', :id => @assignment.id} %></li>
 	<% end %>
 

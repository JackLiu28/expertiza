--- conflicted
+++ resolved
@@ -41,24 +41,6 @@
       </ul>
     </div>
   </div>
-<<<<<<< HEAD
-  </nav>
-
-<script type="text/javascript">
-  jQuery("#impersonate-button").click(function(event) {
-    jQuery("#impersonate-form").submit()
-  });
-
-  $(function() {
-    $('button.navbar-toggle').click(function() {
-        if ($('.container').css('margin-top') === '-30px') {
-                $('.container').css('margin-top', '+=255');
-        } else {
-                    $('.container').css('margin-top', '-30px');
-        }
-    });
-  });
-=======
 </nav>
 
 <script type="text/javascript">
@@ -75,5 +57,4 @@
             }
         });
     });
->>>>>>> ee6803e9
 </script>
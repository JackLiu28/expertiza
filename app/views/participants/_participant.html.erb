--- conflicted
+++ resolved
@@ -16,11 +16,7 @@
   <td align = "left"><%= !participant.can_take_quiz ? 'no' : 'yes' %></td>
   <% if  @model == 'Assignment' %>
     <!-- E2351 - duty column added to participants -->
-<<<<<<< HEAD
-    <td align = "left"><%= participant.duty %></td>
-=======
     <td align = "left"><%= !participant.can_mentor ? 'no' : 'yes' %></td>
->>>>>>> f65257c9
   <% end %>
   <td align = "left"><%= participant.handle(session[:ip]) %></td>
 

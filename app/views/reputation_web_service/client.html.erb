<%= form_tag action: "send_post_request" do %>
    <b style="font-size: 20px;">Step 1: </b>Assignment_id: <%= number_field_tag 'assignment_id', nil, in: 1..@max_assignment_id, value: @assignment.nil? ? 724 : @assignment.id, style: 'width: 3em;' %> + <%= number_field_tag 'another_assignment_id', nil, in: 1..@max_assignment_id, value: @another_assignment.nil? ? '' : @another_assignment.id, style: 'width: 3em;' %> (optional) with round <%= number_field_tag 'round_num', nil, in: 1..3, value: 2, style: 'width: 2em;' %><br>

    <b style="font-size: 20px;">Step 2: </b>Choose reputation algorithm:
    <select id='algorithm' name='algorithm' style="width: 13em">
      <option value='hamer' selected>
        Hamer's algorithm
      </option>
      <option value='hamer-expert' >
        Hamer-expert algorithm
      </option>
      <option value='lauw' >
        Lauw's algorithm
      </option>
      <option value='lauw-expert' >
        Lauw-expert algorithm
      </option>
      <option value='quiz' >
        Quiz-based algorithm
      </option>
      <!--
      <option value='cho' >
        Cho's algorithm
      </option>
      -->
    </select><br>

    <b style="font-size: 20px;">Step 3: </b>Additional information: <br/>
    &nbsp;&nbsp;&nbsp;&nbsp;&nbsp;&nbsp;&nbsp;&nbsp;&nbsp;&nbsp;&nbsp;&nbsp;&nbsp;&nbsp;&nbsp;&nbsp;
    <%= hidden_field_tag 'checkbox[expert_grade]', '' %>
    <%= check_box_tag 'checkbox[expert_grade]', 'Add expert grades' %>Add expert grades <br/>
    &nbsp;&nbsp;&nbsp;&nbsp;&nbsp;&nbsp;&nbsp;&nbsp;&nbsp;&nbsp;&nbsp;&nbsp;&nbsp;&nbsp;&nbsp;&nbsp;
    <%= hidden_field_tag 'checkbox[hamer]', '' %>
    <%= check_box_tag 'checkbox[hamer]', 'Add initial Hamer reputation values' %>Add initial Hamer reputation values
    with assignment_id: <%= number_field_tag 'hamer_assignment_id', nil, in: 1..@max_assignment_id, value: '', style: 'width: 3em;' %> + <%= number_field_tag 'another_hamer_assignment_id', nil, in: 1..@max_assignment_id, value: '', style: 'width: 3em;' %> (optional) <br/>
    &nbsp;&nbsp;&nbsp;&nbsp;&nbsp;&nbsp;&nbsp;&nbsp;&nbsp;&nbsp;&nbsp;&nbsp;&nbsp;&nbsp;&nbsp;&nbsp;
    <%= hidden_field_tag 'checkbox[lauw]', '' %>
    <%= check_box_tag 'checkbox[lauw]', 'Add initial Lauw reputation values' %>Add initial Lauw reputation values
    with assignment_id:&nbsp;&nbsp;&nbsp;<%= number_field_tag 'lauw_assignment_id', nil, in: 1..@max_assignment_id, value: '', style: 'width: 3em;' %> + <%= number_field_tag 'another_lauw_assignment_id', nil, in: 1..@max_assignment_id, value: '', style: 'width: 3em;' %> (optional) <br/>
    &nbsp;&nbsp;&nbsp;&nbsp;&nbsp;&nbsp;&nbsp;&nbsp;&nbsp;&nbsp;&nbsp;&nbsp;&nbsp;&nbsp;&nbsp;&nbsp;
    <%= hidden_field_tag 'checkbox[quiz]', '' %>
    <%= check_box_tag 'checkbox[quiz]', 'Add quiz scores' %>Add quiz scores <br/>
    <b style="font-size: 20px;">Step 4: </b><%= submit_tag 'Send request' %>
<% end %>
<hr>
<!--Request information-->
<%= "Request info: #{@assignment.name} (#{@assignment.id})" unless @assignment.nil? %>
<%= " + #{@another_assignment.name} (#{@another_assignment.id})" unless @another_assignment.nil? %>
<%= " + round #{@round_num}" unless @assignment.nil? %>
<%= " + #{@algorithm} algorithm" unless @assignment.nil? %>
<%= " + #{@additional_info}" unless @additional_info.try(:empty?) %>
<br/><br/>

<!--Beautified request and response message-->
<b>Beautified request and response information</b>
<table border = '1' width="60%">
  <tr>
    <th style="text-align: center;"> Request JSON </th>
    <th style="text-align: center;"> Response JSON </th>
  </tr>
  <tr>
    <td valign="top" width="50%"> <pre><code id='request'></code></pre> </td>
    <td valign="top" width="50%"> <pre><code id='response'></code></pre> </td>
  </tr>
</table>
<br/>

<!--Minified request and response message-->
<b>Minified request and response message</b><br/>
<p style="background-color: #fdf6e3; color: #657b83; padding: 5px; word-wrap: break-word;">
<<<<<<< HEAD
  <%=@request_body unless @request_body.empty? %><br/><br/>
  <%="Response #{@response.code} #{@response.message}:
          #{@response.body}" unless @response == '' %>
=======
	<%=@request_body unless @request_body.try(:empty?) %><br/><br/>
	<%="Response #{@response.try(:code)} #{@response.try(:message)}:
          #{@response.try(:body)}" unless @response == '' %>
>>>>>>> c15a59a7
</p>


<style>
  pre {
    background-color: white;
    border: 0px;
    padding: 10px 30px;
    margin: 20px;
  }
  .json-key {
    color: brown;
  }
  .json-value {
    color: navy;
  }
  .json-string {
    color: olive;
  }
</style>

<script>

    $(document).ready(function beautifyJson() {
        if (!library)
            var library = {};

        library.json = {
            replacer: function(match, pIndent, pKey, pVal, pEnd) {
                var key = '<span class=json-key>';
                var val = '<span class=json-value>';
                var str = '<span class=json-string>';
                var r = pIndent || '';
                if (pKey)
                    r = r + key + pKey.replace(/[": ]/g, '') + '</span>: ';
                if (pVal)
                    r = r + (pVal[0] == '"' ? str : val) + pVal + '</span>';
                return r + (pEnd || '');
            },
            prettyPrint: function(obj) {
                var jsonLine = /^( *)("[\w]+": )?("[^"]*"|[\w.+-]*)?([,[{])?$/mg;
                return JSON.stringify(obj, null, 3)
                    .replace(/&/g, '&amp;').replace(/\\"/g, '&quot;')
                    .replace(/</g, '&lt;').replace(/>/g, '&gt;')
                    .replace(jsonLine, library.json.replacer);
            }
        };
        // http://stackoverflow.com/questions/5410682/parsing-a-json-string-in-ruby
        // http://stackoverflow.com/questions/9244824/how-to-remove-quot-from-my-json-in-javascript
        // &quot; is not valid in a JSON object, and g in replace means replace globally
        var request = JSON.parse('<%= @request_body %>'.replace(/&quot;/g,'"'));
        var response = JSON.parse('<%= @response_body %>'.replace(/&quot;/g,'"'));

        $('#request').html(library.json.prettyPrint(request));
        $('#response').html(library.json.prettyPrint(response));
    });

    $('#algorithm').change(function changeDropdown(){
        var selectedDropdownValue = $('#algorithm').find(":selected").val();
        switch(selectedDropdownValue) {
            case 'hamer-expert':
            case 'lauw-expert':
                $("input[id='checkbox_expert_grade'][type='checkbox']").prop("checked", true);
                $("input[id='checkbox_hamer'][type='checkbox']").prop("checked", false);
                $("input[id='checkbox_lauw'][type='checkbox']").prop("checked", false);
                $("input[id='checkbox_quiz'][type='checkbox']").prop("checked", false);
                $("input[id='checkbox_expert_grade'][type='checkbox']").prop("disabled", true);
                $("input[id='checkbox_hamer'][type='checkbox']").prop("disabled", false);
                $("input[id='checkbox_lauw'][type='checkbox']").prop("disabled", false);
                $("input[id='checkbox_quiz'][type='checkbox']").prop("disabled", false);
                // in order to pass the params of disabled checkbox
                // we have to assign the value to a hidden input with same id
                $("input[id='checkbox_expert_grade'][type='hidden']").prop("value", 'Add expert grades');
                $("input[id='checkbox_quiz'][type='hidden']").prop("value", '');
                break;
            case 'quiz':
                $("input[id='checkbox_expert_grade'][type='checkbox']").prop("checked", false);
                $("input[id='checkbox_hamer'][type='checkbox']").prop("checked", false);
                $("input[id='checkbox_lauw'][type='checkbox']").prop("checked", false);
                $("input[id='checkbox_quiz'][type='checkbox']").prop("checked", true);
                $("input[id='checkbox_expert_grade'][type='checkbox']").prop("disabled", false);
                $("input[id='checkbox_hamer'][type='checkbox']").prop("disabled", false);
                $("input[id='checkbox_lauw'][type='checkbox']").prop("disabled", false);
                $("input[id='checkbox_quiz'][type='checkbox']").prop("disabled", true);
                // hidden field
                $("input[id='checkbox_expert_grade'][type='hidden']").prop("value", '');
                $("input[id='checkbox_quiz'][type='hidden']").prop("value", 'Add quiz scores');
                break;
            default:
                $("input[id='checkbox_expert_grade'][type='checkbox']").prop("checked", false);
                $("input[id='checkbox_hamer'][type='checkbox']").prop("checked", false);
                $("input[id='checkbox_lauw'][type='checkbox']").prop("checked", false);
                $("input[id='checkbox_quiz'][type='checkbox']").prop("checked", false);
                $("input[id='checkbox_expert_grade'][type='checkbox']").prop("disabled", false);
                $("input[id='checkbox_hamer'][type='checkbox']").prop("disabled", false);
                $("input[id='checkbox_lauw'][type='checkbox']").prop("disabled", false);
                $("input[id='checkbox_quiz'][type='checkbox']").prop("disabled", false);
                //hidden field
                $("input[id='checkbox_expert_grade'][type='hidden']").prop("value", '');
                $("input[id='checkbox_quiz'][type='hidden']").prop("value", '');
        }
    });
</script><|MERGE_RESOLUTION|>--- conflicted
+++ resolved
@@ -1,46 +1,46 @@
 <%= form_tag action: "send_post_request" do %>
-    <b style="font-size: 20px;">Step 1: </b>Assignment_id: <%= number_field_tag 'assignment_id', nil, in: 1..@max_assignment_id, value: @assignment.nil? ? 724 : @assignment.id, style: 'width: 3em;' %> + <%= number_field_tag 'another_assignment_id', nil, in: 1..@max_assignment_id, value: @another_assignment.nil? ? '' : @another_assignment.id, style: 'width: 3em;' %> (optional) with round <%= number_field_tag 'round_num', nil, in: 1..3, value: 2, style: 'width: 2em;' %><br>
+	<b style="font-size: 20px;">Step 1: </b>Assignment_id: <%= number_field_tag 'assignment_id', nil, in: 1..@max_assignment_id, value: @assignment.nil? ? 724 : @assignment.id, style: 'width: 3em;' %> + <%= number_field_tag 'another_assignment_id', nil, in: 1..@max_assignment_id, value: @another_assignment.nil? ? '' : @another_assignment.id, style: 'width: 3em;' %> (optional) with round <%= number_field_tag 'round_num', nil, in: 1..3, value: 2, style: 'width: 2em;' %><br>
 
-    <b style="font-size: 20px;">Step 2: </b>Choose reputation algorithm:
-    <select id='algorithm' name='algorithm' style="width: 13em">
-      <option value='hamer' selected>
-        Hamer's algorithm
-      </option>
-      <option value='hamer-expert' >
-        Hamer-expert algorithm
-      </option>
-      <option value='lauw' >
-        Lauw's algorithm
-      </option>
-      <option value='lauw-expert' >
-        Lauw-expert algorithm
-      </option>
-      <option value='quiz' >
-        Quiz-based algorithm
-      </option>
-      <!--
-      <option value='cho' >
-        Cho's algorithm
-      </option>
-      -->
-    </select><br>
+	<b style="font-size: 20px;">Step 2: </b>Choose reputation algorithm:
+	<select id='algorithm' name='algorithm' style="width: 13em">
+	    <option value='hamer' selected>
+	      Hamer's algorithm
+	    </option>
+	    <option value='hamer-expert' >
+	      Hamer-expert algorithm
+	    </option>
+	    <option value='lauw' >
+	      Lauw's algorithm
+	    </option>
+	    <option value='lauw-expert' >
+	      Lauw-expert algorithm
+	    </option>
+	    <option value='quiz' >
+	      Quiz-based algorithm
+	    </option>
+	    <!--
+	    <option value='cho' >
+	      Cho's algorithm
+	    </option>
+	    -->
+	</select><br>
 
-    <b style="font-size: 20px;">Step 3: </b>Additional information: <br/>
-    &nbsp;&nbsp;&nbsp;&nbsp;&nbsp;&nbsp;&nbsp;&nbsp;&nbsp;&nbsp;&nbsp;&nbsp;&nbsp;&nbsp;&nbsp;&nbsp;
-    <%= hidden_field_tag 'checkbox[expert_grade]', '' %>
-    <%= check_box_tag 'checkbox[expert_grade]', 'Add expert grades' %>Add expert grades <br/>
-    &nbsp;&nbsp;&nbsp;&nbsp;&nbsp;&nbsp;&nbsp;&nbsp;&nbsp;&nbsp;&nbsp;&nbsp;&nbsp;&nbsp;&nbsp;&nbsp;
-    <%= hidden_field_tag 'checkbox[hamer]', '' %>
-    <%= check_box_tag 'checkbox[hamer]', 'Add initial Hamer reputation values' %>Add initial Hamer reputation values
-    with assignment_id: <%= number_field_tag 'hamer_assignment_id', nil, in: 1..@max_assignment_id, value: '', style: 'width: 3em;' %> + <%= number_field_tag 'another_hamer_assignment_id', nil, in: 1..@max_assignment_id, value: '', style: 'width: 3em;' %> (optional) <br/>
-    &nbsp;&nbsp;&nbsp;&nbsp;&nbsp;&nbsp;&nbsp;&nbsp;&nbsp;&nbsp;&nbsp;&nbsp;&nbsp;&nbsp;&nbsp;&nbsp;
-    <%= hidden_field_tag 'checkbox[lauw]', '' %>
-    <%= check_box_tag 'checkbox[lauw]', 'Add initial Lauw reputation values' %>Add initial Lauw reputation values
-    with assignment_id:&nbsp;&nbsp;&nbsp;<%= number_field_tag 'lauw_assignment_id', nil, in: 1..@max_assignment_id, value: '', style: 'width: 3em;' %> + <%= number_field_tag 'another_lauw_assignment_id', nil, in: 1..@max_assignment_id, value: '', style: 'width: 3em;' %> (optional) <br/>
-    &nbsp;&nbsp;&nbsp;&nbsp;&nbsp;&nbsp;&nbsp;&nbsp;&nbsp;&nbsp;&nbsp;&nbsp;&nbsp;&nbsp;&nbsp;&nbsp;
-    <%= hidden_field_tag 'checkbox[quiz]', '' %>
-    <%= check_box_tag 'checkbox[quiz]', 'Add quiz scores' %>Add quiz scores <br/>
-    <b style="font-size: 20px;">Step 4: </b><%= submit_tag 'Send request' %>
+	<b style="font-size: 20px;">Step 3: </b>Additional information: <br/>
+	&nbsp;&nbsp;&nbsp;&nbsp;&nbsp;&nbsp;&nbsp;&nbsp;&nbsp;&nbsp;&nbsp;&nbsp;&nbsp;&nbsp;&nbsp;&nbsp;
+	<%= hidden_field_tag 'checkbox[expert_grade]', '' %>
+	<%= check_box_tag 'checkbox[expert_grade]', 'Add expert grades' %>Add expert grades <br/>
+	&nbsp;&nbsp;&nbsp;&nbsp;&nbsp;&nbsp;&nbsp;&nbsp;&nbsp;&nbsp;&nbsp;&nbsp;&nbsp;&nbsp;&nbsp;&nbsp;
+	<%= hidden_field_tag 'checkbox[hamer]', '' %>
+	<%= check_box_tag 'checkbox[hamer]', 'Add initial Hamer reputation values' %>Add initial Hamer reputation values 
+	with assignment_id: <%= number_field_tag 'hamer_assignment_id', nil, in: 1..@max_assignment_id, value: '', style: 'width: 3em;' %> + <%= number_field_tag 'another_hamer_assignment_id', nil, in: 1..@max_assignment_id, value: '', style: 'width: 3em;' %> (optional) <br/>
+	&nbsp;&nbsp;&nbsp;&nbsp;&nbsp;&nbsp;&nbsp;&nbsp;&nbsp;&nbsp;&nbsp;&nbsp;&nbsp;&nbsp;&nbsp;&nbsp;
+	<%= hidden_field_tag 'checkbox[lauw]', '' %> 
+	<%= check_box_tag 'checkbox[lauw]', 'Add initial Lauw reputation values' %>Add initial Lauw reputation values 
+	with assignment_id:&nbsp;&nbsp;&nbsp;<%= number_field_tag 'lauw_assignment_id', nil, in: 1..@max_assignment_id, value: '', style: 'width: 3em;' %> + <%= number_field_tag 'another_lauw_assignment_id', nil, in: 1..@max_assignment_id, value: '', style: 'width: 3em;' %> (optional) <br/>
+	&nbsp;&nbsp;&nbsp;&nbsp;&nbsp;&nbsp;&nbsp;&nbsp;&nbsp;&nbsp;&nbsp;&nbsp;&nbsp;&nbsp;&nbsp;&nbsp;
+	<%= hidden_field_tag 'checkbox[quiz]', '' %>
+	<%= check_box_tag 'checkbox[quiz]', 'Add quiz scores' %>Add quiz scores <br/>
+	<b style="font-size: 20px;">Step 4: </b><%= submit_tag 'Send request' %>
 <% end %>
 <hr>
 <!--Request information-->
@@ -54,129 +54,123 @@
 <!--Beautified request and response message-->
 <b>Beautified request and response information</b>
 <table border = '1' width="60%">
-  <tr>
-    <th style="text-align: center;"> Request JSON </th>
-    <th style="text-align: center;"> Response JSON </th>
-  </tr>
-  <tr>
-    <td valign="top" width="50%"> <pre><code id='request'></code></pre> </td>
-    <td valign="top" width="50%"> <pre><code id='response'></code></pre> </td>
-  </tr>
+	<tr>
+		<th style="text-align: center;"> Request JSON </th>
+		<th style="text-align: center;"> Response JSON </th>
+	</tr>
+	<tr>
+		<td valign="top" width="50%"> <pre><code id='request'></code></pre> </td>
+		<td valign="top" width="50%"> <pre><code id='response'></code></pre> </td>
+	</tr>
 </table>
 <br/>
 
 <!--Minified request and response message-->
 <b>Minified request and response message</b><br/>
 <p style="background-color: #fdf6e3; color: #657b83; padding: 5px; word-wrap: break-word;">
-<<<<<<< HEAD
-  <%=@request_body unless @request_body.empty? %><br/><br/>
-  <%="Response #{@response.code} #{@response.message}:
-          #{@response.body}" unless @response == '' %>
-=======
 	<%=@request_body unless @request_body.try(:empty?) %><br/><br/>
 	<%="Response #{@response.try(:code)} #{@response.try(:message)}:
           #{@response.try(:body)}" unless @response == '' %>
->>>>>>> c15a59a7
 </p>
 
 
 <style>
-  pre {
-    background-color: white;
-    border: 0px;
-    padding: 10px 30px;
-    margin: 20px;
-  }
-  .json-key {
-    color: brown;
-  }
-  .json-value {
-    color: navy;
-  }
-  .json-string {
-    color: olive;
-  }
+	pre {
+	   background-color: white;
+	   border: 0px;
+	   padding: 10px 30px;
+	   margin: 20px; 
+	   }
+	.json-key {
+	   color: brown;
+	   }
+	.json-value {
+	   color: navy;
+	   }
+	.json-string {
+	   color: olive;
+	   }
 </style>
 
 <script>
 
-    $(document).ready(function beautifyJson() {
-        if (!library)
-            var library = {};
+	$(document).ready(function beautifyJson() {
+		if (!library)
+   			var library = {};
 
-        library.json = {
-            replacer: function(match, pIndent, pKey, pVal, pEnd) {
-                var key = '<span class=json-key>';
-                var val = '<span class=json-value>';
-                var str = '<span class=json-string>';
-                var r = pIndent || '';
-                if (pKey)
-                    r = r + key + pKey.replace(/[": ]/g, '') + '</span>: ';
-                if (pVal)
-                    r = r + (pVal[0] == '"' ? str : val) + pVal + '</span>';
-                return r + (pEnd || '');
-            },
-            prettyPrint: function(obj) {
-                var jsonLine = /^( *)("[\w]+": )?("[^"]*"|[\w.+-]*)?([,[{])?$/mg;
-                return JSON.stringify(obj, null, 3)
-                    .replace(/&/g, '&amp;').replace(/\\"/g, '&quot;')
-                    .replace(/</g, '&lt;').replace(/>/g, '&gt;')
-                    .replace(jsonLine, library.json.replacer);
-            }
-        };
-        // http://stackoverflow.com/questions/5410682/parsing-a-json-string-in-ruby
-        // http://stackoverflow.com/questions/9244824/how-to-remove-quot-from-my-json-in-javascript
-        // &quot; is not valid in a JSON object, and g in replace means replace globally
-        var request = JSON.parse('<%= @request_body %>'.replace(/&quot;/g,'"'));
-        var response = JSON.parse('<%= @response_body %>'.replace(/&quot;/g,'"'));
+		library.json = {
+		   replacer: function(match, pIndent, pKey, pVal, pEnd) {
+		      var key = '<span class=json-key>';
+		      var val = '<span class=json-value>';
+		      var str = '<span class=json-string>';
+		      var r = pIndent || '';
+		      if (pKey)
+		         r = r + key + pKey.replace(/[": ]/g, '') + '</span>: ';
+		      if (pVal)
+		         r = r + (pVal[0] == '"' ? str : val) + pVal + '</span>';
+		      return r + (pEnd || '');
+		      },
+		   prettyPrint: function(obj) {
+		      var jsonLine = /^( *)("[\w]+": )?("[^"]*"|[\w.+-]*)?([,[{])?$/mg;
+		      return JSON.stringify(obj, null, 3)
+		         .replace(/&/g, '&amp;').replace(/\\"/g, '&quot;')
+		         .replace(/</g, '&lt;').replace(/>/g, '&gt;')
+		         .replace(jsonLine, library.json.replacer);
+		      }
+		   };
+		// http://stackoverflow.com/questions/5410682/parsing-a-json-string-in-ruby
+		// http://stackoverflow.com/questions/9244824/how-to-remove-quot-from-my-json-in-javascript
+		// &quot; is not valid in a JSON object, and g in replace means replace globally
+		var request = JSON.parse('<%= @request_body %>'.replace(/&quot;/g,'"'));
+		var response = JSON.parse('<%= @response_body %>'.replace(/&quot;/g,'"'));
+		
+		$('#request').html(library.json.prettyPrint(request));
+		$('#response').html(library.json.prettyPrint(response));
+	});
 
-        $('#request').html(library.json.prettyPrint(request));
-        $('#response').html(library.json.prettyPrint(response));
-    });
-
-    $('#algorithm').change(function changeDropdown(){
-        var selectedDropdownValue = $('#algorithm').find(":selected").val();
-        switch(selectedDropdownValue) {
-            case 'hamer-expert':
-            case 'lauw-expert':
-                $("input[id='checkbox_expert_grade'][type='checkbox']").prop("checked", true);
-                $("input[id='checkbox_hamer'][type='checkbox']").prop("checked", false);
-                $("input[id='checkbox_lauw'][type='checkbox']").prop("checked", false);
-                $("input[id='checkbox_quiz'][type='checkbox']").prop("checked", false);
-                $("input[id='checkbox_expert_grade'][type='checkbox']").prop("disabled", true);
-                $("input[id='checkbox_hamer'][type='checkbox']").prop("disabled", false);
-                $("input[id='checkbox_lauw'][type='checkbox']").prop("disabled", false);
-                $("input[id='checkbox_quiz'][type='checkbox']").prop("disabled", false);
-                // in order to pass the params of disabled checkbox
-                // we have to assign the value to a hidden input with same id
-                $("input[id='checkbox_expert_grade'][type='hidden']").prop("value", 'Add expert grades');
-                $("input[id='checkbox_quiz'][type='hidden']").prop("value", '');
-                break;
-            case 'quiz':
-                $("input[id='checkbox_expert_grade'][type='checkbox']").prop("checked", false);
-                $("input[id='checkbox_hamer'][type='checkbox']").prop("checked", false);
-                $("input[id='checkbox_lauw'][type='checkbox']").prop("checked", false);
-                $("input[id='checkbox_quiz'][type='checkbox']").prop("checked", true);
-                $("input[id='checkbox_expert_grade'][type='checkbox']").prop("disabled", false);
-                $("input[id='checkbox_hamer'][type='checkbox']").prop("disabled", false);
-                $("input[id='checkbox_lauw'][type='checkbox']").prop("disabled", false);
-                $("input[id='checkbox_quiz'][type='checkbox']").prop("disabled", true);
-                // hidden field
-                $("input[id='checkbox_expert_grade'][type='hidden']").prop("value", '');
-                $("input[id='checkbox_quiz'][type='hidden']").prop("value", 'Add quiz scores');
-                break;
-            default:
-                $("input[id='checkbox_expert_grade'][type='checkbox']").prop("checked", false);
-                $("input[id='checkbox_hamer'][type='checkbox']").prop("checked", false);
-                $("input[id='checkbox_lauw'][type='checkbox']").prop("checked", false);
-                $("input[id='checkbox_quiz'][type='checkbox']").prop("checked", false);
-                $("input[id='checkbox_expert_grade'][type='checkbox']").prop("disabled", false);
-                $("input[id='checkbox_hamer'][type='checkbox']").prop("disabled", false);
-                $("input[id='checkbox_lauw'][type='checkbox']").prop("disabled", false);
-                $("input[id='checkbox_quiz'][type='checkbox']").prop("disabled", false);
-                //hidden field
-                $("input[id='checkbox_expert_grade'][type='hidden']").prop("value", '');
-                $("input[id='checkbox_quiz'][type='hidden']").prop("value", '');
-        }
-    });
+	$('#algorithm').change(function changeDropdown(){
+		var selectedDropdownValue = $('#algorithm').find(":selected").val();
+		switch(selectedDropdownValue) {
+	    case 'hamer-expert':
+	    case 'lauw-expert':
+	        $("input[id='checkbox_expert_grade'][type='checkbox']").prop("checked", true);
+	        $("input[id='checkbox_hamer'][type='checkbox']").prop("checked", false);
+	        $("input[id='checkbox_lauw'][type='checkbox']").prop("checked", false);
+	        $("input[id='checkbox_quiz'][type='checkbox']").prop("checked", false);
+	        $("input[id='checkbox_expert_grade'][type='checkbox']").prop("disabled", true);
+	        $("input[id='checkbox_hamer'][type='checkbox']").prop("disabled", false);
+	        $("input[id='checkbox_lauw'][type='checkbox']").prop("disabled", false);
+	        $("input[id='checkbox_quiz'][type='checkbox']").prop("disabled", false);
+	        // in order to pass the params of disabled checkbox
+	        // we have to assign the value to a hidden input with same id
+	        $("input[id='checkbox_expert_grade'][type='hidden']").prop("value", 'Add expert grades');
+	        $("input[id='checkbox_quiz'][type='hidden']").prop("value", '');
+	        break;
+	    case 'quiz':
+	   		$("input[id='checkbox_expert_grade'][type='checkbox']").prop("checked", false);
+	        $("input[id='checkbox_hamer'][type='checkbox']").prop("checked", false);
+	        $("input[id='checkbox_lauw'][type='checkbox']").prop("checked", false);
+	        $("input[id='checkbox_quiz'][type='checkbox']").prop("checked", true);
+	        $("input[id='checkbox_expert_grade'][type='checkbox']").prop("disabled", false);
+	        $("input[id='checkbox_hamer'][type='checkbox']").prop("disabled", false);
+	        $("input[id='checkbox_lauw'][type='checkbox']").prop("disabled", false);
+	        $("input[id='checkbox_quiz'][type='checkbox']").prop("disabled", true);
+	        // hidden field
+	        $("input[id='checkbox_expert_grade'][type='hidden']").prop("value", '');
+	        $("input[id='checkbox_quiz'][type='hidden']").prop("value", 'Add quiz scores');
+	        break;
+	    default:
+	    	$("input[id='checkbox_expert_grade'][type='checkbox']").prop("checked", false);
+	        $("input[id='checkbox_hamer'][type='checkbox']").prop("checked", false);
+	        $("input[id='checkbox_lauw'][type='checkbox']").prop("checked", false);
+	        $("input[id='checkbox_quiz'][type='checkbox']").prop("checked", false);
+	        $("input[id='checkbox_expert_grade'][type='checkbox']").prop("disabled", false);
+	        $("input[id='checkbox_hamer'][type='checkbox']").prop("disabled", false);
+	        $("input[id='checkbox_lauw'][type='checkbox']").prop("disabled", false);
+	        $("input[id='checkbox_quiz'][type='checkbox']").prop("disabled", false);
+	        //hidden field
+	        $("input[id='checkbox_expert_grade'][type='hidden']").prop("value", '');
+	        $("input[id='checkbox_quiz'][type='hidden']").prop("value", '');
+		}
+	});	
 </script>
<%= form_tag action: "send_post_request" do %>
	<b style="font-size: 20px;">Step 1: </b>Assignment_id: <%= number_field_tag 'assignment_id', nil, in: 1..@max_assignment_id, value: @assignment.nil? ? 724 : @assignment.id, style: 'width: 3em;' %> + <%= number_field_tag 'another_assignment_id', nil, in: 1..@max_assignment_id, value: @another_assignment.nil? ? '' : @another_assignment.id, style: 'width: 3em;' %> (optional) with round <%= number_field_tag 'round_num', nil, in: 1..3, value: 2, style: 'width: 2em;' %><br>

	<b style="font-size: 20px;">Step 2: </b>Choose reputation algorithm:
	<select id='algorithm' name='algorithm' style="width: 13em">
	    <option value='hamer' selected>
	      Hamer's algorithm
	    </option>
	    <option value='hamer-expert' >
	      Hamer-expert algorithm
	    </option>
	    <option value='lauw' >
	      Lauw's algorithm
	    </option>
	    <option value='lauw-peer' >
	      Lauw-peer algorithm
	    </option>
	    <option value='quiz' >
	      Quiz-based algorithm
	    </option>
	    <!--
	    <option value='cho' >
	      Cho's algorithm
	    </option>
	    -->
	</select><br>

	<b style="font-size: 20px;">Step 3: </b>Additional information: <br/>
	&nbsp;&nbsp;&nbsp;&nbsp;&nbsp;&nbsp;&nbsp;&nbsp;&nbsp;&nbsp;&nbsp;&nbsp;&nbsp;&nbsp;&nbsp;&nbsp;
	<%= hidden_field_tag 'checkbox[expert_grade]', '' %>
	<%= check_box_tag 'checkbox[expert_grade]', 'Add expert grades' %>Add expert grades <br/>
	&nbsp;&nbsp;&nbsp;&nbsp;&nbsp;&nbsp;&nbsp;&nbsp;&nbsp;&nbsp;&nbsp;&nbsp;&nbsp;&nbsp;&nbsp;&nbsp;
	<%= hidden_field_tag 'checkbox[hamer]', '' %>
	<%= check_box_tag 'checkbox[hamer]', 'Add initial Hamer reputation values' %>Add initial Hamer reputation values 
	with assignment_id: <%= number_field_tag 'hamer_assignment_id', nil, in: 1..@max_assignment_id, value: '', style: 'width: 3em;' %> + <%= number_field_tag 'another_hamer_assignment_id', nil, in: 1..@max_assignment_id, value: '', style: 'width: 3em;' %> (optional) <br/>
	&nbsp;&nbsp;&nbsp;&nbsp;&nbsp;&nbsp;&nbsp;&nbsp;&nbsp;&nbsp;&nbsp;&nbsp;&nbsp;&nbsp;&nbsp;&nbsp;
	<%= hidden_field_tag 'checkbox[lauw]', '' %> 
	<%= check_box_tag 'checkbox[lauw]', 'Add initial Lauw reputation values' %>Add initial Lauw reputation values 
	with assignment_id:&nbsp;&nbsp;&nbsp;<%= number_field_tag 'lauw_assignment_id', nil, in: 1..@max_assignment_id, value: '', style: 'width: 3em;' %> + <%= number_field_tag 'another_lauw_assignment_id', nil, in: 1..@max_assignment_id, value: '', style: 'width: 3em;' %> (optional) <br/>
	&nbsp;&nbsp;&nbsp;&nbsp;&nbsp;&nbsp;&nbsp;&nbsp;&nbsp;&nbsp;&nbsp;&nbsp;&nbsp;&nbsp;&nbsp;&nbsp;
	<%= hidden_field_tag 'checkbox[quiz]', '' %>
	<%= check_box_tag 'checkbox[quiz]', 'Add quiz scores' %>Add quiz scores <br/>
	<b style="font-size: 20px;">Step 4: </b><%= submit_tag 'Send request' %>
<% end %>
<hr>
<!--Request information-->
<%= "Request info: #{@assignment.name} (#{@assignment.id})" unless @assignment.nil? %>
<%= " + #{@another_assignment.name} (#{@another_assignment.id})" unless @another_assignment.nil? %>
<%= " + round #{@round_num}" unless @assignment.nil? %>
<%= " + #{@algorithm} algorithm" unless @assignment.nil? %>
<%= " + #{@additional_info}" unless @additional_info.empty? %>
<br/><br/>

<!--Beautified request and response message-->
<b>Beautified request and response information</b>
<table border = '1' width="60%">
	<tr>
		<th style="text-align: center;"> Request JSON </th>
		<th style="text-align: center;"> Response JSON </th>
	</tr>
	<tr>
		<td valign="top" width="50%"> <pre><code id='request'></code></pre> </td>
		<td valign="top" width="50%"> <pre><code id='response'></code></pre> </td>
	</tr>
</table>
<<<<<<< HEAD
<br/>

<!--Minified request and response message-->
<b>Minified request and response message</b><br/>
<p style="background-color: #fdf6e3; color: #657b83; padding: 5px; word-wrap: break-word;">
	<%=@request_body unless @request_body.empty? %><br/><br/>
	<%="Response #{@response.code} #{@response.message}:
          #{@response.body}"%>
</p>

=======
>>>>>>> 96fd103e
<style>
	pre {
	   background-color: white;
	   border: 0px;
	   padding: 10px 30px;
	   margin: 20px; 
	   }
	.json-key {
	   color: brown;
	   }
	.json-value {
	   color: navy;
	   }
	.json-string {
	   color: olive;
	   }
</style>

<script>

	$(document).ready(function beautifyJson() {
/*		if (!library)
   			var library = {};

		library.json = {
		   replacer: function(match, pIndent, pKey, pVal, pEnd) {
		      var key = '<span class=json-key>';
		      var val = '<span class=json-value>';
		      var str = '<span class=json-string>';
		      var r = pIndent || '';
		      if (pKey)
		         r = r + key + pKey.replace(/[": ]/g, '') + '</span>: ';
		      if (pVal)
		         r = r + (pVal[0] == '"' ? str : val) + pVal + '</span>';
		      return r + (pEnd || '');
		      },
		   prettyPrint: function(obj) {
		      var jsonLine = /^( *)("[\w]+": )?("[^"]*"|[\w.+-]*)?([,[{])?$/mg;
		      return JSON.stringify(obj, null, 3)
		         .replace(/&/g, '&amp;').replace(/\\"/g, '&quot;')
		         .replace(/</g, '&lt;').replace(/>/g, '&gt;')
		         .replace(jsonLine, library.json.replacer);
		      }
		   };
		// http://stackoverflow.com/questions/5410682/parsing-a-json-string-in-ruby
		// http://stackoverflow.com/questions/9244824/how-to-remove-quot-from-my-json-in-javascript
		// &quot; is not valid in a JSON object, and g in replace means replace globally
		var request = JSON.parse('<%= @request_body %>'.replace(/&quot;/g,'"'));
		var response = JSON.parse('<%= @response_body %>'.replace(/&quot;/g,'"'));
		
		$('#request').html(library.json.prettyPrint(request));
		$('#response').html(library.json.prettyPrint(response));
	*/});

	$('#algorithm').change(function changeDropdown(){
		var selectedDropdownValue = $('#algorithm').find(":selected").val();
		switch(selectedDropdownValue) {
	    case 'hamer-expert':
	    case 'lauw-peer':
	        $("input[id='checkbox_expert_grade'][type='checkbox']").prop("checked", true);
	        $("input[id='checkbox_hamer'][type='checkbox']").prop("checked", false);
	        $("input[id='checkbox_lauw'][type='checkbox']").prop("checked", false);
	        $("input[id='checkbox_quiz'][type='checkbox']").prop("checked", false);
	        $("input[id='checkbox_expert_grade'][type='checkbox']").prop("disabled", true);
	        $("input[id='checkbox_hamer'][type='checkbox']").prop("disabled", false);
	        $("input[id='checkbox_lauw'][type='checkbox']").prop("disabled", false);
	        $("input[id='checkbox_quiz'][type='checkbox']").prop("disabled", false);
	        // in order to pass the params of disabled checkbox
	        // we have to assign the value to a hidden input with same id
	        $("input[id='checkbox_expert_grade'][type='hidden']").prop("value", 'Add expert grades');
	        $("input[id='checkbox_quiz'][type='hidden']").prop("value", '');
	        break;
	    case 'quiz':
	   		$("input[id='checkbox_expert_grade'][type='checkbox']").prop("checked", false);
	        $("input[id='checkbox_hamer'][type='checkbox']").prop("checked", false);
	        $("input[id='checkbox_lauw'][type='checkbox']").prop("checked", false);
	        $("input[id='checkbox_quiz'][type='checkbox']").prop("checked", true);
	        $("input[id='checkbox_expert_grade'][type='checkbox']").prop("disabled", false);
	        $("input[id='checkbox_hamer'][type='checkbox']").prop("disabled", false);
	        $("input[id='checkbox_lauw'][type='checkbox']").prop("disabled", false);
	        $("input[id='checkbox_quiz'][type='checkbox']").prop("disabled", true);
	        // hidden field
	        $("input[id='checkbox_expert_grade'][type='hidden']").prop("value", '');
	        $("input[id='checkbox_quiz'][type='hidden']").prop("value", 'Add quiz scores');
	        break;
	    default:
	    	$("input[id='checkbox_expert_grade'][type='checkbox']").prop("checked", false);
	        $("input[id='checkbox_hamer'][type='checkbox']").prop("checked", false);
	        $("input[id='checkbox_lauw'][type='checkbox']").prop("checked", false);
	        $("input[id='checkbox_quiz'][type='checkbox']").prop("checked", false);
	        $("input[id='checkbox_expert_grade'][type='checkbox']").prop("disabled", false);
	        $("input[id='checkbox_hamer'][type='checkbox']").prop("disabled", false);
	        $("input[id='checkbox_lauw'][type='checkbox']").prop("disabled", false);
	        $("input[id='checkbox_quiz'][type='checkbox']").prop("disabled", false);
	        //hidden field
	        $("input[id='checkbox_expert_grade'][type='hidden']").prop("value", '');
	        $("input[id='checkbox_quiz'][type='hidden']").prop("value", '');
		}
	});	
</script><|MERGE_RESOLUTION|>--- conflicted
+++ resolved
@@ -12,8 +12,8 @@
 	    <option value='lauw' >
 	      Lauw's algorithm
 	    </option>
-	    <option value='lauw-peer' >
-	      Lauw-peer algorithm
+	    <option value='lauw-expert' >
+	      Lauw-expert algorithm
 	    </option>
 	    <option value='quiz' >
 	      Quiz-based algorithm
@@ -63,7 +63,6 @@
 		<td valign="top" width="50%"> <pre><code id='response'></code></pre> </td>
 	</tr>
 </table>
-<<<<<<< HEAD
 <br/>
 
 <!--Minified request and response message-->
@@ -74,8 +73,7 @@
           #{@response.body}"%>
 </p>
 
-=======
->>>>>>> 96fd103e
+
 <style>
 	pre {
 	   background-color: white;
@@ -97,7 +95,7 @@
 <script>
 
 	$(document).ready(function beautifyJson() {
-/*		if (!library)
+		if (!library)
    			var library = {};
 
 		library.json = {
@@ -134,7 +132,7 @@
 		var selectedDropdownValue = $('#algorithm').find(":selected").val();
 		switch(selectedDropdownValue) {
 	    case 'hamer-expert':
-	    case 'lauw-peer':
+	    case 'lauw-expert':
 	        $("input[id='checkbox_expert_grade'][type='checkbox']").prop("checked", true);
 	        $("input[id='checkbox_hamer'][type='checkbox']").prop("checked", false);
 	        $("input[id='checkbox_lauw'][type='checkbox']").prop("checked", false);

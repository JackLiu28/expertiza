<% if @map.survey? %>
<<<<<<< HEAD
	<h1><%= @title %> for <%= @survey_parent.name %></h1>
=======
    <h1><%= @title %> for <%= @survey_parent.name %></h1>
>>>>>>> 7d66ef2a
<% else %>
	<h1><%= @title %> for <%= @assignment.name %></h1>
<% end %>

<% if !(@map.instance_of? TeammateReviewResponseMap) && !@map.survey? %>
  <% topic_id = SignedUpTeam.topic_id(@participant.parent_id, @participant.user_id) %>
	<% submission_check = false %>
  <%= render :partial => 'submitted_content/main', :locals => {:participant => @contributor.participants.first, :stage => @assignment.get_current_stage(topic_id)} %>
<% end %>

<!-- Added a checkbox to enable students to mark their review as a sample for others, by E2022 @SujalAhrodia -->
<input type="checkbox" id="sample_cbx" checked="false"/>
<label id="sample_cbx_lbl" for="sample_cbx">I agree to share my review as a sample for others</label>

<% @review_versions = @map.get_all_versions() %>
<% if !@review_versions.empty? %>
	<%= @review_versions.each do |response| %>
		<%= response.display_as_html() %>
			<br/>
	<% end %>
	<hr/>
<% end %>

<% file_url = nil %>
<%= @response.display_as_html(nil, nil, file_url) %>
<br/>

<!--Check whether there is a UploadFile question.-->
<%if @map.instance_of?(ReviewResponseMap)%>
<% current_folder = DisplayOption.new %>
<% current_folder.name = "" %>
<% response_map_id = Response.find(params[:id]).response_map.id %>
<% files = @participant.files(@participant.review_file_path(response_map_id).to_s + current_folder.name) %>
<%session_participant = AssignmentParticipant.where(parent_id: @assignment.id, user_id: session[:user].id).first%>
<%session_participants_team = AssignmentTeam.team(session_participant)%>
<%@questions.each do |question| %>
	<% if question.instance_of? UploadFile %>
		<%= display_directory_tree(@participant, files, true).html_safe %>
	<% end %>
<% end %>
<%end%>

<%= @map.show_feedback(@response) %>
<br/>
<a href="javascript:window.history.back()">Back</a>

<!-- Script to toggle visibility on selecting the checkbox, by E2022 @SujalAhrodia -->
<script>
  $(document).on("ready",function(e){
    
    //Show a pop up message on selecting/unselecting the checkbox, by E2022 @SujalAhrodia
    $("#sample_cbx").prop("checked",<%= !@response.visibility.nil? && (@response.visibility=="public" || @response.visibility=="published")%>);
    
    $("#sample_cbx").on("change",function(e){
      var _d = $(this);
      var check = _d.is(":checked")?1:0;
      var visibility = check?"public":"private";
      
      // Construct respective message to be displayed, by E2022 @SujalAhrodia
      
      var message = check?"Your review may now ":"Your review may no longer ";
      
      message += "be available for other students to view. Are you sure?";
      
      if(!confirm(message)){
        _d.prop("checked",!check);
      }
      else{
        // Ajax call to update the value in db  

        $.ajax({
        "url":"/response_toggle_permission/"+"<%= @response.id %>",
        "type":"POST",
        "data":{
          "visibility":visibility
        },
        "dataType":"json"
      });
      }
    });
  });
</script><|MERGE_RESOLUTION|>--- conflicted
+++ resolved
@@ -1,9 +1,5 @@
 <% if @map.survey? %>
-<<<<<<< HEAD
-	<h1><%= @title %> for <%= @survey_parent.name %></h1>
-=======
     <h1><%= @title %> for <%= @survey_parent.name %></h1>
->>>>>>> 7d66ef2a
 <% else %>
 	<h1><%= @title %> for <%= @assignment.name %></h1>
 <% end %>

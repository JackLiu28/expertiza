<!-- SUBMISSIONS --> 
<% session[:return_to] = request.request_uri %>
<%= render :partial => 'submitted_content/main', :locals => {:participant => participant, :stage => participant.assignment.get_current_stage(participant.topic_id)} %>

<% if controller.action_name != "view_my_scores" %>
<<<<<<< HEAD
   <% reviewer = AssignmentParticipant.find_by_user_id_and_parent_id(session[:user].id, @assignment.id) 
      if reviewer != nil and participant.assignment.team_assignment
=======
   <% reviewer = AssignmentParticipant.find_by_user_id_and_parent_id(session[:user].id, @assignment.id)
      #ACS Map the reviewee to a team or an individual depending on wheater the team size is greater than or equal to 1
      if reviewer != nil and participant.assignment.team_count > 1
>>>>>>> 0bffe9f0
         reviewee = participant.team  
         map = TeamReviewResponseMap.find_by_reviewee_id_and_reviewer_id(reviewee.id, reviewer.id)        
      elsif reviewer != nil
         reviewee = participant
         map = ParticipantReviewResponseMap.find_by_reviewee_id_and_reviewer_id(reviewee.id, reviewer.id)
      end       
            
      if map != nil and map.response != nil
      	display = "Edit Review"
      else
        display = "Create Review"
      end
   %>      
      <%= link_to display, :action => "instructor_review", :id => participant.id %> 
<% end %>   	     
<!-- END SUBMISSIONS --> <|MERGE_RESOLUTION|>--- conflicted
+++ resolved
@@ -3,14 +3,9 @@
 <%= render :partial => 'submitted_content/main', :locals => {:participant => participant, :stage => participant.assignment.get_current_stage(participant.topic_id)} %>
 
 <% if controller.action_name != "view_my_scores" %>
-<<<<<<< HEAD
-   <% reviewer = AssignmentParticipant.find_by_user_id_and_parent_id(session[:user].id, @assignment.id) 
-      if reviewer != nil and participant.assignment.team_assignment
-=======
    <% reviewer = AssignmentParticipant.find_by_user_id_and_parent_id(session[:user].id, @assignment.id)
       #ACS Map the reviewee to a team or an individual depending on wheater the team size is greater than or equal to 1
       if reviewer != nil and participant.assignment.team_count > 1
->>>>>>> 0bffe9f0
          reviewee = participant.team  
          map = TeamReviewResponseMap.find_by_reviewee_id_and_reviewer_id(reviewee.id, reviewer.id)        
       elsif reviewer != nil

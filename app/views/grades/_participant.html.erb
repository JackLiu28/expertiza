<<<<<<< HEAD
<!-- PARTICIPANT -->
<% 
  participant = pscore[:participant]
  if pscore[:review]
  	s_max = pscore[:review][:scores][:max]
  	s_min = pscore[:review][:scores][:min] 
  	s_avg = pscore[:review][:scores][:avg] 
  end
  if pscore[:metareview]
    r_max = pscore[:metareview][:scores][:max]
  	r_min = pscore[:metareview][:scores][:min] 
  	r_avg = pscore[:metareview][:scores][:avg]
  end 
  if pscore[:feedback]
  	f_max = pscore[:feedback][:scores][:max]
  	f_min = pscore[:feedback][:scores][:min] 
  	f_avg = pscore[:feedback][:scores][:avg]
  end
  if pscore[:teammate]
  	tr_max = pscore[:teammate][:scores][:max]
  	tr_min = pscore[:teammate][:scores][:min] 
  	tr_avg = pscore[:teammate][:scores][:avg]   
  end  	
%>

<TR class="row" <% if team %> id="<%= prefix %>" style="display:none" <% end %>>
    <TD><%= participant.fullname %>
    <BR/><FONT SIZE="-1"><a href="#" id="<%=prefix%>_filesLink" name="<%=prefix%>_filesLink" onClick="toggleElement('<%=prefix%>_files','submission');return false;">show submission</a>
	<% if participant.topic %> (<%= participant.topic.topic_identifier %>)<% end %>
	</FONT>  	
    </TD>
    
    <% if s_avg %>
  	<TD ALIGN="CENTER" VALIGN="TOP"><%= sprintf("%.2f",s_avg) %>%
  	<BR/><FONT SIZE="-1"><a href="#" id="<%=prefix%>_reviewsLink" name="<%=prefix%>_reviewsLink" onClick="toggleElement('<%=prefix%>_reviews','reviews');return false;">show reviews</a> (<%= pscore[:review][:assessments].size %>)</FONT>
  	</TD>    
   	<TD ALIGN="CENTER" VALIGN="TOP"><%= sprintf("%.0f",s_min) %>% - <%= sprintf("%.0f",s_max) %>% 
   	<% if controller.action_name != "view_my_scores" %>
   	  <BR/><FONT SIZE="-1"><%= link_to 'email reviewers', :action => 'conflict_notification', :id => participant.id, :submission => 'review' %></FONT>
   	<% end %>  	 
   	</TD>
    <% else %>
   	<TD ALIGN="CENTER">---</TD>
    <TD ALIGN="CENTER">---</TD>
    <% end %>
    
    <% if r_avg %>
    <TD ALIGN="CENTER" VALIGN="TOP"><%= sprintf("%.2f",r_avg) %>%
    <BR/><FONT SIZE="-1"><a href="#" id="<%=prefix%>_mreviewsLink" name="<%=prefix%>_mreviewsLink" onClick="toggleElement('<%=prefix%>_mreviews','metareviews');return false;">show metareviews</a> (<%= pscore[:metareview][:assessments].size %>)</FONT>
    </TD>
    <TD ALIGN="CENTER" VALIGN="TOP"><%= sprintf("%.0f",r_min) %>% - <%= sprintf("%.0f",r_max) %>%
    <% if controller.action_name != "view_my_scores" %>
      <BR/><FONT SIZE="-1"><%= link_to 'email metareviewers', :action => 'conflict_notification', :id => participant.id, :submission => 'review_of_review' %></FONT>
    <% end %>  	    
    </TD>
    <% else %>
    <TD ALIGN="CENTER">---</TD>
    <TD ALIGN="CENTER">---</TD>
    <% end %>
    
    <% if f_avg %>
    <TD ALIGN="CENTER" VALIGN="TOP"><%= sprintf("%.2f",f_avg) %>%
    <BR/><FONT SIZE="-1"><a href="#" id="<%=prefix%>_feedbackLink" name="<%=prefix%>_feedbackLink" onClick="toggleElement('<%=prefix%>_feedback','author feedbacks');return false;">show author feedbacks</a> (<%= pscore[:feedback][:assessments].size %>)</FONT>
    </TD>
    <TD ALIGN="CENTER" VALIGN="TOP"><%= sprintf("%.0f",f_min) %>% - <%= sprintf("%.0f",f_max) %>%
    <% if controller.action_name != "view_my_scores" %>
      <BR/><FONT SIZE="-1"><%= link_to 'email authors', :action => 'conflict_notification', :id => participant.id, :submission => 'review_feedback' %></FONT>
    <% end %>  	    
    </TD>
    <% else %>
    <TD ALIGN="CENTER">---</TD>
    <TD ALIGN="CENTER">---</TD>
    <% end %>
    <% if @assignment.team_assignment %>
    <% if tr_avg %>
    <TD ALIGN="CENTER" VALIGN="TOP">
    	<%if controller.action_name != "view_my_scores"%>
    		<%= sprintf("%.2f",tr_avg) %>
    		<BR/><FONT SIZE="-1"><a href="#" id="<%=prefix%>_teammate_reviewsLink" name="<%=prefix%>_teammate_reviewsLink" onClick="toggleElement('<%=prefix%>_teammate_reviews','teammate reviews');return false;">show teammate reviews</a> (<%= pscore[:teammate][:assessments].size %>)</FONT>
    	<% end %>
    </TD>
    <TD ALIGN="CENTER" VALIGN="TOP"><%= sprintf("%.0f",tr_min) %>% - <%= sprintf("%.0f",tr_max) %>%
    <% if controller.action_name != "view_my_scores" %>
      <BR/><FONT SIZE="-1"><%= link_to 'email authors', :action => 'conflict_notification', :id => participant.id, :submission => 'teammate_review' %></FONT>
    <% end %>  	    
    </TD>
    <% else %>
    <TD ALIGN="CENTER">---</TD>
    <TD ALIGN="CENTER">---</TD>
    <% end %>    
    <% end %>
    <% stage = participant.assignment.get_current_stage(participant.topic_id) %>
    <% if controller.action_name == 'view' or controller.action_name == "view_my_scores" %>
    	<TD ALIGN="CENTER">
    	<% if stage == "Complete" %>      
      	<% if participant.grade 
      	    total_score = participant.grade
      	    title = "A score in blue indicates that the value was overwritten by the instructor or teaching assistant."
      	   else
      	    total_score = pscore[:total_score]
               #  total_score = 20
      	    title = nil
      	   end %>
      	<div <% if title %>title="<%=title%>" style="color:#0033FF"<% end %>><%= sprintf("%.2f",total_score) %>%</div>       	    
      	<% if controller.action_name != "view_my_scores" %> 
      	  <BR/><FONT SIZE="-1"><%= link_to 'edit score', :action => 'edit', :id => participant.id %></FONT>
      	<% end %>
    	<% else %>
      	<FONT SIZE="-1">(in <%= stage %>)</FONT>
    	<% end %>      
    	</TD>
   	<% else %>
   	    <% if participant.grade %>   	        
   	    	<TD ALIGN="CENTER"><%= text_field("participant", "grade", :size => 10) %>% </TD>
   	    <% else %>
   	        <TD ALIGN="CENTER"><%= text_field("participant", "grade", :size => 10, :value => sprintf("%.2f", pscore[:total_score])) %>% </TD>	    	
   	    <% end %>   	        
   	<% end %>
</TR>
<TR  class="row" id="<%= prefix %>_files" style="display:none">
	<TD COLSPAN="9"><%= render :partial=>'grades/submissions', :locals => {:participant => participant} %></TD>
</TR>
<TR  class="row" id="<%= prefix %>_reviews" style="display:none">
	<TD COLSPAN="9"><%= render :partial=>'grades/reviews', :locals => {:prefix => 'user', :participant => participant, :rscore => pscore[:review]} %></TD>
</TR>
<TR  class="row" id="<%= prefix %>_mreviews" style="display:none">
	<TD COLSPAN="9"><%= render :partial=>'grades/metareviews', :locals => {:prefix => prefix, :participant => participant, :rscore => pscore[:metareview]} %></TD>
</TR>
<TR  class="row" id="<%= prefix %>_feedback" style="display:none">
	<TD COLSPAN="9"><%= render :partial=>'grades/author_feedbacks', :locals => {:prefix => 'user', :participant => participant, :rscore => pscore[:feedback]} %></TD>
</TR>
<TR  class="row" id="<%= prefix %>_teammate_reviews" style="display:none">
	<TD COLSPAN="9"><%= render :partial=>'grades/teammate_reviews', :locals => {:prefix => prefix, :participant => participant, :rscore => pscore[:teammate]} %></TD>
</TR>
<!-- END PARTICIPANT -->
=======
<!-- PARTICIPANT -->
<% 
  participant = pscore[:participant]
  if pscore[:review]
  	s_max = pscore[:review][:scores][:max]
  	s_min = pscore[:review][:scores][:min] 
  	s_avg = pscore[:review][:scores][:avg] 
  end
  if pscore[:metareview]
    r_max = pscore[:metareview][:scores][:max]
  	r_min = pscore[:metareview][:scores][:min] 
  	r_avg = pscore[:metareview][:scores][:avg]
  end 
  if pscore[:feedback]
  	f_max = pscore[:feedback][:scores][:max]
  	f_min = pscore[:feedback][:scores][:min] 
  	f_avg = pscore[:feedback][:scores][:avg]
  end
  if pscore[:teammate]
  	tr_max = pscore[:teammate][:scores][:max]
  	tr_min = pscore[:teammate][:scores][:min] 
  	tr_avg = pscore[:teammate][:scores][:avg]   
  end  	
%>

<TR class="row" <% if team %> id="<%= prefix %>" style="display:none" <% end %>>
    <TD><%= participant.fullname %>
    <BR/><FONT SIZE="-1"><a href="#" id="<%=prefix%>_filesLink" name="<%=prefix%>_filesLink" onClick="toggleElement('<%=prefix%>_files','submission');return false;">show submission</a>
	<% if participant.topic %> (<%= participant.topic.topic_identifier %>)<% end %>
	</FONT>  	
    </TD>
    
    <% if s_avg %>
  	<TD ALIGN="CENTER" VALIGN="TOP"><%= sprintf("%.2f",s_avg) %>%
  	<BR/><FONT SIZE="-1"><a href="#" id="<%=prefix%>_reviewsLink" name="<%=prefix%>_reviewsLink" onClick="toggleElement('<%=prefix%>_reviews','reviews');return false;">show reviews</a> (<%= pscore[:review][:assessments].size %>)</FONT>
  	</TD>    
   	<TD ALIGN="CENTER" VALIGN="TOP"><%= sprintf("%.0f",s_min) %>% - <%= sprintf("%.0f",s_max) %>% 
   	<% if controller.action_name != "view_my_scores" %>
   	  <BR/><FONT SIZE="-1"><%= link_to 'email reviewers', :action => 'conflict_notification', :id => participant.id, :submission => 'review' %></FONT>
   	<% end %>  	 
   	</TD>
    <% else %>
   	<TD ALIGN="CENTER">---</TD>
    <TD ALIGN="CENTER">---</TD>
    <% end %>
    
    <% if r_avg %>
    <TD ALIGN="CENTER" VALIGN="TOP"><%= sprintf("%.2f",r_avg) %>%
    <BR/><FONT SIZE="-1"><a href="#" id="<%=prefix%>_mreviewsLink" name="<%=prefix%>_mreviewsLink" onClick="toggleElement('<%=prefix%>_mreviews','metareviews');return false;">show metareviews</a> (<%= pscore[:metareview][:assessments].size %>)</FONT>
    </TD>
    <TD ALIGN="CENTER" VALIGN="TOP"><%= sprintf("%.0f",r_min) %>% - <%= sprintf("%.0f",r_max) %>%
    <% if controller.action_name != "view_my_scores" %>
      <BR/><FONT SIZE="-1"><%= link_to 'email metareviewers', :action => 'conflict_notification', :id => participant.id, :submission => 'review_of_review' %></FONT>
    <% end %>  	    
    </TD>
    <% else %>
    <TD ALIGN="CENTER">---</TD>
    <TD ALIGN="CENTER">---</TD>
    <% end %>
    
    <% if f_avg %>
    <TD ALIGN="CENTER" VALIGN="TOP"><%= sprintf("%.2f",f_avg) %>%
    <BR/><FONT SIZE="-1"><a href="#" id="<%=prefix%>_feedbackLink" name="<%=prefix%>_feedbackLink" onClick="toggleElement('<%=prefix%>_feedback','author feedbacks');return false;">show author feedbacks</a> (<%= pscore[:feedback][:assessments].size %>)</FONT>
    </TD>
    <TD ALIGN="CENTER" VALIGN="TOP"><%= sprintf("%.0f",f_min) %>% - <%= sprintf("%.0f",f_max) %>%
    <% if controller.action_name != "view_my_scores" %>
      <BR/><FONT SIZE="-1"><%= link_to 'email authors', :action => 'conflict_notification', :id => participant.id, :submission => 'review_feedback' %></FONT>
    <% end %>  	    
    </TD>
    <% else %>
    <TD ALIGN="CENTER">---</TD>
    <TD ALIGN="CENTER">---</TD>
    <% end %>
  <!--ACS Teammate review needs to be done only if there are more than one person in the team-->
  <% if @assignment.max_team_size > 1 %>
    <% if tr_avg %>
    <TD ALIGN="CENTER" VALIGN="TOP">
    	<%if controller.action_name != "view_my_scores"%>
    		<%= sprintf("%.2f",tr_avg) %>
    		<BR/><FONT SIZE="-1"><a href="#" id="<%=prefix%>_teammate_reviewsLink" name="<%=prefix%>_teammate_reviewsLink" onClick="toggleElement('<%=prefix%>_teammate_reviews','teammate reviews');return false;">show teammate reviews</a> (<%= pscore[:teammate][:assessments].size %>)</FONT>
    	<% end %>
    </TD>
    <TD ALIGN="CENTER" VALIGN="TOP"><%= sprintf("%.0f",tr_min) %>% - <%= sprintf("%.0f",tr_max) %>%
    <% if controller.action_name != "view_my_scores" %>
      <BR/><FONT SIZE="-1"><%= link_to 'email authors', :action => 'conflict_notification', :id => participant.id, :submission => 'teammate_review' %></FONT>
    <% end %>  	    
    </TD>
    <% else %>
    <TD ALIGN="CENTER">---</TD>
    <TD ALIGN="CENTER">---</TD>
    <% end %>    
    <% end %>
    <!-- If we have a total point value, display in "out of" format rather than percentage for total score -->
    <% if pscore[:max_pts_available]
      score_postfix = sprintf(" / %.2f",pscore[:max_pts_available])
    else
      score_postfix = "%"
    end %>
    <% stage = participant.assignment.get_current_stage(participant.topic_id) %>
    <% if controller.action_name == 'view' or controller.action_name == "view_my_scores" %>
    	<TD ALIGN="CENTER">
    	<% if stage == "Complete" %>      
        <% if participant.grade
          total_score = participant.grade
          title = "A score in blue indicates that the value was overwritten by the instructor or teaching assistant."
        else
          total_score = pscore[:total_score] 
          title = nil
        end %>
        <div <% if title %>title="<%=title%>" style="color:#0033FF"<% end %>><%= sprintf("%.2f",total_score) %><%= score_postfix %></div>
        <% if controller.action_name != "view_my_scores" %> 
          <BR/><FONT SIZE="-1"><%= link_to 'edit score', :action => 'edit', :id => participant.id %></FONT>
        <% end %>
    	<% else %>
      	<FONT SIZE="-1">(in <%= stage %>)</FONT>
    	<% end %>      
    	</TD>
   	<% else %>
      <% if participant.grade %>
      <TD ALIGN="CENTER"><%= text_field("participant", "grade", :size => 10) %><%= score_postfix %></TD>
      <% else %>
        <TD ALIGN="CENTER"><%= text_field("participant", "grade", :size => 10, :value => sprintf("%.2f", pscore[:total_score])) %><%= score_postfix %></TD>
      <% end %>
   	<% end %>
</TR>
<TR  class="row" id="<%= prefix %>_files" style="display:none">
	<TD COLSPAN="9"><%= render :partial=>'grades/submissions', :locals => {:participant => participant} %></TD>
</TR>
<TR  class="row" id="<%= prefix %>_reviews" style="display:none">
	<TD COLSPAN="9"><%= render :partial=>'grades/reviews', :locals => {:prefix => 'user', :participant => participant, :rscore => pscore[:review]} %></TD>
</TR>
<TR  class="row" id="<%= prefix %>_mreviews" style="display:none">
	<TD COLSPAN="9"><%= render :partial=>'grades/metareviews', :locals => {:prefix => prefix, :participant => participant, :rscore => pscore[:metareview]} %></TD>
</TR>
<TR  class="row" id="<%= prefix %>_feedback" style="display:none">
	<TD COLSPAN="9"><%= render :partial=>'grades/author_feedbacks', :locals => {:prefix => 'user', :participant => participant, :rscore => pscore[:feedback]} %></TD>
</TR>
<TR  class="row" id="<%= prefix %>_teammate_reviews" style="display:none">
	<TD COLSPAN="9"><%= render :partial=>'grades/teammate_reviews', :locals => {:prefix => prefix, :participant => participant, :rscore => pscore[:teammate]} %></TD>
</TR>
<!-- END PARTICIPANT -->
>>>>>>> 2013b6f4
<|MERGE_RESOLUTION|>--- conflicted
+++ resolved
@@ -1,140 +1,3 @@
-<<<<<<< HEAD
-<!-- PARTICIPANT -->
-<% 
-  participant = pscore[:participant]
-  if pscore[:review]
-  	s_max = pscore[:review][:scores][:max]
-  	s_min = pscore[:review][:scores][:min] 
-  	s_avg = pscore[:review][:scores][:avg] 
-  end
-  if pscore[:metareview]
-    r_max = pscore[:metareview][:scores][:max]
-  	r_min = pscore[:metareview][:scores][:min] 
-  	r_avg = pscore[:metareview][:scores][:avg]
-  end 
-  if pscore[:feedback]
-  	f_max = pscore[:feedback][:scores][:max]
-  	f_min = pscore[:feedback][:scores][:min] 
-  	f_avg = pscore[:feedback][:scores][:avg]
-  end
-  if pscore[:teammate]
-  	tr_max = pscore[:teammate][:scores][:max]
-  	tr_min = pscore[:teammate][:scores][:min] 
-  	tr_avg = pscore[:teammate][:scores][:avg]   
-  end  	
-%>
-
-<TR class="row" <% if team %> id="<%= prefix %>" style="display:none" <% end %>>
-    <TD><%= participant.fullname %>
-    <BR/><FONT SIZE="-1"><a href="#" id="<%=prefix%>_filesLink" name="<%=prefix%>_filesLink" onClick="toggleElement('<%=prefix%>_files','submission');return false;">show submission</a>
-	<% if participant.topic %> (<%= participant.topic.topic_identifier %>)<% end %>
-	</FONT>  	
-    </TD>
-    
-    <% if s_avg %>
-  	<TD ALIGN="CENTER" VALIGN="TOP"><%= sprintf("%.2f",s_avg) %>%
-  	<BR/><FONT SIZE="-1"><a href="#" id="<%=prefix%>_reviewsLink" name="<%=prefix%>_reviewsLink" onClick="toggleElement('<%=prefix%>_reviews','reviews');return false;">show reviews</a> (<%= pscore[:review][:assessments].size %>)</FONT>
-  	</TD>    
-   	<TD ALIGN="CENTER" VALIGN="TOP"><%= sprintf("%.0f",s_min) %>% - <%= sprintf("%.0f",s_max) %>% 
-   	<% if controller.action_name != "view_my_scores" %>
-   	  <BR/><FONT SIZE="-1"><%= link_to 'email reviewers', :action => 'conflict_notification', :id => participant.id, :submission => 'review' %></FONT>
-   	<% end %>  	 
-   	</TD>
-    <% else %>
-   	<TD ALIGN="CENTER">---</TD>
-    <TD ALIGN="CENTER">---</TD>
-    <% end %>
-    
-    <% if r_avg %>
-    <TD ALIGN="CENTER" VALIGN="TOP"><%= sprintf("%.2f",r_avg) %>%
-    <BR/><FONT SIZE="-1"><a href="#" id="<%=prefix%>_mreviewsLink" name="<%=prefix%>_mreviewsLink" onClick="toggleElement('<%=prefix%>_mreviews','metareviews');return false;">show metareviews</a> (<%= pscore[:metareview][:assessments].size %>)</FONT>
-    </TD>
-    <TD ALIGN="CENTER" VALIGN="TOP"><%= sprintf("%.0f",r_min) %>% - <%= sprintf("%.0f",r_max) %>%
-    <% if controller.action_name != "view_my_scores" %>
-      <BR/><FONT SIZE="-1"><%= link_to 'email metareviewers', :action => 'conflict_notification', :id => participant.id, :submission => 'review_of_review' %></FONT>
-    <% end %>  	    
-    </TD>
-    <% else %>
-    <TD ALIGN="CENTER">---</TD>
-    <TD ALIGN="CENTER">---</TD>
-    <% end %>
-    
-    <% if f_avg %>
-    <TD ALIGN="CENTER" VALIGN="TOP"><%= sprintf("%.2f",f_avg) %>%
-    <BR/><FONT SIZE="-1"><a href="#" id="<%=prefix%>_feedbackLink" name="<%=prefix%>_feedbackLink" onClick="toggleElement('<%=prefix%>_feedback','author feedbacks');return false;">show author feedbacks</a> (<%= pscore[:feedback][:assessments].size %>)</FONT>
-    </TD>
-    <TD ALIGN="CENTER" VALIGN="TOP"><%= sprintf("%.0f",f_min) %>% - <%= sprintf("%.0f",f_max) %>%
-    <% if controller.action_name != "view_my_scores" %>
-      <BR/><FONT SIZE="-1"><%= link_to 'email authors', :action => 'conflict_notification', :id => participant.id, :submission => 'review_feedback' %></FONT>
-    <% end %>  	    
-    </TD>
-    <% else %>
-    <TD ALIGN="CENTER">---</TD>
-    <TD ALIGN="CENTER">---</TD>
-    <% end %>
-    <% if @assignment.team_assignment %>
-    <% if tr_avg %>
-    <TD ALIGN="CENTER" VALIGN="TOP">
-    	<%if controller.action_name != "view_my_scores"%>
-    		<%= sprintf("%.2f",tr_avg) %>
-    		<BR/><FONT SIZE="-1"><a href="#" id="<%=prefix%>_teammate_reviewsLink" name="<%=prefix%>_teammate_reviewsLink" onClick="toggleElement('<%=prefix%>_teammate_reviews','teammate reviews');return false;">show teammate reviews</a> (<%= pscore[:teammate][:assessments].size %>)</FONT>
-    	<% end %>
-    </TD>
-    <TD ALIGN="CENTER" VALIGN="TOP"><%= sprintf("%.0f",tr_min) %>% - <%= sprintf("%.0f",tr_max) %>%
-    <% if controller.action_name != "view_my_scores" %>
-      <BR/><FONT SIZE="-1"><%= link_to 'email authors', :action => 'conflict_notification', :id => participant.id, :submission => 'teammate_review' %></FONT>
-    <% end %>  	    
-    </TD>
-    <% else %>
-    <TD ALIGN="CENTER">---</TD>
-    <TD ALIGN="CENTER">---</TD>
-    <% end %>    
-    <% end %>
-    <% stage = participant.assignment.get_current_stage(participant.topic_id) %>
-    <% if controller.action_name == 'view' or controller.action_name == "view_my_scores" %>
-    	<TD ALIGN="CENTER">
-    	<% if stage == "Complete" %>      
-      	<% if participant.grade 
-      	    total_score = participant.grade
-      	    title = "A score in blue indicates that the value was overwritten by the instructor or teaching assistant."
-      	   else
-      	    total_score = pscore[:total_score]
-               #  total_score = 20
-      	    title = nil
-      	   end %>
-      	<div <% if title %>title="<%=title%>" style="color:#0033FF"<% end %>><%= sprintf("%.2f",total_score) %>%</div>       	    
-      	<% if controller.action_name != "view_my_scores" %> 
-      	  <BR/><FONT SIZE="-1"><%= link_to 'edit score', :action => 'edit', :id => participant.id %></FONT>
-      	<% end %>
-    	<% else %>
-      	<FONT SIZE="-1">(in <%= stage %>)</FONT>
-    	<% end %>      
-    	</TD>
-   	<% else %>
-   	    <% if participant.grade %>   	        
-   	    	<TD ALIGN="CENTER"><%= text_field("participant", "grade", :size => 10) %>% </TD>
-   	    <% else %>
-   	        <TD ALIGN="CENTER"><%= text_field("participant", "grade", :size => 10, :value => sprintf("%.2f", pscore[:total_score])) %>% </TD>	    	
-   	    <% end %>   	        
-   	<% end %>
-</TR>
-<TR  class="row" id="<%= prefix %>_files" style="display:none">
-	<TD COLSPAN="9"><%= render :partial=>'grades/submissions', :locals => {:participant => participant} %></TD>
-</TR>
-<TR  class="row" id="<%= prefix %>_reviews" style="display:none">
-	<TD COLSPAN="9"><%= render :partial=>'grades/reviews', :locals => {:prefix => 'user', :participant => participant, :rscore => pscore[:review]} %></TD>
-</TR>
-<TR  class="row" id="<%= prefix %>_mreviews" style="display:none">
-	<TD COLSPAN="9"><%= render :partial=>'grades/metareviews', :locals => {:prefix => prefix, :participant => participant, :rscore => pscore[:metareview]} %></TD>
-</TR>
-<TR  class="row" id="<%= prefix %>_feedback" style="display:none">
-	<TD COLSPAN="9"><%= render :partial=>'grades/author_feedbacks', :locals => {:prefix => 'user', :participant => participant, :rscore => pscore[:feedback]} %></TD>
-</TR>
-<TR  class="row" id="<%= prefix %>_teammate_reviews" style="display:none">
-	<TD COLSPAN="9"><%= render :partial=>'grades/teammate_reviews', :locals => {:prefix => prefix, :participant => participant, :rscore => pscore[:teammate]} %></TD>
-</TR>
-<!-- END PARTICIPANT -->
-=======
 <!-- PARTICIPANT -->
 <% 
   participant = pscore[:participant]
@@ -275,5 +138,4 @@
 <TR  class="row" id="<%= prefix %>_teammate_reviews" style="display:none">
 	<TD COLSPAN="9"><%= render :partial=>'grades/teammate_reviews', :locals => {:prefix => prefix, :participant => participant, :rscore => pscore[:teammate]} %></TD>
 </TR>
-<!-- END PARTICIPANT -->
->>>>>>> 2013b6f4
+<!-- END PARTICIPANT -->
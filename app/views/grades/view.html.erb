<h1>Summary report for <%= @assignment.name %></h1>
<BR/>
<% if @scores[:teams] %>
	<a href="#" onClick="toggleAll(<%= @scores[:teams].length %>);return false;" id="teamAll" name="teamAll">Show all teams</a>
    <BR/><BR/>
<% end %>
<TABLE class="grades" width="100%">
<<<<<<< HEAD
<% if @assignment.team_assignment && @scores[:teams].length > 0 %>
  <%= render :partial => 'teams' %>
<% elsif !@assignment.team_assignment && @scores[:participants].length > 0 %>
  <%= render :partial => 'participants' %>
<% else %>
  <TR><TD>No <%if @assignment.team_assignment%>teams<%else%>participants<%end%> are defined for this assignment</TD></TR>
=======
  <!--ACS Render the appropriate partial for displaying the scores depending on the team size -->
<% if @assignment.team_count > 1 && @scores[:teams].length > 0 %>
  <%= render :partial => 'teams' %>
<% elsif @assignment.team_count == 1 && @scores[:participants].length > 0 %>
  <%= render :partial => 'participants' %>
<% else %>
  <TR><TD>No <%if @assignment.team_count > 1%>teams<%else%>participants<%end%> are defined for this assignment</TD></TR>
>>>>>>> 0bffe9f0
<% end %>
</TABLE>
<BR/><BR/>
<%= link_to 'Export '+'Grades',
            :controller=>'export_file',
            :action=>'start',
            :model=>'Assignment',
            :id=>@assignment.id %> <BR/><BR/>
<a href="javascript:window.history.back()">Back</a>


<|MERGE_RESOLUTION|>--- conflicted
+++ resolved
@@ -5,14 +5,6 @@
     <BR/><BR/>
 <% end %>
 <TABLE class="grades" width="100%">
-<<<<<<< HEAD
-<% if @assignment.team_assignment && @scores[:teams].length > 0 %>
-  <%= render :partial => 'teams' %>
-<% elsif !@assignment.team_assignment && @scores[:participants].length > 0 %>
-  <%= render :partial => 'participants' %>
-<% else %>
-  <TR><TD>No <%if @assignment.team_assignment%>teams<%else%>participants<%end%> are defined for this assignment</TD></TR>
-=======
   <!--ACS Render the appropriate partial for displaying the scores depending on the team size -->
 <% if @assignment.team_count > 1 && @scores[:teams].length > 0 %>
   <%= render :partial => 'teams' %>
@@ -20,7 +12,6 @@
   <%= render :partial => 'participants' %>
 <% else %>
   <TR><TD>No <%if @assignment.team_count > 1%>teams<%else%>participants<%end%> are defined for this assignment</TD></TR>
->>>>>>> 0bffe9f0
 <% end %>
 </TABLE>
 <BR/><BR/>

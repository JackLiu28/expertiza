--- conflicted
+++ resolved
@@ -18,14 +18,9 @@
 <TH WIDTH="<%= colwidth %>%">Average</TH>
 <TH WIDTH="<%= colwidth %>%">Range </TH>
 <TH WIDTH="<%= colwidth %>%">Average</TH>
-<<<<<<< HEAD
-<TH WIDTH="<%= colwidth %>%">Range </TH> 
-<% if @assignment.team_assignment %>
-=======
 <TH WIDTH="<%= colwidth %>%">Range </TH>
   <!--ACS Display teammate review ratings only for teams with size greater than 1-->
   <% if @assignment.team_count > 1 %>
->>>>>>> 0bffe9f0
   <TH WIDTH="<%= colwidth %>%">Average</TH>
   <TH WIDTH="<%= colwidth %>%">Range </TH>
 <% end %>   

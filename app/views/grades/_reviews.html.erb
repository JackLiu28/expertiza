--- conflicted
+++ resolved
@@ -9,12 +9,8 @@
     <% count = count + 1 %>
 
     <% file_url = nil
-<<<<<<< HEAD
-    @questionnaire = Questionnaire.find(@assignment.questionnaires[0].id)
-=======
     review_questionnaire = @assignment.questionnaires.select {|x| x.display_type == 'Review'}
     @questionnaire = Questionnaire.find(review_questionnaire.first.id)
->>>>>>> 0bffe9f0
     if @questionnaire.section.eql? "Custom"
         @current_folder = DisplayOption.new
         @current_folder.name = ""
@@ -44,25 +40,7 @@
     <% if controller.action_name != "view_my_scores" %>
         <a name="<%=prefix+"_"+review.map.reviewer.name%>"></a><%= review.display_as_html(prefix) %>
         <% if @questionnaire.section.eql? "Custom" %>
-<<<<<<< HEAD
-            <%
-            current_topic = nil
-            questions = Question.find_all_by_questionnaire_id(@questionnaire.id)
-            questions.each {
-            | question |
-                i = 0
-                score = Score.find_by_response_id_and_question_id(review.id, question.id)
-                if !score.nil?
-                    ques_type = QuestionType.find_all_by_question_id(question.id)%>
-                    <%= get_accordion_title(current_topic, ques_type[0].parameters.split("::")[0]) %>
-                    <%= find_question_type(question, ques_type[0], i, true, file_url, score, (@questionnaire.min_question_score..@questionnaire.max_question_score).to_a) %>
-                    <% current_topic = ques_type[0].parameters.split("::")[0]
-                end
-                i += 1
-            } %>
-=======
                 <%= render :partial => 'questionnaire', :locals => {:file_url => file_url, :review => review} %>
->>>>>>> 0bffe9f0
         <% end %>
     <% else %>
         <% if @questionnaire.section.eql? "Custom" %>
@@ -70,24 +48,7 @@
             <!-- Display the latest review first -->
             <a name="<%=prefix+"_"+review.map.reviewer.name%>"></a>
             <%= review.display_as_html(prefix) %>
-<<<<<<< HEAD
-            <%
-            current_topic = nil
-            questions = Question.find_all_by_questionnaire_id(@questionnaire.id)
-            questions.each { | question |
-                i = 0
-                score = Score.find_by_response_id_and_question_id(review.id, question.id)
-                if !score.nil?
-                    ques_type = QuestionType.find_all_by_question_id(question.id)%>
-                    <%= get_accordion_title(current_topic, ques_type[0].parameters.split("::")[0]) %>
-                    <%= find_question_type(question, ques_type[0], i, true, file_url, score, (@questionnaire.min_question_score..@questionnaire.max_question_score).to_a) %>
-                    <% current_topic = ques_type[0].parameters.split("::")[0]
-                end
-                i += 1
-            } %>
-=======
                 <%= render :partial => 'questionnaire', :locals => {:file_url => file_url, :review => review} %>
->>>>>>> 0bffe9f0
             <!-- get all previous versions -->
             <% @sorted_array=Array.new %>
             <% @prev=Response.all %>
@@ -104,24 +65,7 @@
                     <!-- display previous versions in descending order -->
                     <a name="<%=prefix+"_"+review.map.reviewer.name%>"></a>
                     <%= @sorted[i].display_as_html(prefix) %>
-<<<<<<< HEAD
-                    <%
-                    current_topic = nil
-                    questions = Question.find_all_by_questionnaire_id(@questionnaire.id)
-                    questions.each { | question |
-                        i = 0
-                        score = Score.find_by_response_id_and_question_id(review.id, question.id)
-                        if !score.nil?
-                            ques_type = QuestionType.find_all_by_question_id(question.id)%>
-                            <%= get_accordion_title(current_topic, ques_type[0].parameters.split("::")[0]) %>
-                            <%= find_question_type(question, ques_type[0], i, true, file_url, score, (@questionnaire.min_question_score..@questionnaire.max_question_score).to_a) %>
-                            <% current_topic = ques_type[0].parameters.split("::")[0]
-                        end
-                        i += 1
-                    } %>
-=======
                     <%= render :partial => 'questionnaire', :locals => {:file_url => file_url, :review => review} %>
->>>>>>> 0bffe9f0
                     <br/>
                     <script>
                         toggleElement('reviews_<%=@str%>','review');

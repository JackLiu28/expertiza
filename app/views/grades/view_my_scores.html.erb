<H1>Score for <%= @assignment.name %></H1>
   
<TABLE class="grades" >
<%= render :partial => 'grades/participant_title', :locals => {:prefix => nil} %>                      
<%= render :partial => 'grades/participant', :locals => {:prefix => 'user',  :team => false, :pscore => @participant.get_scores(@questions)} %>                                                                                   
</TABLE>
<BR/>
<<<<<<< HEAD
<a href="javascript:window.history.back()">Back</a>   
=======
<a href="javascript:window.history.back()">Back</a>   
>>>>>>> 0bffe9f0
<|MERGE_RESOLUTION|>--- conflicted
+++ resolved
@@ -5,8 +5,4 @@
 <%= render :partial => 'grades/participant', :locals => {:prefix => 'user',  :team => false, :pscore => @participant.get_scores(@questions)} %>                                                                                   
 </TABLE>
 <BR/>
-<<<<<<< HEAD
 <a href="javascript:window.history.back()">Back</a>   
-=======
-<a href="javascript:window.history.back()">Back</a>   
->>>>>>> 0bffe9f0

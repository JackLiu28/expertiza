<% owner_id = Object.const_get('Course').find(node.node_object_id).instructor_id %>
<<<<<<< HEAD
<TD WIDTH="15%">
  <ul id="actionmenu"><li class="daddy">&nbsp;
      <ul>
        <%= render :partial => '/tree_display/actions/shared_actions', :locals => {:model => 'Course', :controller => 'course', :node => node, :owner_id => owner_id} %>
        <% if is_available(session[:user],owner_id)%>
          <div>
            <%= link_to image_tag('/images/tree_view/add-ta-24.png', :title => 'Add TA'),:controller=>'course', :action=>'view_teaching_assistants', :id => node.node_object_id, :model => 'Course'%>
            <%= link_to image_tag('/images/tree_view/add-assignment-24.png', :title => 'Create assignment'),:controller=>'assignments', :action=>'new', :parent_id => node.node_object_id %>
            <%= link_to image_tag('/images/tree_view/add-participant-24.png', :title => 'Add participants'),:controller=>'participants', :action=>'list', :id => node.node_object_id, :model => 'Course'%>
            <%= link_to image_tag('/images/tree_view/create-teams-24.png', :title => 'Create teams'),:controller=>'teams', :action=>'list', :id => node.node_object_id, :type => 'Course' %>
            <%= link_to image_tag('/images/tree_view/360-dashboard-24.png', :title => '360 degree assessment dashboard'),:controller=>'assessment360', :action=>'one_course_all_assignments', :course_id => node.node_object_id %>
          </div>
        <% end %>
      </ul>
  </li></ul>
</TD>
=======
<TD WIDTH="15%">      
<ul id="actionmenu"><li class="daddy">&nbsp;
<ul>
<%= render :partial => '/tree_display/actions/shared_actions', :locals => {:model => 'Course', :controller => 'course', :node => node, :owner_id => owner_id} %>
<% if is_available(session[:user],owner_id)%>  
<div>
  <%= link_to image_tag('/images/tree_view/add-ta-24.png', :title => 'Add TA'),:controller=>'course', :action=>'view_teaching_assistants', :id => node.node_object_id, :model => 'Course'%>
  <%= link_to image_tag('/images/tree_view/add-assignment-24.png', :title => 'Create assignment'),:controller=>'assignment', :action=>'new', :parent_id => node.node_object_id %>
  <%= link_to image_tag('/images/tree_view/add-participant-24.png', :title => 'Add participants'),:controller=>'participants', :action=>'list', :id => node.node_object_id, :model => 'Course'%>
  <%= link_to image_tag('/images/tree_view/create-teams-24.png', :title => 'Create teams'),:controller=>'team', :action=>'list', :id => node.node_object_id, :type => 'Course' %>  
  <%= link_to image_tag('/images/tree_view/360-dashboard-24.png', :title => '360 degree assessment dashboard'),:controller=>'assessment360', :action=>'one_course_all_assignments', :course_id => node.node_object_id %>
  <%= link_to image_tag('/images/tree_view/view-team-meta-reviews-24.png', :title => 'View aggregated team-mate & meta reviews'),:controller=>'assessment360', :action=>'all_students_all_reviews', :course_id => node.node_object_id %>
</div>
<% end %>
</ul>
</li></ul>
</TD> 
>>>>>>> f47a1d5e
<|MERGE_RESOLUTION|>--- conflicted
+++ resolved
@@ -1,5 +1,4 @@
 <% owner_id = Object.const_get('Course').find(node.node_object_id).instructor_id %>
-<<<<<<< HEAD
 <TD WIDTH="15%">
   <ul id="actionmenu"><li class="daddy">&nbsp;
       <ul>
@@ -11,27 +10,9 @@
             <%= link_to image_tag('/images/tree_view/add-participant-24.png', :title => 'Add participants'),:controller=>'participants', :action=>'list', :id => node.node_object_id, :model => 'Course'%>
             <%= link_to image_tag('/images/tree_view/create-teams-24.png', :title => 'Create teams'),:controller=>'teams', :action=>'list', :id => node.node_object_id, :type => 'Course' %>
             <%= link_to image_tag('/images/tree_view/360-dashboard-24.png', :title => '360 degree assessment dashboard'),:controller=>'assessment360', :action=>'one_course_all_assignments', :course_id => node.node_object_id %>
+  <%= link_to image_tag('/images/tree_view/view-team-meta-reviews-24.png', :title => 'View aggregated team-mate & meta reviews'),:controller=>'assessment360', :action=>'all_students_all_reviews', :course_id => node.node_object_id %>
           </div>
         <% end %>
       </ul>
   </li></ul>
-</TD>
-=======
-<TD WIDTH="15%">      
-<ul id="actionmenu"><li class="daddy">&nbsp;
-<ul>
-<%= render :partial => '/tree_display/actions/shared_actions', :locals => {:model => 'Course', :controller => 'course', :node => node, :owner_id => owner_id} %>
-<% if is_available(session[:user],owner_id)%>  
-<div>
-  <%= link_to image_tag('/images/tree_view/add-ta-24.png', :title => 'Add TA'),:controller=>'course', :action=>'view_teaching_assistants', :id => node.node_object_id, :model => 'Course'%>
-  <%= link_to image_tag('/images/tree_view/add-assignment-24.png', :title => 'Create assignment'),:controller=>'assignment', :action=>'new', :parent_id => node.node_object_id %>
-  <%= link_to image_tag('/images/tree_view/add-participant-24.png', :title => 'Add participants'),:controller=>'participants', :action=>'list', :id => node.node_object_id, :model => 'Course'%>
-  <%= link_to image_tag('/images/tree_view/create-teams-24.png', :title => 'Create teams'),:controller=>'team', :action=>'list', :id => node.node_object_id, :type => 'Course' %>  
-  <%= link_to image_tag('/images/tree_view/360-dashboard-24.png', :title => '360 degree assessment dashboard'),:controller=>'assessment360', :action=>'one_course_all_assignments', :course_id => node.node_object_id %>
-  <%= link_to image_tag('/images/tree_view/view-team-meta-reviews-24.png', :title => 'View aggregated team-mate & meta reviews'),:controller=>'assessment360', :action=>'all_students_all_reviews', :course_id => node.node_object_id %>
-</div>
-<% end %>
-</ul>
-</li></ul>
-</TD> 
->>>>>>> f47a1d5e
+</TD>
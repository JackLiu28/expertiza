--- conflicted
+++ resolved
@@ -1,4 +1,3 @@
-<<<<<<< HEAD
 <TD WIDTH="15%" align = "center">
 <%= link_to image_tag("plus.png", :border=>0,:alt => "Add Team Member", :title => "Add Team Member" ), :controller=>'teams_users', :action=>'new', :id => node.node_object_id %>
 <%= link_to image_tag("delete_icon.png", :border=>0, :alt => "Delete Team", :title => "Delete Team"), :controller=>'team', :action=>'delete', :id => node.node_object_id %>
@@ -7,16 +6,4 @@
 <% if session[:team_type] == 'Assignment' %>
 <%= link_to image_tag("copy_icon.png", :border=>0, :alt => "Copy Team to Course", :title => "Copy Team to Course" ), :controller => 'team', :action=>'bequeath', :id => node.node_object_id %>
 <% end %>
-</TD>
-
-=======
-<TD WIDTH="15%" align = "center">
-<%= link_to image_tag("plus.png", :border=>0,:alt => "Add Team Member", :title => "Add Team Member" ), :controller=>'teams_users', :action=>'new', :id => node.node_object_id %>
-<%= link_to image_tag("delete_icon.png", :border=>0, :alt => "Delete Team", :title => "Delete Team"), :controller=>'team', :action=>'delete', :id => node.node_object_id %>
-<%= link_to image_tag("edit_icon.png", :border=>0, :alt => "Edit Team Name", :title => "Edit Team Name"), :controller=>'team', :action=>'edit', :id => node.node_object_id %>
-
-<% if session[:team_type] == 'Assignment' %>
-<%= link_to image_tag("copy_icon.png", :border=>0, :alt => "Copy Team to Course", :title => "Copy Team to Course" ), :controller => 'team', :action=>'bequeath', :id => node.node_object_id %>
-<% end %>
-</TD>
->>>>>>> 2013b6f4
+</TD>
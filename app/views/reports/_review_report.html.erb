<!-- the table creation is changed top accommodate functionality of tablesorter, which requires thead and tbody seperately. Previously, headers were in tbody only -->
<div class='reviewreport'>
  <!-- Added headers for tablesorter -->

  <script type='text/javascript'>
      $(window).load(function () {
          $("#myTable tbody");
          //to add drag and drop, uncomment this, and comment the above line
          //$("#myTable tbody").sortable();
          $("#dialog").dialog({
            autoOpen: false,
            modal: true,
            show: "blind",
            hide: "blind",
            buttons: {
              Ok: function() {
                $(this).dialog("close");
              }
            }
          });
      });
  </script>

  <div id="dialog" title="Success">Grade and comment for reviewer successfully saved.</div>

  <!-- Sets the styling configuration for the review display based on the status of the review -->
  <p> **In "Team reviewed" column text in:</p>
    <ul style="list-style-type:square">
  <li><i style="color:red">red</i> indicates that the review is not  completed in any rounds;</li>
  <li><i style="color:blue">blue</i> indicates that a review is completed in every round and the review grade is not assigned;</li>
  <li><i style="color:green">green</i> indicates that there is no submitted work to review within the round;</li>
  <li><i style="color:purple">purple</i> indicates that there is no review for a submitted work within the round;</li>
  <li><i style="color: #986633">brown</i> indicates that the review grade has been assigned</li>
  <li>&#10004; Check mark indicates that the student has given consent to make the reviews public</li>
</ul>
  <p>&nbsp;</p>

  <button onclick="exportTableToCSV('review_scores.csv')">Export Review Scores To CSV File</button>
  <br />
  <br />
  <table id="myTable" class="table table-striped" width="100%" cellspacing='0' cellpadding='2' border='0'>
    <thead>
    <tr bgcolor='#CCCCCC'>
      <!-- class value decides whether the column should be sortable or not  -->
      <th rowspan ="2" width="16%" class="sorter-true">Reviewer <span></span></th>
      <th rowspan ="2" width="10%" class="sorter-true">Reviews done<span></span></th>
      <th rowspan ="2" width="24%" class="sorter-true">Team reviewed <span></span></th>
      <th width="6%" colspan=  "2" class="sorter-false">Scores<span></span></th>
      <th rowspan ="2" width="14%" class="sorter-true">Metrics <span></span></th>
      <th rowspan ="2" class="sorter-false">Assign grade and write comments <span></span></th>
    </tr>
    <tr bgcolor='#CCCCCC'>

		  <th width="6%" class="sorter-true"> Score awarded <span></span></th>
		  <th width="6%" class="sorter-true"> AVG Score <span></span></th>
    </tr>
    </thead>
    <tbody>

    <!-- Set the review data and row span for each reviewer -->
    <% sort_reviewer_by_review_volume_desc.each do |reviewer| %>
      <% @response_maps, @rspan = get_data_for_review_report(@id, reviewer.id, @type) %>
      <tr>
        <% if reviewer.id != -1 %>
          <% user = Participant.find(reviewer.id).user %>
            <!--reviewer-->
			
			<!-- added class attribute and span tag to extract full name and unityID of the user for scraping (Used in export to CSV functionality) -->
            <td>
              <%= link_to user.name(session[:ip]), impersonate_impersonate_path(:user => {:name => user.name(session[:ip])}), :method => :post, :class => "user_unityID" %>
              (<span class="user_name"><%= user.fullname(session[:ip]) %></span>)
            </td>
            <!--# reviews done-->
            <td align = 'left'>
              <% (1..@assignment.num_review_rounds).each do |round| %>
                <%= instance_variable_get("@review_in_round_" + round.to_s) %>/<%= @rspan %>
                <%= ', ' unless round == @assignment.num_review_rounds %>
              <% end %>
              <%= link_to "summary", {:controller => 'popup', :action => 'view_review_scores_popup', :reviewer_id => reviewer.id, :assignment_id=>@id}, target: :_blank %>
            </td>
          <!--Team reviewed / Author feedback-->
          <td align = 'left'>
          <% @response_maps.each_with_index do |reviewer_map, index| %>
            <!--For assignments with team member 1, team reviewed column should show username instead of team name, which is randomly generated.-->
<<<<<<< HEAD
            <% team_name_color = get_team_color(ri) %>
            <% team_reviewed_link_name = get_team_reviewed_link_name(@assignment.max_team_size, ri.response, ri.reviewee_id) %>
              <% if Team.where(id: ri.reviewee_id).length > 0 %>
=======
            <% team_name_color = get_team_colour(reviewer_map) %>
            <% team_reviewed_link_name = get_team_reviewed_link_name(@assignment.max_team_size, reviewer_map.response, reviewer_map.reviewee_id) %>
              <% if Team.where(id: reviewer_map.reviewee_id).length > 0 %>
>>>>>>> 82673229
                <!--Team reviewed-->
                <% if index == 0 %>
                        <% if visibility_public?(reviewer_map) %>
                            <div id = <%= team_name_color %>>&#10004;
                        <% else %>
                          <div id= <%= team_name_color %>>
                        <% end %>
                <% else %>
                        <% if visibility_public?(reviewer_map) %>
                            <div id = <%= team_name_color %> style='border-top: solid; border-width: 1px;'>&#10004;
                        <% else %>
                            <div id = <%= team_name_color %> style='border-top: solid; border-width: 1px;'>
                        <% end %>
                <% end %>
                    <%= link_to team_reviewed_link_name, :controller => 'popup', :action => 'team_users_popup', :id => reviewer_map.reviewee_id, :id2 => reviewer_map.id, :assignment_id=>@id %>
                    <%= list_review_submissions(reviewer.id, reviewer_map.reviewee_id, reviewer_map.id) %>
                    <!--Hard-coded Dr.Kidd's question in order to display link.-->
                    <!--later we can create a hyperlink question type to deal with this situation.-->
                    <%= list_hyperlink_submission(reviewer_map.id, 5386) if Assignment.find_by(id: @id.to_i).try(:course).try(:instructor).try(:name) == 'Jkidd' %>
                  </div>
                </div>
<<<<<<< HEAD

                <!--Author feedback-->
                <!--Dr.Kidd required to add a "author feedback" column that shows the average score the reviewers received from the authors. In this case, she can see all the data on a single screen.-->
                <!--Dr.Kidd's course-->
                <!--
                <% if @assignment.instructor_id == 2026 %>
                  <% if index == 0 %>
                  <div>
                  <% else %>
                  <div style="border-top: solid; border-width: 1px;">
                  <% end %>
                    <%= calculate_average_author_feedback_score(@assignment.id, @assignment.max_team_size, ri.id, ri.reviewee_id) %>
                  </div>
                <% end %>-->
=======
>>>>>>> 82673229
              <% end %>
            <% end %>
          </td>
          <!--Render partial view corresponding to the overall score awarded to a team-->
          <td align='left'>
            <% @response_maps.each_with_index do |reviewer_map, index| %>
              <% if Team.where(id: reviewer_map.reviewee_id).length > 0 %>
                <% @team = Team.find(reviewer_map.reviewee_id) %>
                <%= render partial: 'team_score_score_awarded', locals: {bgcolor: @bgcolor, team_id: @team.id, reviewer_id: reviewer.id} %>
              <% end %>
            <% end %>
          </td>         
          <!--Render partial view corresponding to the average score awarded to a team-->
          <td align='left'>
            <% @response_maps.each_with_index do |reviewer_map, index| %>
              <% if Team.where(id: reviewer_map.reviewee_id).length > 0 %>
                <% @team = Team.find(reviewer_map.reviewee_id) %>
                <%= render partial: 'team_score', locals: {bgcolor: @bgcolor, team_id: @team.id, reviewer_id: reviewer.id} %>
              <% end %>
            <% end %>
          </td>
          <!--Metrics-->
          <td align='left'>
            <%= display_volume_metric_chart(reviewer) %>
          </td>
          <!--Assign grade and write comments-->
          <td align='left'>
            <%= form_tag save_grade_and_comment_for_reviewer_review_mapping_index_path, remote: true do %>
              <%= hidden_field_tag :participant_id, reviewer.id %>
              <%= hidden_field_tag :assignment_id, @id %>
              <%= number_field_tag 'grade_for_reviewer', reviewer.review_grade.try(:grade_for_reviewer), min: 0, max: 100, maxlength: 3, size: 3, placeholder: 'Grade' %>
              <br/>
              <%= text_area_tag 'comment_for_reviewer', reviewer.review_grade.try(:comment_for_reviewer), placeholder: 'Comment', class: "awesome_input", 'data-multiple' => '', 'data-minchars' => "1" %>
              <table class="inline-transparent">
                <tr>
                  <td>
                    <%= image_tag 'text_macro.png', :border => 2, :title => 'Text Macro/Pastebin', :style => 'width: 24px; height:30px', :onclick => 'show_text_macros()' %>
                  </td>
                </tr>
                <tr>
                  <td>
                    <%= submit_tag 'Save' %>
                  </td>
                </tr>
              </table>
            <% end %>
          </td>
        <% end %>
      </tr>
    <% end %>
    </table>
 </div>
<!--Partial for text macro form-->
<%= render :partial => '/user_pastebins/save_text_macros' %>

<script>
    $(function () {
        /*Function for sorting the table */
        $("#myTable").tablesorter({
            sortList: [[0, 0]], //sort First Column by default when page loads
            widgets: ['zebra'], // Make sure to update the css when column is sorted
            headers: {
                4: {
                    sorter: 'customParser' //custom Parser to parse Metrics data for the custom parser
                }
            }
        });
    });


    $.tablesorter.addParser({
        id: "customParser",                                       //customParser for sorting by volume
        is: function (stringValue) {
            return false;
        },
        format: function (stringValue) {
            var stringNumericPart = stringValue.split(" ");         //split the data by spaces
            var numericValue = parseInt(stringNumericPart[2], 10);   //extract the numeric data
            return numericValue;
        },
        type: 'numeric'
    });
</script>

<script>
	function downloadCSV(csv, filename) {
		var csvFile;
		var downloadLink;

		// CSV file
		csvFile = new Blob([csv], {type: "text/csv"});

		// Download link
		downloadLink = document.createElement("a");

		// File name
		downloadLink.download = filename;

		// Create a link to the file
		downloadLink.href = window.URL.createObjectURL(csvFile);

		// Hide download link
		downloadLink.style.display = "none";

		// Add the link to DOM
		document.body.appendChild(downloadLink);

		// Click download link
		downloadLink.click();
	}
	
	// Method to extract review report fields data from HTML Table and convert the data into CSV format.
	// Currently, it will extract and store data for 'Full Name, Unity ID, Email ID, Grade and Comment' fields into CSV file 
	function exportTableToCSV(filename) {  	
		var csv = [];
		var rows = document.querySelector("table#myTable").rows;
		var row = [];
		row = setHeaderForCSV();
		csv.push(row.join(","));
		
    // for each row of information, pull the review report fields and save them to the corresponding variables
		for (var i = 1; i < rows.length; i++) {
			var row = [];
			
			reviewer_name = "\"" + rows[i].querySelector("td span.user_name").innerHTML + "\"";
			reviewer_unityid = rows[i].querySelector("td a.user_unityID").innerHTML;
			reviewer_emailid = reviewer_unityid + "@ncsu.edu";
			reviewer_grade = rows[i].querySelector("input#grade_for_reviewer").value;
			reviewer_comment = "\"" + rows[i].querySelector("textarea#comment_for_reviewer").innerHTML.replace(/"/g,"\'") + "\"";
			
      // push the information to set the information. 
			row.push(reviewer_name);
			row.push(reviewer_unityid);
			row.push(reviewer_emailid);
			row.push(reviewer_grade);
			row.push(reviewer_comment);
			
			csv.push(row.join(","));
              
		}
	
		downloadCSV(csv.join("\n"), filename);
	}
	
	// Method to set names of header columns in Exported CSV file
	function setHeaderForCSV() {
		var row = [];
		row.push("Name");
		row.push("UnityID");
		row.push("EmailID");
		row.push("Grade");
		row.push("Comment");
		
		return row;
	}
</script><|MERGE_RESOLUTION|>--- conflicted
+++ resolved
@@ -82,15 +82,9 @@
           <td align = 'left'>
           <% @response_maps.each_with_index do |reviewer_map, index| %>
             <!--For assignments with team member 1, team reviewed column should show username instead of team name, which is randomly generated.-->
-<<<<<<< HEAD
-            <% team_name_color = get_team_color(ri) %>
-            <% team_reviewed_link_name = get_team_reviewed_link_name(@assignment.max_team_size, ri.response, ri.reviewee_id) %>
-              <% if Team.where(id: ri.reviewee_id).length > 0 %>
-=======
             <% team_name_color = get_team_colour(reviewer_map) %>
             <% team_reviewed_link_name = get_team_reviewed_link_name(@assignment.max_team_size, reviewer_map.response, reviewer_map.reviewee_id) %>
               <% if Team.where(id: reviewer_map.reviewee_id).length > 0 %>
->>>>>>> 82673229
                 <!--Team reviewed-->
                 <% if index == 0 %>
                         <% if visibility_public?(reviewer_map) %>
@@ -112,23 +106,6 @@
                     <%= list_hyperlink_submission(reviewer_map.id, 5386) if Assignment.find_by(id: @id.to_i).try(:course).try(:instructor).try(:name) == 'Jkidd' %>
                   </div>
                 </div>
-<<<<<<< HEAD
-
-                <!--Author feedback-->
-                <!--Dr.Kidd required to add a "author feedback" column that shows the average score the reviewers received from the authors. In this case, she can see all the data on a single screen.-->
-                <!--Dr.Kidd's course-->
-                <!--
-                <% if @assignment.instructor_id == 2026 %>
-                  <% if index == 0 %>
-                  <div>
-                  <% else %>
-                  <div style="border-top: solid; border-width: 1px;">
-                  <% end %>
-                    <%= calculate_average_author_feedback_score(@assignment.id, @assignment.max_team_size, ri.id, ri.reviewee_id) %>
-                  </div>
-                <% end %>-->
-=======
->>>>>>> 82673229
               <% end %>
             <% end %>
           </td>

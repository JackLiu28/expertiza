--- conflicted
+++ resolved
@@ -1,14 +1,3 @@
-<<<<<<< HEAD
-<b>Hyperlinks</b>&nbsp;&nbsp;&nbsp;<a href="#" id="urlLink" name="urlLink" onClick="toggleElement('url','links');return false;">hide links</a><br/>
-  <div id="url" style="">  
-   <ul>
-    <% participant.get_hyperlinks.each{
-       | link | %>      
-        <li><a href="<%= link %>" target="new"><%= link %></a></li>
-  <% } %>
-  </ul> 
-</div>
-=======
 <% stage = participant.assignment.get_current_stage %>
 <% form_tag({:action=>'remove_hyperlink',:id => participant.id},{:method => 'post' }) do %>
 <% if stage != "Complete" %>
@@ -37,5 +26,4 @@
         <% } %>
   </ul> 
 </div>
-<% end %>
->>>>>>> 0bffe9f0
+<% end %>
<<<<<<< HEAD
<% if participant.get_hyperlinks.try(:length) || 0 > 0 %>
  <%= render :partial => 'submitted_content/hyperlink', :locals => {:participant => participant, stage: @stage} %>
=======
<% if participant.is_a? Array %>
  <% assignment_participant = participant[1] %>
<% else %>
  <% assignment_participant = participant %> 
<% end %>
<% if assignment_participant.get_hyperlinks.try(:length) || 0 > 0 %>
  <%= render :partial => 'submitted_content/hyperlink', :locals => {:assignment_participant => assignment_participant, stage: stage} %>
>>>>>>> fba4c985
<% end %>
<% if stage != "Complete" and controller.controller_name == 'submitted_content' %>
  <%= form_tag :action => 'submit_hyperlink', :id => assignment_participant.id do %>
    <b>Submit a hyperlink:</b><BR/>
    <input type="text" name="submission" size=40 value="http://">
    <input type="submit" name="upload_link" value="Upload link"/>
  <% end %>
<% end %>

<% if assignment_participant.assignment.wiki_type_id == 1 %>
  <%#= render partial: 'submitted_content/submitted_files', locals: {participant: @participant, stage: @stage} %>
  <br/><br/><br/><b>
    <% if assignment_participant.assignment.is_coding_assignment%>
      <%= link_to "Code Review Dashboard", :controller => 'review_files',
        :action => 'show_all_submitted_files',
        :participant_id => assignment_participant.id,
        :stage => stage %>
    </b><br/>
  <% end %>
<% else %>
  <%= render :partial => 'submitted_content/wiki', :locals => {:participant => participant} %>
<% end %>
<br/>


<% if @assignment.require_quiz? %>
  <!-- Setting the uid to team id for a team assignment and participant id for an individual assignment -->
  <%# if @assignment.team_assignment?%>
  <%    teams = TeamsUser.where(["user_id = ?", session[:user].id])%>
  <%     teams.find_each do |t|
    if team = Team.where(["id = ? and parent_id = ?", t.team_id, @assignment.id]).first
      break
    end
  end
  uid = team.id%>
<%#   else
  uid = participant.id
end
    %>

  <!-- If quiz is required for the assignment, find out if the quiz has already been created -->

  <% if (controller.action_name != "view_my_scores" and !(@map and @map.reviewer_id != session[:user].id)) %>
    <br/><b>Quiz:</b><br/><br/>
    <% if questionnaire = Questionnaire.where(["instructor_id = ?", uid]).first %>
      <%= link_to 'View Quiz', :controller => :questionnaires, :action => :view_quiz, :id => questionnaire.id, :pid => participant.id %>
      <br/><br/>
      <% if @assignment.submission_allowed(participant.topic_id) %>
        <%= link_to 'Edit Quiz', :controller => :questionnaires, :action => :edit_quiz, :id => questionnaire.id, :pid => participant.id %>
        <br/><br/>
      <% end %>
    <% else %>
      <br/>
      <%= link_to 'Create A Quiz', :controller => :questionnaires, :action => :new_quiz, :model => "QuizQuestionnaire", :private => 0, :aid => @assignment.id, :pid => participant.id %>
      <br/><br/>
    <% end %>
  <% end %>
  <br/>
<% end %><|MERGE_RESOLUTION|>--- conflicted
+++ resolved
@@ -1,15 +1,5 @@
-<<<<<<< HEAD
 <% if participant.get_hyperlinks.try(:length) || 0 > 0 %>
   <%= render :partial => 'submitted_content/hyperlink', :locals => {:participant => participant, stage: @stage} %>
-=======
-<% if participant.is_a? Array %>
-  <% assignment_participant = participant[1] %>
-<% else %>
-  <% assignment_participant = participant %> 
-<% end %>
-<% if assignment_participant.get_hyperlinks.try(:length) || 0 > 0 %>
-  <%= render :partial => 'submitted_content/hyperlink', :locals => {:assignment_participant => assignment_participant, stage: stage} %>
->>>>>>> fba4c985
 <% end %>
 <% if stage != "Complete" and controller.controller_name == 'submitted_content' %>
   <%= form_tag :action => 'submit_hyperlink', :id => assignment_participant.id do %>

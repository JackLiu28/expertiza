--- conflicted
+++ resolved
@@ -15,11 +15,8 @@
             <% end %>
           <% end %>
           <td><%= user.status %></td>
-<<<<<<< HEAD
           <% if user.status == 'under Review' %>
-=======
           <td><%= user.introduction %></td>
->>>>>>> de054132
           <td> <%= text_field_tag :reason, user.reason %> </td>
           <td> <input type="radio" name="status" value="Approved"> Accept </td>
           <td> <input type="radio" name="status" value="Rejected"> Reject </td>

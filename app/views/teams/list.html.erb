<h1>Teams for <%= @root_node.get_name %></h1>

<script>
  $(function(){
    $("#tabs").tabs();
  });
</script>
<div id="tabs">
  <ul>
    <li><a href="#tabs-1" id="General">Teams</a></li>
    <% if session[:team_type] == 'Assignment' and @assignment.max_team_size > 1 %>
      <li><a href="#tabs-2" id="Topics">Students without teams</a></li>
    <% end %>
  </ul>
  <div id="tabs-1"><%= render partial: 'team' %></div>
    <% if session[:team_type] == 'Assignment' and @assignment.max_team_size > 1 %>
      <% participants_without_team = get_participants_without_team(@assignment) %>
      <div id="tabs-2">
        <table>
          <th>name</th>
          <% participants_without_team.each_with_index do |participant, index| %>
            <tr class=<%= index % 2 == 0 ? 'odd' : 'even' %>><td><%= participant.name(session[:ip]) %></td></tr>
          <% end %>
        </table>

<<<<<<< HEAD
      </div>
    <% end %>
</div>
=======

<%
    session[:return_to] = request.url
  %>
<BR/>
<%= link_to 'Create Team', :action => 'new', :id=> @root_node.node_object_id, :model => @model %>
<% if @root_node.class == AssignmentNode %>
  <% modelType = 'AssignmentTeam' %>
<% else %>
  <% modelType = 'CourseTeam' %>
<% end %>
| <%= link_to 'Import Teams',
  :controller=>'import_file',
  :action=>'start',
  :model => modelType,
  :title => 'Teams',
  :expected_fields =>  "Team Name <em>(optional)</em>&nbsp;&nbsp;|&nbsp;&nbsp;TeamMember1&nbsp;&nbsp;|&nbsp;&nbsp;TeamMember2&nbsp;&nbsp;|&nbsp;&nbsp;...&nbsp;&nbsp;|&nbsp;&nbsp;TeamMemberN",
  :id => @root_node.node_object_id %>
| <%= link_to 'Export Teams',
  :controller=>'export_file',
  :action=>'start',
  :model=> modelType,
  :id=>@root_node.node_object_id %>
| <%= link_to 'Delete All Teams', :action => 'delete_all', :id=> @root_node.node_object_id, :model => @model %>
| <%= render :partial => '/shared_scripts/back' %>
>>>>>>> c8fa7158
<|MERGE_RESOLUTION|>--- conflicted
+++ resolved
@@ -22,35 +22,6 @@
             <tr class=<%= index % 2 == 0 ? 'odd' : 'even' %>><td><%= participant.name(session[:ip]) %></td></tr>
           <% end %>
         </table>
-
-<<<<<<< HEAD
       </div>
     <% end %>
-</div>
-=======
-
-<%
-    session[:return_to] = request.url
-  %>
-<BR/>
-<%= link_to 'Create Team', :action => 'new', :id=> @root_node.node_object_id, :model => @model %>
-<% if @root_node.class == AssignmentNode %>
-  <% modelType = 'AssignmentTeam' %>
-<% else %>
-  <% modelType = 'CourseTeam' %>
-<% end %>
-| <%= link_to 'Import Teams',
-  :controller=>'import_file',
-  :action=>'start',
-  :model => modelType,
-  :title => 'Teams',
-  :expected_fields =>  "Team Name <em>(optional)</em>&nbsp;&nbsp;|&nbsp;&nbsp;TeamMember1&nbsp;&nbsp;|&nbsp;&nbsp;TeamMember2&nbsp;&nbsp;|&nbsp;&nbsp;...&nbsp;&nbsp;|&nbsp;&nbsp;TeamMemberN",
-  :id => @root_node.node_object_id %>
-| <%= link_to 'Export Teams',
-  :controller=>'export_file',
-  :action=>'start',
-  :model=> modelType,
-  :id=>@root_node.node_object_id %>
-| <%= link_to 'Delete All Teams', :action => 'delete_all', :id=> @root_node.node_object_id, :model => @model %>
-| <%= render :partial => '/shared_scripts/back' %>
->>>>>>> c8fa7158
+</div>
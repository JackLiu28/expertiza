class UsersController < ApplicationController
  auto_complete_for :user, :name
  # GETs should be safe (see http://www.w3.org/2001/tag/doc/whenToUseGet.html)
  verify :method => :post, :only => [ :destroy, :create, :update ],
         :redirect_to => { :action => :list }

  def index
    redirect_to :action => 'list'
  end
  
  def self.participants_in(assignment_id)
    users = Array.new
    participants = AssignmentParticipant.find_by_parent_id(assignment_id)    
    participants.each{
      |participant| 
      users << User.find(participant.user_id)
    }
  end

  def auto_complete_for_user_name
    user = session[:user]
    role = Role.find(user.role_id)   
    @users = User.find(:all, :conditions => ['name LIKE ? and (role_id in (?) or id = ?)', "#{params[:user][:name]}%",role.get_available_roles, user.id])
    render :inline => "<%= auto_complete_result @users, 'name' %>", :layout => false
  end
    
  def list
    user = session[:user]
    role = Role.find(user.role_id)
    all_users = User.find(:all, :order => 'name', :conditions => ['role_id in (?) or id = ?', role.get_available_roles, user.id])
    
    letter = params[:letter]
    session[:letter] = letter
    if letter == nil
      letter = all_users.first.name[0,1].downcase
    end 
    logger.info "#{letter}"
    @letters = Array.new
    @users = User.paginate(:page => params[:page], :order => 'name', :per_page => 20, :conditions => ["(role_id in (?) or id = ?) and substring(name,1,1) = ?", role.get_available_roles, user.id, letter])
    all_users.each {
       | userObj |
       first = userObj.name[0,1].downcase
       if not @letters.include?(first)
          @letters << first  
       end
    }
  end
  
  def show_selection
    @user = User.find_by_name(params[:user][:name])
    if @user != nil
       getRole
       if @role.parent_id == nil || @role.parent_id < (session[:user]).role_id || @user.id == (session[:user]).id
          render :action => 'show'
      else
          flash[:note] = 'The specified user is not available for editing.'      
          redirect_to :action => 'list'
      end
    else
        flash[:note] = params[:user][:name]+' does not exist.'
        redirect_to :action => 'list'
    end
  end
  
  def show
    @user = User.find(params[:id])
    getRole
  end
  
  def getRole
     if @user && @user.role_id
      @role = Role.find(@user.role_id)
    elsif @user
      @role = Role.new(:id => nil, :name => '(none)')
    end
  end

  def new
    @user = User.new
    foreign
  end

  def create
    # if the user name already exists, register the user by email address
    check = User.find_by_name(params[:user][:name])
    if check != nil
      params[:user][:name] = params[:user][:email]
    end
    
    @user = User.new(params[:user])
    # record the person who created this new user
    @user.parent_id = (session[:user]).id
<<<<<<< HEAD

=======
    
>>>>>>> b18c668a
    if @user.save
      #Instructor and Administrator users need to have a default set for their notifications
      # the creation of an AssignmentQuestionnaires object with only the User ID field populated
      # ensures that these users have a default value of 15% for notifications.
      #TAs and Students do not need a default. TAs inherit the default from the instructor,
      # Students do not have any checks for this information.
      if @user.role.name == "Instructor" or @user.role.name == "Administrator"
        AssignmentQuestionnaires.create(:user_id => @user.id)
      end
      flash[:notice] = 'User was successfully created.'
      redirect_to :action => 'list'
    else
      foreign
      render :action => 'new'
    end
  end


  def edit
    @user = User.find(params[:id])
    getRole
    foreign
  end

  def update
    @user = User.find(params[:id])   

    if @user.update_attributes(params[:user])
      flash[:notice] = 'User was successfully updated.'
      redirect_to :action => 'show', :id => @user
    else
      foreign
      render :action => 'edit'
    end
  end


  def destroy
    begin
       user = User.find(params[:id])
       AssignmentParticipant.find_all_by_user_id(user.id).each{|participant| participant.delete}
       TeamsUser.find_all_by_user_id(user.id).each{|teamuser| teamuser.delete}
       AssignmentQuestionnaires.find_all_by_user_id(user.id).each{|aq| aq.destroy}           
       user.destroy
    rescue
      flash[:error] = $!
    end
    
    redirect_to :action => 'list'
  end

  def keys
    @user = User.find(params[:id])
    @private_key = @user.generate_keys
  end
  
  protected

  def foreign
    role = Role.find((session[:user]).role_id)  
    @all_roles = Role.find(:all, :conditions => ['id in (?) or id = ?',role.get_available_roles,role.id])
  end
 
end<|MERGE_RESOLUTION|>--- conflicted
+++ resolved
@@ -90,11 +90,7 @@
     @user = User.new(params[:user])
     # record the person who created this new user
     @user.parent_id = (session[:user]).id
-<<<<<<< HEAD
-
-=======
     
->>>>>>> b18c668a
     if @user.save
       #Instructor and Administrator users need to have a default set for their notifications
       # the creation of an AssignmentQuestionnaires object with only the User ID field populated

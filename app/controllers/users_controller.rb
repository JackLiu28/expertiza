class UsersController < ApplicationController
  autocomplete :user, :name
  # GETs should be safe (see http://www.w3.org/2001/tag/doc/whenToUseGet.html)
  verify :method => :post, :only => [ :destroy, :create, :update ],
    :redirect_to => { :action => :list }


  def action_allowed?
    case params[:action]
    when 'keys'
      current_role_name.eql? 'Student'
    else
      ['Super-Administrator',
       'Administrator',
       'Instructor',
       'Teaching Assistant'].include? current_role_name
    end
  end



  def index
    if (current_user_role? == "Student")
      redirect_to(:action => AuthHelper::get_home_action(session[:user]), :controller => AuthHelper::get_home_controller(session[:user]))
    else
      list
      render :action => 'list'
    end
  end

  def self.participants_in(assignment_id)
    users = Array.new
    participants = AssignmentParticipant.find_by_parent_id(assignment_id)
    participants.each{
      |participant|
      users << User.find(participant.user_id)
    }
  end

  def auto_complete_for_user_name
    user = session[:user]
    role = Role.find(user.role_id)
    @users = User.where( ['name LIKE ? and (role_id in (?) or id = ?)', "#{params[:user][:name]}%",role.get_available_roles, user.id])
    render :inline => "<%= auto_complete_result @users, 'name' %>", :layout => false
  end

  #for displaying the list of users
  def list
    user = session[:user]
    role = Role.find(user.role_id)
    all_users = User.order('name').where( ['role_id in (?) or id = ?', role.get_available_roles, user.id])

    letter = params[:letter]
    session[:letter] = letter
    if letter == nil
      letter = all_users.first.name[0,1].downcase
    end
    logger.info "#{letter}"
    @letters = Array.new

    @per_page = 1

    # Check if the "Show" button for pagination is clicked
    # If yes, set @per_page to the value of the selection dropdown
    # Else, if the request is from one of the letter links on the top
    # set @per_page to 1 (25 names per page).
    # Else, set @per_page to the :num_users param passed in from
    # the will_paginate method from the 'pagination' partial.
    if params[:paginate_show]
      @per_page = params[:num_users]
    elsif params[:from_letter]
      @per_page = 1
    else
      @per_page = params[:num_users]
    end

    # Get the users list to show on current page
    @users = paginate_list(role, user.id, letter)

    @letters = ('A'..'Z').to_a
  end

    def show_selection
      @user = User.find_by_name(params[:user][:name])
      if @user != nil
        get_role
        if @role.parent_id == nil || @role.parent_id < (session[:user]).role_id || @user.id == (session[:user]).id
          render :action => 'show'
        else
          flash[:note] = 'The specified user is not available for editing.'
          redirect_to :action => 'list'
        end
      else
        flash[:note] = params[:user][:name]+' does not exist.'
        redirect_to :action => 'list'
      end
    end

    def show
      if (params[:id].nil?) || ((current_user_role? == "Student") &&  (session[:user].id != params[:id].to_i))
        redirect_to(:action => AuthHelper::get_home_action(session[:user]), :controller => AuthHelper::get_home_controller(session[:user]))
      else
        @user = User.find(params[:id])
        get_role
        #obtain number of assignments participated
        @assignment_participant_num = 0
        AssignmentParticipant.where(user_id: @user.id).each {|participant| @assignment_participant_num += 1 }
        #judge whether this user become reviewer or reviewee
        @maps = ResponseMap.where(['reviewee_id = ? or reviewer_id = ?',params[:id],params[:id]])
      end
    end

    def new
      @user = User.new
      foreign
    end

    def create

      # if the user name already exists, register the user by email address
      check = User.find_by_name(params[:user][:name])
      if check != nil
        params[:user][:name] = params[:user][:email]
      end

      @user = User.new(params[:user])
      # record the person who created this new user
      @user.parent_id = (session[:user]).id
      # set the user's timezone to its parent's
      @user.timezonepref = User.find(@user.parent_id).timezonepref

      if @user.save
        #Instructor and Administrator users need to have a default set for their notifications
        # the creation of an AssignmentQuestionnaire object with only the User ID field populated
        # ensures that these users have a default value of 15% for notifications.
        #TAs and Students do not need a default. TAs inherit the default from the instructor,
        # Students do not have any checks for this information.
        if @user.role.name == "Instructor" or @user.role.name == "Administrator"
          AssignmentQuestionnaire.create(:user_id => @user.id)
        end
        undo_link("User \"#{@user.name}\" has been created successfully. ")
        redirect_to :action => 'list'
        else
          foreign
          render :action => 'new'
        end
        end


  def edit
    @user = User.find(params[:id])
    get_role
    foreign
  end

  def update
    @user = User.find params[:id]

    if @user.update_attributes(params[:user])
      undo_link("User \"#{@user.name}\" has been updated successfully. ")
      redirect_to @user
    else
      foreign
      render :action => 'edit'
    end
  end


<<<<<<< HEAD
  def destroy
    begin
      @user = User.find(params[:id])
      AssignmentParticipant.where(user_id: @user.id).each{|participant| participant.delete}
      TeamsUser.where(user_id: @user.id).each{|teamuser| teamuser.delete}
      AssignmentQuestionnaire.where(user_id: @user.id).each{|aq| aq.destroy}
      Participant.delete(true)
      @user.destroy
      flash[:note] = undo_link("User \"#{@user.name}\" has been deleted successfully. ")
    rescue
      flash[:error] = $!
    end
=======
        def destroy
          begin
            @user = User.find(params[:id])

            AssignmentParticipant.where(user_id: @user.id).each{|participant| participant.delete}
            TeamsUser.where(user_id: @user.id).each{|teamuser| teamuser.delete}
            AssignmentQuestionnaire.where(user_id: @user.id).each{|aq| aq.destroy}
            Participant.delete(true)
            @user.destroy
            flash[:note] = undo_link("User \"#{@user.name}\" has been deleted successfully. ")
          rescue
            flash[:error] = $!
          end
>>>>>>> d8dc1715

    redirect_to :action => 'list'
  end

  def keys
    if (params[:id].nil?) || ((current_user_role? == "Student") &&  (session[:user].id != params[:id].to_i))
      redirect_to(:action => AuthHelper::get_home_action(session[:user]), :controller => AuthHelper::get_home_controller(session[:user]))
    else
      @user = User.find(params[:id])
      @private_key = @user.generate_keys
    end
  end

  protected

  def foreign
    role = Role.find((session[:user]).role_id)
    @all_roles = Role.where( ['id in (?) or id = ?',role.get_available_roles,role.id])
  end

  private

  def get_role
    if @user && @user.role_id
      @role = Role.find(@user.role_id)
    elsif @user
      @role = Role.new(:id => nil, :name => '(none)')
    end
  end

  # For filtering the users list with proper search and pagination.
  def paginate_list(role, user_id, letter)
    paginate_options = {"1" => 25, "2" => 50, "3" => 100}

    # If the above hash does not have a value for the key,
    # it means that we need to show all the users on the page
    #
    # Just a point to remember, when we use pagination, the
    # 'users' variable should be an object, not an array

    #The type of condition for the search depends on what the user has selected from the search_by dropdown
    @search_by = params[:search_by]

    # search for corresponding users
    users = User.search_users(role, user_id, letter, @search_by)

    # paginate
    if (paginate_options["#{@per_page}"].nil?) #displaying all - no pagination
      users = users.paginate(:page => params[:page], :per_page => User.count)
    else #some pagination is active - use the per_page
      users = users.page(params[:page]).per_page(paginate_options["#{@per_page}"])
    end
    users
  end

  # generate the undo link
  #def undo_link
  #  "<a href = #{url_for(:controller => :versions,:action => :revert,:id => @user.versions.last.id)}>undo</a>"
  #end
end<|MERGE_RESOLUTION|>--- conflicted
+++ resolved
@@ -166,7 +166,6 @@
   end
 
 
-<<<<<<< HEAD
   def destroy
     begin
       @user = User.find(params[:id])
@@ -179,21 +178,6 @@
     rescue
       flash[:error] = $!
     end
-=======
-        def destroy
-          begin
-            @user = User.find(params[:id])
-
-            AssignmentParticipant.where(user_id: @user.id).each{|participant| participant.delete}
-            TeamsUser.where(user_id: @user.id).each{|teamuser| teamuser.delete}
-            AssignmentQuestionnaire.where(user_id: @user.id).each{|aq| aq.destroy}
-            Participant.delete(true)
-            @user.destroy
-            flash[:note] = undo_link("User \"#{@user.name}\" has been deleted successfully. ")
-          rescue
-            flash[:error] = $!
-          end
->>>>>>> d8dc1715
 
     redirect_to :action => 'list'
   end

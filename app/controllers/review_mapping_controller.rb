class ReviewMappingController < ApplicationController
  #include GC4R
  autocomplete :user, :name
  #use_google_charts
  require 'gchart'
  #helper :dynamic_review_assignment
  helper :submitted_content

  @@time_create_last_review_mapping_record = nil

  #E1600
  # start_self_review is a method that is invoked by a student user so it should be allowed accordingly
  def action_allowed?
    case params[:action]
      when 'add_dynamic_reviewer', 'release_reservation', 'show_available_submissions', 'assign_reviewer_dynamically', 'assign_metareviewer_dynamically', 'assign_quiz_dynamically', 'start_self_review'
        true
      else
        ['Instructor',
         'Teaching Assistant',
         'Administrator'].include? current_role_name
    end
  end

  def add_calibration
    participant = AssignmentParticipant.where(parent_id: params[:id], user_id: session[:user].id).first rescue nil
    if participant.nil?
      participant = AssignmentParticipant.create(parent_id: params[:id], user_id: session[:user].id, can_submit: 1, can_review: 1, can_take_quiz: 1, handle: 'handle')
    end
    map = ReviewResponseMap.where(reviewed_object_id: params[:id], reviewer_id: participant.id, reviewee_id: params[:team_id], calibrate_to: true).first rescue nil
    if map.nil?
      map = ReviewResponseMap.create(reviewed_object_id: params[:id], reviewer_id: participant.id, reviewee_id: params[:team_id], calibrate_to: true)
    end
    redirect_to controller: 'response', action: 'new', id: map.id, assignment_id: params[:id], return: 'assignment_edit'
  end

  def select_reviewer
    assignment = Assignment.find(params[:id])
    @contributor = assignment.get_contributor(params[:contributor_id])
    session[:contributor] = @contributor
  end

  def select_metareviewer
    @mapping = ResponseMap.find(params[:id])
  end

  def add_reviewer
    assignment = Assignment.find(params[:id])
    topic_id = params[:topic_id]
    user_id = User.where(name: params[:user][:name]).first.id
    #If instructor want to assign one student to review his/her own artifact, 
    #it should be counted as “self-review” and we need to make /app/views/submitted_content/_selfreview.html.erb work.
    if TeamsUser.exists?(team_id: params[:contributor_id], user_id: user_id)
      flash[:error] = "You cannot assign this student to review his/her own artifact."
    else
      #Team lazy initialization
      SignUpSheet.signup_team(assignment.id, user_id, topic_id)
      msg = String.new
      begin
        user = User.from_params(params)
        #contributor_id is team_id
        regurl = url_for :action => 'add_user_to_assignment',
                         :id => assignment.id,
                         :user_id => user.id,
                         :contributor_id => params[:contributor_id]

        # Get the assignment's participant corresponding to the user
        reviewer = get_reviewer(user, assignment, regurl)
        #ACS Removed the if condition(and corressponding else) which differentiate assignments as team and individual assignments
        # to treat all assignments as team assignments
        if ReviewResponseMap.where(['reviewee_id = ? and reviewer_id = ? ', params[:contributor_id], reviewer.id]).first.nil?
          ReviewResponseMap.create(:reviewee_id => params[:contributor_id], :reviewer_id => reviewer.id, :reviewed_object_id => assignment.id)
        else
          raise "The reviewer, \""+reviewer.name+"\", is already assigned to this contributor."
        end
      rescue
        msg = $!
      end
    end
    redirect_to :action => 'list_mappings', :id => assignment.id, :msg => msg
  end

  # Assign self to a submission
  def add_self_reviewer
    assignment = Assignment.find(params[:assignment_id])
<<<<<<< HEAD
    # Removed topic_id = params[:topic_id] as it is not used
    reviewer   = AssignmentParticipant.where(user_id: params[:reviewer_id], parent_id:  assignment.id).first
    submission = AssignmentParticipant.find(params[:submission_id],assignment.id)
=======
    topic_id = params[:topic_id]
    reviewer = AssignmentParticipant.where(user_id: params[:reviewer_id], parent_id: assignment.id).first
    submission = AssignmentParticipant.find(params[:submission_id], assignment.id)
>>>>>>> 7f999858

    if submission.nil?
      flash[:error] = "Could not find a submission to review for the specified topic, please choose another topic to continue."
      redirect_to :controller => 'student_review', :action => 'list', :id => reviewer.id
    else

      begin
        #ACS Removed the if condition(and corressponding else) which differentiate assignments as team and individual assignments
        # to treat all assignments as team assignments
        contributor = get_team_from_submission(submission)
        if ReviewResponseMap.where(['reviewee_id = ? and reviewer_id = ?', contributor.id, reviewer.id]).first.nil?
          ReviewResponseMap.create(:reviewee_id => contributor.id,
                                   :reviewer_id => reviewer.id,
                                   :reviewed_object_id => assignment.id)
        else
          raise "The reviewer, \""+reviewer.name+"\", is already assigned to this contributor."
        end
        redirect_to :controller => 'student_review', :action => 'list', :id => reviewer.id
      rescue
        redirect_to :controller => 'student_review', :action => 'list', :id => reviewer.id, :msg => $!
      end

    end
  end

  #  Looks up the team from the submission.
  def get_team_from_submission(submission)
    # Get the list of teams for this assignment.
    teams = AssignmentTeam.where(parent_id: submission.parent_id)

    teams.each do |team|
      team.teams_users.each do |team_member|
        if team_member.user_id == submission.user_id
          # Found the team, return it!
          return team
        end
      end
    end

    # No team found
    return nil
  end

  #7/12/2015 -zhewei
  #This method is used for assign submissions to students for peer review.
  #This method is different from 'assignment_reviewer_automatically', which is in 'review_mapping_controller' and is used for instructor assigning reviewers in instructor-selected assignment.
  def assign_reviewer_dynamically
    assignment = Assignment.find(params[:assignment_id])
    reviewer = AssignmentParticipant.where(user_id: params[:reviewer_id], parent_id: assignment.id).first

    if params[:i_dont_care].nil? && params[:topic_id].nil? && assignment.has_topics? && assignment.can_choose_topic_to_review?
      flash[:error] = "Please go back and select a topic"
    else

      # begin
<<<<<<< HEAD
        if assignment.has_topics?  #assignment with topics
          if params[:topic_id]
            topic = (params[:topic_id].nil?) ? nil : SignUpTopic.find(params[:topic_id])
          else
            topic = assignment.candidate_topics_to_review(reviewer).to_a.sample rescue nil
          end
          if topic.nil?
            flash[:error] ="No topics are available to review at this time. Please try later."
          else
            assignment.assign_reviewer_dynamically(reviewer, topic)
          end

        else  #assignment without topic -Yang
          assignment_teams = assignment.candidate_assignment_teams_to_review(reviewer)
          assignment_team = assignment_teams.to_a.sample rescue nil
          if assignment_team.nil?
            flash[:error] ="No artifact are available to review at this time. Please try later."
          else
            assignment.assign_reviewer_dynamically_no_topic(reviewer,assignment_team)
          end
=======
      if assignment.has_topics? #assignment with topics
        if params[:topic_id]
          topic = (params[:topic_id].nil?) ? nil : SignUpTopic.find(params[:topic_id])
        else
          topic = assignment.candidate_topics_to_review(reviewer).to_a.shuffle[0] rescue nil
        end
        if topic.nil?
          flash[:error] ="No topics are available to review at this time. Please try later."
        else
          assignment.assign_reviewer_dynamically(reviewer, topic)
        end

      else #assignment without topic -Yang
        assignment_teams = assignment.candidate_assignment_teams_to_review(reviewer)
        assignment_team = assignment_teams.to_a.shuffle[0] rescue nil
        if assignment_team.nil?
          flash[:error] ="No artifact are available to review at this time. Please try later."
        else
          assignment.assign_reviewer_dynamically_no_topic(reviewer, assignment_team)
>>>>>>> 7f999858
        end
      end
      # rescue Exception => e
      #   flash[:error] = (e.nil?) ? $! : e
      # end
    end

    redirect_to :controller => 'student_review', :action => 'list', :id => reviewer.id
  end

  # assigns the quiz dynamically to the participant
  def assign_quiz_dynamically
    begin
      assignment = Assignment.find(params[:assignment_id])
      reviewer = AssignmentParticipant.where(user_id: params[:reviewer_id], parent_id: assignment.id).first
      if ResponseMap.where(reviewed_object_id: params[:questionnaire_id], reviewer_id: params[:participant_id]).first
        flash[:error] = "You have already taken that quiz"
      else
        @map = QuizResponseMap.new
        @map.reviewee_id = Questionnaire.find(params[:questionnaire_id]).instructor_id
        @map.reviewer_id = params[:participant_id]
        @map.reviewed_object_id = Questionnaire.find_by_instructor_id(@map.reviewee_id).id
        @map.save
      end

    rescue Exception => e
      flash[:alert] = (e.nil?) ? $! : e
    end
    redirect_to student_quizzes_path(:id => reviewer.id)

  end

  def add_metareviewer
    mapping = ResponseMap.find(params[:id])
    msg = String.new
    begin
      user = User.from_params(params)

      regurl = url_for :action => 'add_user_to_assignment', :id => mapping.map_id, :user_id => user.id
      reviewer = get_reviewer(user, mapping.assignment, regurl)
      if MetareviewResponseMap.where(['reviewed_object_id = ? and reviewer_id = ?', mapping.map_id, reviewer.id]).first != nil
        raise "The metareviewer \""+reviewer.user.name+"\" is already assigned to this reviewer."
      end
      MetareviewResponseMap.create(:reviewed_object_id => mapping.map_id,
                                   :reviewer_id => reviewer.id,
                                   :reviewee_id => mapping.reviewer.id)
    rescue
      msg = $!
    end
    redirect_to :action => 'list_mappings', :id => mapping.assignment.id, :msg => msg
  end

  def assign_metareviewer_dynamically
    assignment = Assignment.find(params[:assignment_id])
    metareviewer = AssignmentParticipant.where(user_id: params[:metareviewer_id], parent_id: assignment.id).first

    assignment.assign_metareviewer_dynamically(metareviewer)


    redirect_to :controller => 'student_review', :action => 'list', :id => metareviewer.id
  end

  def get_reviewer(user, assignment, reg_url)
    reviewer = AssignmentParticipant.where(user_id: user.id, parent_id: assignment.id).first
    if reviewer.nil?
      raise "\"#{user.name}\" is not a participant in the assignment. Please <a href='#{reg_url}'>register</a> this user to continue."
    end
    return reviewer
  end

  def add_user_to_assignment
    if params[:contributor_id]
      assignment = Assignment.find(params[:id])
    else
      mapping = ResponseMap.find(params[:id])
      assignment = mapping.assignment
    end

    user = User.find(params[:user_id])
    begin
      assignment.add_participant(user.name)
    rescue
      flash[:error] = $!
    end

    if params[:contributor_id]
      redirect_to :action => 'add_reviewer', :id => params[:id], :user_id => user.id, :contributor_id => params[:contributor_id]
    else
      redirect_to :action => 'add_metareviewer', :id => params[:id], :user_id => user.id
    end
  end

  def delete_all_reviewers
    assignment = Assignment.find(params[:id])
    team = assignment.get_contributor(params[:contributor_id])
    review_response_maps = team.review_mappings
    num_remain_review_response_maps = review_response_maps.size
    review_response_maps.each do |review_response_map|
      if !Response.exists?(map_id: review_response_map.id)
        ReviewResponseMap.find(review_response_map.id).destroy
        num_remain_review_response_maps -= 1
      end
    end
    if num_remain_review_response_maps > 0
      flash[:error] = "#{num_remain_review_response_maps} reviewer(s) cannot be deleted bacause they has already started review."
    else
      flash[:success] = "All review mappings for \"#{team.name}\" have been deleted."
    end
    redirect_to :action => 'list_mappings', :id => assignment.id
  end

  def delete_all_metareviewers
    mapping = ResponseMap.find(params[:id])
    mmappings = MetareviewResponseMap.where(reviewed_object_id: mapping.map_id)

    failedCount = ResponseMap.delete_mappings(mmappings, params[:force])
    if failedCount > 0
      url_yes = url_for :action => 'delete_all_metareviewers', :id => mapping.map_id, :force => 1
      url_no = url_for :action => 'delete_all_metareviewers', :id => mapping.map_id
      flash[:error] = "A delete action failed:<br/>#{failedCount} metareviews exist for these mappings. Delete these mappings anyway?&nbsp;<a href='#{url_yes}'>Yes</a>&nbsp;|&nbsp;<a href='#{url_no}'>No</a><BR/>"
    else
      flash[:note] = "All metareview mappings for contributor \""+mapping.reviewee.name+"\" and reviewer \""+mapping.reviewer.name+"\" have been deleted."
    end
    redirect_to :action => 'list_mappings', :id => mapping.assignment.id
  end

  def delete_mappings(mappings, force=nil)
    failedCount = 0
<<<<<<< HEAD
    mappings.each{
      |mapping|
=======
    mappings.each {
        |mapping|
      assignment_id = mapping.assignment.id
>>>>>>> 7f999858
      begin
        mapping.delete(force)
      rescue
        failedCount += 1
      end
    }
    return failedCount
  end

  def delete_reviewer
    review_response_map = ReviewResponseMap.find(params[:id])
    assignment_id = review_response_map.assignment.id
    if !Response.exists?(map_id: review_response_map.id)
      review_response_map.destroy
      flash[:success] = "The review mapping for \""+review_response_map.reviewee.name+"\" and \""+review_response_map.reviewer.name+"\" have been deleted."
    else
      flash[:error] = "This review has already been done. It cannot been deleted."
    end
    redirect_to :action => 'list_mappings', :id => assignment_id
  end

  def delete_metareviewer
    mapping = MetareviewResponseMap.find(params[:id])
    assignment_id = mapping.assignment.id
    flash[:note] = "The metareview mapping for "+mapping.reviewee.name+" and "+mapping.reviewer.name+" have been deleted."

    begin
      mapping.delete
    rescue
      flash[:error] = "A delete action failed:<br/>" + $! + "<a href='/review_mapping/delete_metareview/"+mapping.map_id.to_s+"'>Delete this mapping anyway>?"
    end

    redirect_to :action => 'list_mappings', :id => assignment_id
  end

  def release_reservation
    mapping = ResponseMap.find(params[:id])
    student_id = mapping.reviewer_id
    mapping.delete
    redirect_to :controller => 'student_review', :action => 'list', :id => student_id
  end

  def delete_metareview
    mapping = MetareviewResponseMap.find(params[:id])
    assignment_id = mapping.assignment.id
    #metareview = mapping.response
    #metareview.delete
    mapping.delete
    redirect_to :action => 'list_mappings', :id => assignment_id
  end

  def list
    all_assignments = Assignment.order('name').where(["instructor_id = ?", session[:user].id])

    letter = params[:letter]
    if letter == nil
      letter = all_assignments.first.name[0, 1].downcase
    end

    @letters = Array.new
    @assignments = Assignment
                       .where(["instructor_id = ? and substring(name,1,1) = ?", session[:user].id, letter])
                       .order('name')
                       .page(params[:page])
                       .per_page(10)

    all_assignments.each {
        |assignObj|
      first = assignObj.name[0, 1].downcase
      if not @letters.include?(first)
        @letters << first
      end
    }
  end

  def list_mappings
    if params[:msg]
      flash[:error] = params[:msg]
    end
    @assignment = Assignment.find(params[:id])
    #ACS Removed the if condition(and corressponding else) which differentiate assignments as team and individual assignments
    # to treat all assignments as team assignments
    @items = AssignmentTeam.where(parent_id: @assignment.id)
    @items.sort { |a, b| a.name <=> b.name }
  end

  def automatic_review_mapping
    assignment_id = params[:id].to_i

    participants = AssignmentParticipant.where(parent_id: params[:id].to_i).to_a.reject { |p| p.can_review == false }.shuffle!
    teams = AssignmentTeam.where(parent_id: params[:id].to_i).to_a.shuffle!
    max_team_size = Integer(params[:max_team_size]) #Assignment.find(assignment_id).max_team_size
    # Create teams if its an individual assignment.
    if teams.size == 0 and max_team_size == 1
      participants.each do |participant|
        user = participant.user
        unless TeamsUser.team_id(assignment_id, user.id)
          team = AssignmentTeam.create_team_and_node(assignment_id)
          ApplicationController.helpers.create_team_users(participant.user, team.id)
          teams << team
        end
      end
    end
    student_review_num = params[:num_reviews_per_student].to_i
    submission_review_num = params[:num_reviews_per_submission].to_i
    calibrated_artifacts_num = params[:num_calibrated_artifacts].to_i
    uncalibrated_artifacts_num = params[:num_uncalibrated_artifacts].to_i

    if calibrated_artifacts_num == 0 and uncalibrated_artifacts_num == 0
      if student_review_num == 0 and submission_review_num == 0
        flash[:error] = "Please choose either the number of reviews per student or the number of reviewers per team (student)."
      elsif (student_review_num != 0 and submission_review_num == 0) or (student_review_num == 0 and submission_review_num != 0)
        #review mapping strategy
        automatic_review_mapping_strategy(assignment_id, participants, teams, student_review_num, submission_review_num)
      else
        flash[:error] = "Please choose either the number of reviews per student or the number of reviewers per team (student), not both."
      end
    else
      teams_with_calibrated_artifacts = Array.new
      teams_with_uncalibrated_artifacts = Array.new
      ReviewResponseMap.where(["reviewed_object_id = ? and calibrate_to = ?", assignment_id, 1]).each do |response_map|
        teams_with_calibrated_artifacts << AssignmentTeam.find(response_map.reviewee_id)
      end
      teams_with_uncalibrated_artifacts = teams - teams_with_calibrated_artifacts
      #review mapping strategy
      automatic_review_mapping_strategy(assignment_id, participants, teams_with_calibrated_artifacts.shuffle!, calibrated_artifacts_num, 0)
      #review mapping strategy
      # since after first mapping, participants (delete_at) will be nil
      participants = AssignmentParticipant.where(parent_id: params[:id].to_i).to_a.reject { |p| p.can_review == false }.shuffle!
      automatic_review_mapping_strategy(assignment_id, participants, teams_with_uncalibrated_artifacts.shuffle!, uncalibrated_artifacts_num, 0)
    end
    redirect_to :action => 'list_mappings', :id => assignment_id
  end

  def automatic_review_mapping_strategy(assignment_id, participants, teams, student_review_num=0, submission_review_num=0)
    participants_hash = {}
    participants.each { |participant| participants_hash[participant.id] = 0 }
    #calculate reviewers for each team
    num_participants = participants.size
    if student_review_num != 0 and submission_review_num == 0
      num_reviews_per_team = (participants.size * student_review_num * 1.0 / teams.size).round
      exact_num_of_review_needed = participants.size * student_review_num
    elsif student_review_num == 0 and submission_review_num != 0
      num_reviews_per_team = submission_review_num
      student_review_num = (teams.size * submission_review_num * 1.0 / participants.size).round
      exact_num_of_review_needed = teams.size * submission_review_num
    end
    #Exception detection: If instructor want to assign too many reviews done by each student, there will be an error msg.
    if student_review_num >= teams.size
      flash[:error] = 'You cannot set the number of reviews done by each student to be greater than or equal to total number of teams [or "participants" if it is an individual assignment].'
    end

<<<<<<< HEAD
    peer_review_strategy(teams, num_participants, student_review_num, participants, participants_hash)
=======
    iterator = 0
    teams.each do |team|
      selected_participants = Array.new
      if !team.equal? teams.last
        #need to even out the # of reviews for teams
        while selected_participants.size < num_reviews_per_team
          num_participants_this_team = TeamsUser.where(team_id: team.id).size
          #If there are some submitters or reviewers in this team, they are not treated as normal participants.
          #They should be removed from 'num_participants_this_team'
          TeamsUser.where(team_id: team.id).each do |team_user|
            temp_participant = Participant.where(user_id: team_user.user_id, parent_id: assignment_id).first
            num_participants_this_team -= 1 if temp_participant.can_review == false or temp_participant.can_submit == false
          end
          #if all outstanding participants are already in selected_participants, just break the loop.
          break if selected_participants.size == participants.size - num_participants_this_team

          # generate random number
          if iterator == 0
            rand_num = rand(0..num_participants-1)
          else
            min_value = participants_hash.values.min
            #get the temp array including indices of participants, each participant has minimum review number in hash table.
            participants_with_min_assigned_reviews = Array.new
            participants.each do |participant|
              participants_with_min_assigned_reviews << participants.index(participant) if participants_hash[participant.id] == min_value
            end
            #if participants_with_min_assigned_reviews is blank 
            if_condition_1 = participants_with_min_assigned_reviews.empty?
            #or only one element in participants_with_min_assigned_reviews, prohibit one student to review his/her own artifact
            if_condition_2 = (participants_with_min_assigned_reviews.size == 1 and TeamsUser.exists?(team_id: team.id, user_id: participants[participants_with_min_assigned_reviews[0]].user_id))
            if if_condition_1 or if_condition_2
              #use original method to get random number
              rand_num = rand(0..num_participants-1)
            else
              #rand_num should be the position of this participant in original array
              rand_num = participants_with_min_assigned_reviews[rand(0..participants_with_min_assigned_reviews.size-1)]
            end
          end
          # prohibit one student to review his/her own artifact
          next if TeamsUser.exists?(team_id: team.id, user_id: participants[rand_num].user_id)

          if_condition_1 = (participants_hash[participants[rand_num].id] < student_review_num)
          if_condition_2 = (!selected_participants.include? participants[rand_num].id)
          if if_condition_1 and if_condition_2
            # selected_participants cannot include duplicate num
            selected_participants << participants[rand_num].id
            participants_hash[participants[rand_num].id] += 1
          end
          # remove students who have already been assigned enough num of reviews out of participants array
          participants.each do |participant|
            if participants_hash[participant.id] == student_review_num
              participants.delete_at(rand_num)
              num_participants -= 1
            end
          end
        end
      else
        #review num for last team can be different from other teams.
        #prohibit one student to review his/her own artifact and selected_participants cannot include duplicate num
        participants.each do |participant|
          # avoid last team receives too many peer reviews
          if !TeamsUser.exists?(team_id: team.id, user_id: participant.user_id) and selected_participants.size < num_reviews_per_team
            selected_participants << participant.id
            participants_hash[participant.id] += 1
          end
        end
      end

      begin
        selected_participants.each { |index| ReviewResponseMap.where(:reviewee_id => team.id, :reviewer_id => index, :reviewed_object_id => assignment_id).first_or_create }
      rescue
        flash[:error] = "Automatic assignment of reviewer failed."
      end
      iterator += 1
    end
>>>>>>> 7f999858

    # after assigning peer reviews for each team, if there are still some peer reviewers not obtain enough peer review, just assign them to valid teams
    if ReviewResponseMap.where(["reviewed_object_id = ? and created_at > ? and calibrate_to = ?", assignment_id, @@time_create_last_review_mapping_record, 0]).size < exact_num_of_review_needed
      participants_with_insufficient_review_num = Array.new
      participants_hash.each do |participant_id, review_num|
        participants_with_insufficient_review_num << participant_id if review_num < student_review_num
      end
      unsorted_teams_hash = {}
      ReviewResponseMap.where(["reviewed_object_id = ? and calibrate_to = ?", assignment_id, 0]).each do |response_map|
        unless unsorted_teams_hash.has_key? (response_map.reviewee_id)
          unsorted_teams_hash[response_map.reviewee_id] = 1
        else
          unsorted_teams_hash[response_map.reviewee_id] += 1
        end
<<<<<<< HEAD
      end 
      teams_hash = unsorted_teams_hash.sort_by{|_, v| v}.to_h
=======
      end
      teams_hash = unsorted_teams_hash.sort_by { |k, v| v }.to_h
>>>>>>> 7f999858
      participants_with_insufficient_review_num.each do |participant_id|
        teams_hash.each do |team_id, num_review_received|
          unless TeamsUser.exists?(team_id: team_id, user_id: Participant.find(participant_id).user_id)
            ReviewResponseMap.where(:reviewee_id => team_id, :reviewer_id => participant_id, :reviewed_object_id => assignment_id).first_or_create
            teams_hash[team_id] += 1
<<<<<<< HEAD
            teams_hash = teams_hash.sort_by{|_, v| v}.to_h
=======
            teams_hash = teams_hash.sort_by { |k, v| v }.to_h
>>>>>>> 7f999858
            break
          end
        end
      end
    end
    @@time_create_last_review_mapping_record = ReviewResponseMap.where(reviewed_object_id: assignment_id).last.created_at
  end

  # This is for staggered deadline assignment
  def automatic_review_mapping_staggered
    assignment = Assignment.find(params[:id])
    message = assignment.assign_reviewers_staggered(params[:assignment][:num_reviews], params[:assignment][:num_metareviews])
    flash[:note] = message
    redirect_to :action => 'list_mappings', :id => assignment.id
  end

  def response_report
    # Get the assignment id and set it in an instance variable which will be used in view
    @id = params[:id]
    @assignment = Assignment.find(@id)
    #ACS Removed the if condition(and corressponding else) which differentiate assignments as team and individual assignments
    # to treat all assignments as team assignments
    @type = params.has_key?(:report) ? params[:report][:type] : "ReviewResponseMap"

    case @type
      when "ReviewResponseMap"
<<<<<<< HEAD
        @review_user= params[:user]
        #If review response is required call review_response_report method in review_response_map model
        @reviewers = ReviewResponseMap.review_response_report(@id, @assignment,@type, @review_user)
        @review_scores = @assignment.compute_reviews_hash
        @avg_and_ranges= @assignment.compute_avg_and_ranges_hash
      when "FeedbackResponseMap"
        #If review report for feedback is required call feedback_response_report method in feedback_review_response_map model
        @reviewers = FeedbackResponseMap.feedback_response_report(@id, @type)
      when "TeammateReviewResponseMap"
        #If review report for teammate is required call teammate_response_report method in teammate_review_response_map model
        @reviewers = TeammateReviewResponseMap.teammate_response_report(@id)
      when "Calibration"
        participant = AssignmentParticipant.where(parent_id: params[:id], user_id: session[:user].id).first rescue nil
        if participant.nil?
          participant = AssignmentParticipant.create(parent_id: params[:id], user_id: session[:user].id, can_submit: 1, can_review: 1, can_take_quiz: 1, handle: 'handle')
        end
        @assignment = Assignment.find(params[:id])
        @review_questionnaire_ids = ReviewQuestionnaire.select("id")
        @assignment_questionnaire = AssignmentQuestionnaire.where(["assignment_id = ? and questionnaire_id IN (?)", params[:id], @review_questionnaire_ids]).first
        @questions = @assignment_questionnaire.questionnaire.questions.select{|q| q.type == 'Criterion' or q.type == 'Scale'}
        @calibration_response_maps = ReviewResponseMap.where(["reviewed_object_id = ? and calibrate_to = ?", params[:id], 1])
        @review_response_map_ids = ReviewResponseMap.select('id').where(["reviewed_object_id = ? and calibrate_to = ?", params[:id], 0])
        @responses = Response.where(["map_id IN (?)", @review_response_map_ids])
=======
        if params[:user].nil?
          # This is not a search, so find all reviewers for this assignment
          response_maps_with_distinct_participant_id = ResponseMap.select("DISTINCT reviewer_id").where(["reviewed_object_id = ? and type = ? and calibrate_to = ?", @id, @type, 0])
          @reviewers = []
          response_maps_with_distinct_participant_id.each do |reviewer_id_from_response_map|
            @reviewers << (AssignmentParticipant.find(reviewer_id_from_response_map.reviewer_id))
          end
          @reviewers = Participant.sort_by_name(@reviewers)
        else
          # This is a search, so find reviewers by user's full name
          user = User.select("DISTINCT id").where(["fullname LIKE ?", '%'+params[:user][:fullname]+'%'])
          @reviewers = AssignmentParticipant.where(["user_id IN (?) and parent_id = ?", user, @assignment.id])
        end
        #  @review_scores[reveiwer_id][reviewee_id] = score for assignments not using vary_rubric_by_rounds feature
        # @review_scores[reviewer_id][round][reviewee_id] = score for assignments using vary_rubric_by_rounds feature
        @review_scores = @assignment.compute_reviews_hash
        @avg_and_ranges= @assignment.compute_avg_and_ranges_hash
      when "FeedbackResponseMap"
        #Example query
        #SELECT distinct reviewer_id FROM response_maps where type = 'FeedbackResponseMap' and
        #reviewed_object_id in (select id from responses where
        #map_id in (select id from response_maps where reviewed_object_id = 722 and type = 'ReviewResponseMap'))
        @review_response_map_ids = ResponseMap.select("id").where(["reviewed_object_id = ? and type = ?", @id, 'ReviewResponseMap'])
        @response_ids = Response.select("id").where(["map_id IN (?)", @review_response_map_ids])
        @reviewers = ResponseMap.select("DISTINCT reviewer_id").where(["reviewed_object_id IN (?) and type = ?", @response_ids, @type])
      when "TeammateReviewResponseMap"
        #Example query
        #SELECT distinct reviewer_id FROM response_maps where type = 'TeammateReviewResponseMap' and reviewed_object_id = 711
        @reviewers = ResponseMap.select("DISTINCT reviewer_id").where(["reviewed_object_id = ? and type = ?", @id, 'TeammateReviewResponseMap'])
      when "Calibration"
        participant = AssignmentParticipant.where(parent_id: params[:id], user_id: session[:user].id).first rescue nil
        if participant.nil?
          participant = AssignmentParticipant.create(parent_id: params[:id], user_id: session[:user].id, can_submit: 1, can_review: 1, can_take_quiz: 1, handle: 'handle')
        end
        @assignment = Assignment.find(params[:id])
        @review_questionnaire_ids = ReviewQuestionnaire.select("id")
        @assignment_questionnaire = AssignmentQuestionnaire.where(["assignment_id = ? and questionnaire_id IN (?)", params[:id], @review_questionnaire_ids]).first
        @questions = @assignment_questionnaire.questionnaire.questions.select { |q| q.type == 'Criterion' or q.type == 'Scale' }
        @calibration_response_maps = ReviewResponseMap.where(["reviewed_object_id = ? and calibrate_to = ?", params[:id], 1])
        @review_response_map_ids = ReviewResponseMap.select('id').where(["reviewed_object_id = ? and calibrate_to = ?", params[:id], 0])
        @responses = Response.where(["map_id IN (?)", @review_response_map_ids])
    end
  end

  #E1600
  # Start self review if not started yet - Creates a self-review mapping when user requests a self-review
  def start_self_review
    assignment = Assignment.find(params[:assignment_id])
    team_id = TeamsUser.find_by_sql(["SELECT t.id as t_id FROM teams_users u, teams t WHERE u.team_id = t.id and t.parent_id = ? and user_id = ?", assignment.id, params[:reviewer_userid]])

    begin
      #ACS Removed the if condition(and corressponding else) which differentiate assignments as team and individual assignments
      # to treat all assignments as team assignments
      if SelfReviewResponseMap.where(['reviewee_id = ? and reviewer_id = ?', team_id[0].t_id, params[:reviewer_id]]).first.nil?
        SelfReviewResponseMap.create(:reviewee_id => team_id[0].t_id,
                                 :reviewer_id => params[:reviewer_id],
                                 :reviewed_object_id => assignment.id)
      else
        raise "Self review already assigned!"
      end
      redirect_to :controller => 'submitted_content', :action => 'edit', :id => params[:reviewer_id]
    rescue
      redirect_to :controller => 'submitted_content', :action => 'edit', :id => params[:reviewer_id], :msg => $!
>>>>>>> 7f999858
    end
  end
  
  private
	def peer_review_strategy(teams, num_participants, student_review_num, participants, participants_hash)
		iterator = 0
		teams.each do |team|
		  selected_participants = Array.new
		  if !team.equal? teams.last
			#need to even out the # of reviews for teams
			while selected_participants.size < num_reviews_per_team
			  num_participants_this_team = TeamsUser.where(team_id: team.id).size
			  #If there are some submitters or reviewers in this team, they are not treated as normal participants.
			  #They should be removed from 'num_participants_this_team'
			  TeamsUser.where(team_id: team.id).each do |team_user|
				temp_participant = Participant.where(user_id: team_user.user_id, parent_id: assignment_id).first
				num_participants_this_team -= 1 if temp_participant.can_review == false or temp_participant.can_submit == false
			  end
			  #if all outstanding participants are already in selected_participants, just break the loop.
			  break if selected_participants.size == participants.size - num_participants_this_team

			  # generate random number
			  if iterator == 0
				rand_num = rand(0..num_participants-1)
			  else
				min_value = participants_hash.values.min
				#get the temp array including indices of participants, each participant has minimum review number in hash table.
				participants_with_min_assigned_reviews = Array.new
				participants.each do |participant|
				  participants_with_min_assigned_reviews << participants.index(participant) if participants_hash[participant.id] == min_value
				end
				#if participants_with_min_assigned_reviews is blank 
				if_condition_1 = participants_with_min_assigned_reviews.empty?
				#or only one element in participants_with_min_assigned_reviews, prohibit one student to review his/her own artifact
				if_condition_2 = (participants_with_min_assigned_reviews.size == 1 and TeamsUser.exists?(team_id: team.id, user_id: participants[participants_with_min_assigned_reviews[0]].user_id))
				if if_condition_1 or if_condition_2
				  #use original method to get random number
				  rand_num = rand(0..num_participants-1)
				else
				  #rand_num should be the position of this participant in original array
				  rand_num = participants_with_min_assigned_reviews[rand(0..participants_with_min_assigned_reviews.size-1)]
				end
			  end
			  # prohibit one student to review his/her own artifact
			  next if TeamsUser.exists?(team_id: team.id, user_id: participants[rand_num].user_id)

			  if_condition_1 = (participants_hash[participants[rand_num].id] < student_review_num)
			  if_condition_2 = (!selected_participants.include? participants[rand_num].id)
			  if if_condition_1 and if_condition_2
				# selected_participants cannot include duplicate num
				selected_participants << participants[rand_num].id
				participants_hash[participants[rand_num].id] += 1
			  end 
			  # remove students who have already been assigned enough num of reviews out of participants array
			  participants.each do |participant|
				if participants_hash[participant.id] == student_review_num
				  participants.delete_at(rand_num)
				  num_participants -= 1
				end
			  end
			end
		  else
			#review num for last team can be different from other teams.
			#prohibit one student to review his/her own artifact and selected_participants cannot include duplicate num
			participants.each do |participant| 
			  # avoid last team receives too many peer reviews
			  if !TeamsUser.exists?(team_id: team.id, user_id: participant.user_id) and selected_participants.size < num_reviews_per_team
				selected_participants << participant.id 
				participants_hash[participant.id] += 1
			  end
			end
		  end

		  begin
			selected_participants.each {|index| ReviewResponseMap.where(:reviewee_id => team.id, :reviewer_id => index, :reviewed_object_id => assignment_id).first_or_create}
		  rescue
			flash[:error] = "Automatic assignment of reviewer failed."
		  end
		  iterator = iterator + 1
		end
	end

end<|MERGE_RESOLUTION|>--- conflicted
+++ resolved
@@ -82,15 +82,9 @@
   # Assign self to a submission
   def add_self_reviewer
     assignment = Assignment.find(params[:assignment_id])
-<<<<<<< HEAD
-    # Removed topic_id = params[:topic_id] as it is not used
-    reviewer   = AssignmentParticipant.where(user_id: params[:reviewer_id], parent_id:  assignment.id).first
-    submission = AssignmentParticipant.find(params[:submission_id],assignment.id)
-=======
     topic_id = params[:topic_id]
     reviewer = AssignmentParticipant.where(user_id: params[:reviewer_id], parent_id: assignment.id).first
     submission = AssignmentParticipant.find(params[:submission_id], assignment.id)
->>>>>>> 7f999858
 
     if submission.nil?
       flash[:error] = "Could not find a submission to review for the specified topic, please choose another topic to continue."
@@ -146,7 +140,6 @@
     else
 
       # begin
-<<<<<<< HEAD
         if assignment.has_topics?  #assignment with topics
           if params[:topic_id]
             topic = (params[:topic_id].nil?) ? nil : SignUpTopic.find(params[:topic_id])
@@ -167,27 +160,7 @@
           else
             assignment.assign_reviewer_dynamically_no_topic(reviewer,assignment_team)
           end
-=======
-      if assignment.has_topics? #assignment with topics
-        if params[:topic_id]
-          topic = (params[:topic_id].nil?) ? nil : SignUpTopic.find(params[:topic_id])
-        else
-          topic = assignment.candidate_topics_to_review(reviewer).to_a.shuffle[0] rescue nil
-        end
-        if topic.nil?
-          flash[:error] ="No topics are available to review at this time. Please try later."
-        else
-          assignment.assign_reviewer_dynamically(reviewer, topic)
-        end
-
-      else #assignment without topic -Yang
-        assignment_teams = assignment.candidate_assignment_teams_to_review(reviewer)
-        assignment_team = assignment_teams.to_a.shuffle[0] rescue nil
-        if assignment_team.nil?
-          flash[:error] ="No artifact are available to review at this time. Please try later."
-        else
-          assignment.assign_reviewer_dynamically_no_topic(reviewer, assignment_team)
->>>>>>> 7f999858
+
         end
       end
       # rescue Exception => e
@@ -316,14 +289,8 @@
 
   def delete_mappings(mappings, force=nil)
     failedCount = 0
-<<<<<<< HEAD
     mappings.each{
       |mapping|
-=======
-    mappings.each {
-        |mapping|
-      assignment_id = mapping.assignment.id
->>>>>>> 7f999858
       begin
         mapping.delete(force)
       rescue
@@ -476,85 +443,9 @@
       flash[:error] = 'You cannot set the number of reviews done by each student to be greater than or equal to total number of teams [or "participants" if it is an individual assignment].'
     end
 
-<<<<<<< HEAD
+
     peer_review_strategy(teams, num_participants, student_review_num, participants, participants_hash)
-=======
-    iterator = 0
-    teams.each do |team|
-      selected_participants = Array.new
-      if !team.equal? teams.last
-        #need to even out the # of reviews for teams
-        while selected_participants.size < num_reviews_per_team
-          num_participants_this_team = TeamsUser.where(team_id: team.id).size
-          #If there are some submitters or reviewers in this team, they are not treated as normal participants.
-          #They should be removed from 'num_participants_this_team'
-          TeamsUser.where(team_id: team.id).each do |team_user|
-            temp_participant = Participant.where(user_id: team_user.user_id, parent_id: assignment_id).first
-            num_participants_this_team -= 1 if temp_participant.can_review == false or temp_participant.can_submit == false
-          end
-          #if all outstanding participants are already in selected_participants, just break the loop.
-          break if selected_participants.size == participants.size - num_participants_this_team
-
-          # generate random number
-          if iterator == 0
-            rand_num = rand(0..num_participants-1)
-          else
-            min_value = participants_hash.values.min
-            #get the temp array including indices of participants, each participant has minimum review number in hash table.
-            participants_with_min_assigned_reviews = Array.new
-            participants.each do |participant|
-              participants_with_min_assigned_reviews << participants.index(participant) if participants_hash[participant.id] == min_value
-            end
-            #if participants_with_min_assigned_reviews is blank 
-            if_condition_1 = participants_with_min_assigned_reviews.empty?
-            #or only one element in participants_with_min_assigned_reviews, prohibit one student to review his/her own artifact
-            if_condition_2 = (participants_with_min_assigned_reviews.size == 1 and TeamsUser.exists?(team_id: team.id, user_id: participants[participants_with_min_assigned_reviews[0]].user_id))
-            if if_condition_1 or if_condition_2
-              #use original method to get random number
-              rand_num = rand(0..num_participants-1)
-            else
-              #rand_num should be the position of this participant in original array
-              rand_num = participants_with_min_assigned_reviews[rand(0..participants_with_min_assigned_reviews.size-1)]
-            end
-          end
-          # prohibit one student to review his/her own artifact
-          next if TeamsUser.exists?(team_id: team.id, user_id: participants[rand_num].user_id)
-
-          if_condition_1 = (participants_hash[participants[rand_num].id] < student_review_num)
-          if_condition_2 = (!selected_participants.include? participants[rand_num].id)
-          if if_condition_1 and if_condition_2
-            # selected_participants cannot include duplicate num
-            selected_participants << participants[rand_num].id
-            participants_hash[participants[rand_num].id] += 1
-          end
-          # remove students who have already been assigned enough num of reviews out of participants array
-          participants.each do |participant|
-            if participants_hash[participant.id] == student_review_num
-              participants.delete_at(rand_num)
-              num_participants -= 1
-            end
-          end
-        end
-      else
-        #review num for last team can be different from other teams.
-        #prohibit one student to review his/her own artifact and selected_participants cannot include duplicate num
-        participants.each do |participant|
-          # avoid last team receives too many peer reviews
-          if !TeamsUser.exists?(team_id: team.id, user_id: participant.user_id) and selected_participants.size < num_reviews_per_team
-            selected_participants << participant.id
-            participants_hash[participant.id] += 1
-          end
-        end
-      end
-
-      begin
-        selected_participants.each { |index| ReviewResponseMap.where(:reviewee_id => team.id, :reviewer_id => index, :reviewed_object_id => assignment_id).first_or_create }
-      rescue
-        flash[:error] = "Automatic assignment of reviewer failed."
-      end
-      iterator += 1
-    end
->>>>>>> 7f999858
+
 
     # after assigning peer reviews for each team, if there are still some peer reviewers not obtain enough peer review, just assign them to valid teams
     if ReviewResponseMap.where(["reviewed_object_id = ? and created_at > ? and calibrate_to = ?", assignment_id, @@time_create_last_review_mapping_record, 0]).size < exact_num_of_review_needed
@@ -569,23 +460,18 @@
         else
           unsorted_teams_hash[response_map.reviewee_id] += 1
         end
-<<<<<<< HEAD
+
       end 
       teams_hash = unsorted_teams_hash.sort_by{|_, v| v}.to_h
-=======
-      end
-      teams_hash = unsorted_teams_hash.sort_by { |k, v| v }.to_h
->>>>>>> 7f999858
+
       participants_with_insufficient_review_num.each do |participant_id|
         teams_hash.each do |team_id, num_review_received|
           unless TeamsUser.exists?(team_id: team_id, user_id: Participant.find(participant_id).user_id)
             ReviewResponseMap.where(:reviewee_id => team_id, :reviewer_id => participant_id, :reviewed_object_id => assignment_id).first_or_create
             teams_hash[team_id] += 1
-<<<<<<< HEAD
+
             teams_hash = teams_hash.sort_by{|_, v| v}.to_h
-=======
-            teams_hash = teams_hash.sort_by { |k, v| v }.to_h
->>>>>>> 7f999858
+
             break
           end
         end
@@ -612,7 +498,6 @@
 
     case @type
       when "ReviewResponseMap"
-<<<<<<< HEAD
         @review_user= params[:user]
         #If review response is required call review_response_report method in review_response_map model
         @reviewers = ReviewResponseMap.review_response_report(@id, @assignment,@type, @review_user)
@@ -636,49 +521,6 @@
         @calibration_response_maps = ReviewResponseMap.where(["reviewed_object_id = ? and calibrate_to = ?", params[:id], 1])
         @review_response_map_ids = ReviewResponseMap.select('id').where(["reviewed_object_id = ? and calibrate_to = ?", params[:id], 0])
         @responses = Response.where(["map_id IN (?)", @review_response_map_ids])
-=======
-        if params[:user].nil?
-          # This is not a search, so find all reviewers for this assignment
-          response_maps_with_distinct_participant_id = ResponseMap.select("DISTINCT reviewer_id").where(["reviewed_object_id = ? and type = ? and calibrate_to = ?", @id, @type, 0])
-          @reviewers = []
-          response_maps_with_distinct_participant_id.each do |reviewer_id_from_response_map|
-            @reviewers << (AssignmentParticipant.find(reviewer_id_from_response_map.reviewer_id))
-          end
-          @reviewers = Participant.sort_by_name(@reviewers)
-        else
-          # This is a search, so find reviewers by user's full name
-          user = User.select("DISTINCT id").where(["fullname LIKE ?", '%'+params[:user][:fullname]+'%'])
-          @reviewers = AssignmentParticipant.where(["user_id IN (?) and parent_id = ?", user, @assignment.id])
-        end
-        #  @review_scores[reveiwer_id][reviewee_id] = score for assignments not using vary_rubric_by_rounds feature
-        # @review_scores[reviewer_id][round][reviewee_id] = score for assignments using vary_rubric_by_rounds feature
-        @review_scores = @assignment.compute_reviews_hash
-        @avg_and_ranges= @assignment.compute_avg_and_ranges_hash
-      when "FeedbackResponseMap"
-        #Example query
-        #SELECT distinct reviewer_id FROM response_maps where type = 'FeedbackResponseMap' and
-        #reviewed_object_id in (select id from responses where
-        #map_id in (select id from response_maps where reviewed_object_id = 722 and type = 'ReviewResponseMap'))
-        @review_response_map_ids = ResponseMap.select("id").where(["reviewed_object_id = ? and type = ?", @id, 'ReviewResponseMap'])
-        @response_ids = Response.select("id").where(["map_id IN (?)", @review_response_map_ids])
-        @reviewers = ResponseMap.select("DISTINCT reviewer_id").where(["reviewed_object_id IN (?) and type = ?", @response_ids, @type])
-      when "TeammateReviewResponseMap"
-        #Example query
-        #SELECT distinct reviewer_id FROM response_maps where type = 'TeammateReviewResponseMap' and reviewed_object_id = 711
-        @reviewers = ResponseMap.select("DISTINCT reviewer_id").where(["reviewed_object_id = ? and type = ?", @id, 'TeammateReviewResponseMap'])
-      when "Calibration"
-        participant = AssignmentParticipant.where(parent_id: params[:id], user_id: session[:user].id).first rescue nil
-        if participant.nil?
-          participant = AssignmentParticipant.create(parent_id: params[:id], user_id: session[:user].id, can_submit: 1, can_review: 1, can_take_quiz: 1, handle: 'handle')
-        end
-        @assignment = Assignment.find(params[:id])
-        @review_questionnaire_ids = ReviewQuestionnaire.select("id")
-        @assignment_questionnaire = AssignmentQuestionnaire.where(["assignment_id = ? and questionnaire_id IN (?)", params[:id], @review_questionnaire_ids]).first
-        @questions = @assignment_questionnaire.questionnaire.questions.select { |q| q.type == 'Criterion' or q.type == 'Scale' }
-        @calibration_response_maps = ReviewResponseMap.where(["reviewed_object_id = ? and calibrate_to = ?", params[:id], 1])
-        @review_response_map_ids = ReviewResponseMap.select('id').where(["reviewed_object_id = ? and calibrate_to = ?", params[:id], 0])
-        @responses = Response.where(["map_id IN (?)", @review_response_map_ids])
-    end
   end
 
   #E1600
@@ -700,7 +542,6 @@
       redirect_to :controller => 'submitted_content', :action => 'edit', :id => params[:reviewer_id]
     rescue
       redirect_to :controller => 'submitted_content', :action => 'edit', :id => params[:reviewer_id], :msg => $!
->>>>>>> 7f999858
     end
   end
   

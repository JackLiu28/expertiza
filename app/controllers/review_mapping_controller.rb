class ReviewMappingController < ApplicationController
  include GC4R
  autocomplete :user, :name
<<<<<<< HEAD
  #use_google_charts
  require 'gchart'
=======
>>>>>>> 3df2fd01
  helper :dynamic_review_assignment
  helper :submitted_content

  def action_allowed?
    case params[:action]
    when 'add_dynamic_reviewer', 'release_reservation', 'show_available_submissions', 'assign_reviewer_dynamically', 'assign_metareviewer_dynamically'
      true
    else
      ['Instructor',
       'Teaching Assistant',
       'Administrator'].include? current_role_name
    end
  end


  def auto_complete_for_user_name
    name = params[:user][:name]+"%"
    assignment_id = session[:contributor].parent_id
    @users = User.join(:participants)
      .where( ['participants.type = "AssignmentParticipant" and users.name like ? and participants.parent_id = ?',name,assignment_id])
      .order ('name')

    render :inline => "<%= auto_complete_result @users, 'name' %>", :layout => false
  end

  def select_reviewer
    assignment = Assignment.find(params[:id])
    @contributor = assignment.get_contributor(params[:contributor_id])
    session[:contributor] = @contributor
  end

  def select_metareviewer
    @mapping = ResponseMap.find(params[:id])
  end

  def add_reviewer
    assignment = Assignment.find(params[:id])
    msg = String.new
    begin

      user = User.from_params(params)

      regurl = url_for :action => 'add_user_to_assignment',
        :id => assignment.id,
        :user_id => user.id,
        :contributor_id => params[:contributor_id]

      # Get the assignment's participant corresponding to the user
      reviewer = get_reviewer(user,assignment,regurl)
      #ACS Removed the if condition(and corressponding else) which differentiate assignments as team and individual assignments
      # to treat all assignments as team assignments
      if TeamReviewResponseMap.where( ['reviewee_id = ? and reviewer_id = ?',params[:id],reviewer.id]).first.nil?
        TeamReviewResponseMap.create(:reviewee_id => params[:contributor_id], :reviewer_id => reviewer.id, :reviewed_object_id => assignment.id)
      else
        raise "The reviewer, \""+reviewer.name+"\", is already assigned to this contributor."
      end

      rescue
        msg = $!
      end
    redirect_to :action => 'list_mappings', :id => assignment.id, :msg => msg
  end

  # Get all the available submissions
  def show_available_submissions
    assignment = Assignment.find(params[:assignment_id])
    reviewer   = AssignmentParticipant.where(user_id: params[:reviewer_id], parent_id:  assignment.id).first
    requested_topic_id = params[:topic_id]
    @available_submissions =  Hash.new
    @available_submissions = DynamicReviewAssignmentHelper::review_assignment(assignment.id ,
                                                                              reviewer.id,
                                                                              requested_topic_id ,
                                                                              Assignment::RS_STUDENT_SELECTED)
  end
  def add_quiz_response_map
    if ResponseMap.where(reviewed_object_id: params[:questionnaire_id], reviewer_id:  params[:participant_id]).first
      flash[:error] = "You have already taken that quiz"
    else
      @map = QuizResponseMap.new
      @map.reviewee_id = Questionnaire.find(params[:questionnaire_id]).instructor_id
      @map.reviewer_id = params[:participant_id]
      @map.reviewed_object_id = Questionnaire.find_by_instructor_id(@map.reviewee_id).id
      @map.save
    end
    redirect_to student_quizzes_path(:id => params[:participant_id])
  end

  # Assign self to a submission
  def add_self_reviewer
    assignment = Assignment.find(params[:assignment_id])
    reviewer   = AssignmentParticipant.where(user_id: params[:reviewer_id], parent_id:  assignment.id).first
    submission = AssignmentParticipant.find(params[:submission_id],assignment.id)

    if submission.nil?
      flash[:error] = "Could not find a submission to review for the specified topic, please choose another topic to continue."
      redirect_to :controller => 'student_review', :action => 'list', :id => reviewer.id
    else

      begin
        #ACS Removed the if condition(and corressponding else) which differentiate assignments as team and individual assignments
        # to treat all assignments as team assignments
        contributor = get_team_from_submission(submission)
        if TeamReviewResponseMap.where( ['reviewee_id = ? and reviewer_id = ?', contributor.id, reviewer.id]).first.nil?
          TeamReviewResponseMap.create(:reviewee_id => contributor.id,
                                       :reviewer_id => reviewer.id,
                                       :reviewed_object_id => assignment.id)
        else
          raise "The reviewer, \""+reviewer.name+"\", is already assigned to this contributor."
        end
        redirect_to :controller => 'student_review', :action => 'list', :id => reviewer.id
        rescue
          redirect_to :controller => 'student_review', :action => 'list', :id => reviewer.id, :msg => $!
        end

    end
  end

  #  Looks up the team from the submission.
  def get_team_from_submission(submission)
    # Get the list of teams for this assignment.
    teams = AssignmentTeam.where(parent_id:  submission.parent_id)

    teams.each do |team|
      team.teams_users.each do |team_member|
        if team_member.user_id == submission.user_id
          # Found the team, return it!
          return team
        end
      end
    end

    # No team found
    return nil
  end

  def assign_reviewer_dynamically
    begin
      assignment = Assignment.find(params[:assignment_id])
      reviewer   = AssignmentParticipant.where(user_id: params[:reviewer_id], parent_id:  assignment.id).first

      unless params[:i_dont_care]
        topic = (params[:topic_id].nil?) ? nil : SignUpTopic.find(params[:topic_id])
      else
        topic = assignment.candidate_topics_to_review(reviewer).to_a.shuffle[0] rescue nil
      end

      assignment.assign_reviewer_dynamically(reviewer, topic)

    rescue Exception => e
      flash[:alert] = (e.nil?) ? $! : e
    end

    redirect_to :controller => 'student_review', :action => 'list', :id => reviewer.id
  end

  def assign_metareviewer_dynamically
    begin
      assignment   = Assignment.find(params[:assignment_id])
      metareviewer = AssignmentParticipant.where(user_id: params[:metareviewer_id], parent_id:  assignment.id).first

      assignment.assign_metareviewer_dynamically(metareviewer)

    rescue Exception => e
      flash[:alert] = (e.nil?) ? $! : e
    end

    redirect_to :controller => 'student_review', :action => 'list', :id => metareviewer.id
  end

  # assigns the quiz dynamically to the participant
  def assign_quiz_dynamically
    begin
      assignment = Assignment.find(params[:assignment_id])
      reviewer   = AssignmentParticipant.where(user_id: params[:reviewer_id], parent_id:  assignment.id).first
      #topic_id = Participant.find(Questionnaire.find(params[:questionnaire_id]).instructor_id).topic_id
      unless params[:i_dont_care]
        #topic = (topic_id.nil?) ? nil : SignUpTopic.find(topic_id)
        if ResponseMap.where(reviewed_object_id: params[:questionnaire_id], reviewer_id:  params[:participant_id]).first
          flash[:error] = "You have already taken that quiz"
        else
          @map = QuizResponseMap.new
          @map.reviewee_id = Questionnaire.find(params[:questionnaire_id]).instructor_id
          @map.reviewer_id = params[:participant_id]
          @map.reviewed_object_id = Questionnaire.find_by_instructor_id(@map.reviewee_id).id
          @map.save
        end
      else
        topic = assignment.candidate_topics_for_quiz.to_a.shuffle[0] rescue nil
        assignment.assign_quiz_dynamically(reviewer, topic)
      end



    rescue Exception => e
      flash[:alert] = (e.nil?) ? $! : e
    end
    redirect_to student_quizzes_path(:id => reviewer.id)

  end

  def add_metareviewer
    mapping = ResponseMap.find(params[:id])
    msg = String.new
    begin
      user = User.from_params(params)

      regurl = url_for :action => 'add_user_to_assignment', :id => mapping.map_id, :user_id => user.id
      reviewer = get_reviewer(user,mapping.assignment,regurl)
      if MetareviewResponseMap.where( ['reviewed_object_id = ? and reviewer_id = ?',mapping.map_id,reviewer.id]).first != nil
        raise "The metareviewer \""+reviewer.user.name+"\" is already assigned to this reviewer."
      end
      MetareviewResponseMap.create(:reviewed_object_id => mapping.map_id,
                                   :reviewer_id => reviewer.id,
                                   :reviewee_id => mapping.reviewer.id)
    rescue
      msg = $!
    end
    redirect_to :action => 'list_mappings', :id => mapping.assignment.id, :msg => msg
  end

  def assign_metareviewer_dynamically
    begin
      assignment   = Assignment.find(params[:assignment_id])
      metareviewer = AssignmentParticipant.where(user_id: params[:metareviewer_id], parent_id:  assignment.id).first

      assignment.assign_metareviewer_dynamically(metareviewer)

    rescue Exception => e
      flash[:alert] = (e.nil?) ? $! : e
    end

    redirect_to :controller => 'student_review', :action => 'list', :id => metareviewer.id
  end


  def get_user(params)
    if params[:user_id]
      user = User.find(params[:user_id])
    else
      user = User.find_by_name(params[:user][:name])
    end
    if user.nil?
      newuser = url_for :controller => 'users', :action => 'new'
      raise "Please <a href='#{newuser}'>create an account</a> for this user to continue."
    end
    return user
  end

  def get_reviewer(user,assignment,reg_url)
    reviewer = AssignmentParticipant.where(user_id: user.id, parent_id: assignment.id).first
    if reviewer.nil?
      raise "\"#{user.name}\" is not a participant in the assignment. Please <a href='#{reg_url}'>register</a> this user to continue."
    end
    return reviewer
  end


  def add_user_to_assignment
    if params[:contributor_id]
      assignment = Assignment.find(params[:id])
    else
      mapping = ResponseMap.find(params[:id])
      assignment = mapping.assignment
    end

    user = User.find(params[:user_id])
    begin
      assignment.add_participant(user.name)
    rescue
      flash[:error] = $!
    end

    if params[:contributor_id]
      redirect_to :action => 'add_reviewer',     :id => params[:id], :user_id => user.id, :contributor_id => params[:contributor_id]
    else
      redirect_to :action => 'add_metareviewer', :id => params[:id], :user_id => user.id
    end
  end


  def delete_all_reviewers_and_metareviewers
    assignment = Assignment.find(params[:id])

    failedCount = ResponseMap.delete_mappings(assignment.review_mappings,params[:force])
    if failedCount > 0
      url_yes = url_for :action => 'delete_all_reviewers_and_metareviewers', :id => params[:id], :force => 1
      url_no  = url_for :action => 'delete_all_reviewers_and_metareviewers', :id => params[:id]
      flash[:error] = "A delete action failed:<br/>#{failedCount} reviews exist for these mappings. Delete these mappings anyway?&nbsp;<a href='#{url_yes}'>Yes</a>&nbsp;|&nbsp;<a href='#{url_no}'>No</a><BR/>"
    else
      flash[:note] = "All review mappings for this assignment have been deleted."
    end
    redirect_to :action => 'list_mappings', :id => params[:id]
  end

  def delete_all_reviewers
    assignment = Assignment.find(params[:id])
    contributor = assignment.get_contributor(params[:contributor_id])
    mappings = contributor.review_mappings

    failedCount = ResponseMap.delete_mappings(mappings, params[:force])
    if failedCount > 0
      url_yes = url_for :action => 'delete_all_reviewers', :id => assignment.id, :contributor_id => contributor.id, :force => 1
      url_no  = url_for :action => 'delete_all_reviewers', :id => assignment.id, :contributor_id => contributor.id
      flash[:error] = "A delete action failed:<br/>#{failedCount} reviews and/or metareviews exist for these mappings. Delete these mappings anyway?&nbsp;<a href='#{url_yes}'>Yes</a>&nbsp;|&nbsp;<a href='#{url_no}'>No</a><BR/>"
    else
      flash[:note] = "All review mappings for \""+contributor.name+"\" have been deleted."
    end
    redirect_to :action => 'list_mappings', :id => assignment.id
  end

  def delete_all_metareviewers
    mapping = ResponseMap.find(params[:id])
    mmappings = MetareviewResponseMap.where(reviewed_object_id: mapping.map_id)

    failedCount = ResponseMap.delete_mappings(mmappings, params[:force])
    if failedCount > 0
      url_yes = url_for :action => 'delete_all_metareviewers', :id => mapping.map_id, :force => 1
      url_no  = url_for :action => 'delete_all_metareviewers', :id => mapping.map_id
      flash[:error] = "A delete action failed:<br/>#{failedCount} metareviews exist for these mappings. Delete these mappings anyway?&nbsp;<a href='#{url_yes}'>Yes</a>&nbsp;|&nbsp;<a href='#{url_no}'>No</a><BR/>"
    else
      flash[:note] = "All metareview mappings for contributor \""+mapping.reviewee.name+"\" and reviewer \""+mapping.reviewer.name+"\" have been deleted."
    end
    redirect_to :action => 'list_mappings', :id => mapping.assignment.id
  end

  def delete_mappings(mappings, force=nil)
    failedCount = 0
    mappings.each{
      |mapping|
      assignment_id = mapping.assignment.id
      begin
        mapping.delete(force)
      rescue
        failedCount += 1
      end
    }
    return failedCount
  end

  def delete_participant
    contributor = AssignmentParticipant.find(params[:id])
    name = contributor.name
    assignment_id = contributor.assignment
    begin
      contributor.destroy
      flash[:note] = "\"#{name}\" is no longer a participant in this assignment."
    rescue
      flash[:error] = "\"#{name}\" was not removed. Please ensure that \"#{name}\" is not a reviewer or metareviewer and try again."
      end
    redirect_to :action => 'list_mappings', :id => assignment_id
  end

  def delete_reviewer
    mapping = ResponseMap.find(params[:id])
    assignment_id = mapping.assignment.id
    begin
      mapping.delete
      flash[:note] = "The review mapping for \""+mapping.reviewee.name+"\" and \""+mapping.reviewer.name+"\" have been deleted."
    rescue
      flash[:error] = "A delete action failed:<br/>" + $! + "Delete this mapping anyway?&nbsp;<a href='/review_mapping/delete_review/"+mapping.map_id.to_s+"'>Yes</a>&nbsp;|&nbsp;<a href='/review_mapping/list_mappings/#{assignment_id}'>No</a>"
    end
    redirect_to :action => 'list_mappings', :id => assignment_id
  end

  def delete_metareviewer
    mapping = MetareviewResponseMap.find(params[:id])
    assignment_id = mapping.assignment.id
    flash[:note] = "The metareview mapping for "+mapping.reviewee.name+" and "+mapping.reviewer.name+" have been deleted."

    begin
      mapping.delete
    rescue
      flash[:error] = "A delete action failed:<br/>" + $! + "<a href='/review_mapping/delete_metareview/"+mapping.map_id.to_s+"'>Delete this mapping anyway>?"
    end

    redirect_to :action => 'list_mappings', :id => assignment_id
  end

  def release_reservation
    mapping = ResponseMap.find(params[:id])
    student_id = mapping.reviewer_id
    mapping.delete
    redirect_to :controller => 'student_review', :action => 'list', :id => student_id
  end

  def delete_review
    mapping = ResponseMap.find(params[:id])
    assignment_id = mapping.assignment.id
    mapping.delete
    #redirect_to :action => 'delete_reviewer', :id => mapping.id
    redirect_to :action => 'list_mappings', :id => assignment_id
  end

  def delete_metareview
    mapping = MetareviewResponseMap.find(params[:id])
    assignment_id = mapping.assignment.id
    #metareview = mapping.response
    #metareview.delete
    mapping.delete
    redirect_to :action => 'list_mappings', :id => assignment_id
  end

  def delete_rofreviewer
    mapping = ResponseMapping.find(params[:id])
    revmapid = mapping.review_mapping.id
    mapping.delete

    flash[:note] = "The metareviewer has been deleted."
    redirect_to :action => 'list_rofreviewers', :id => revmapid
  end

  def list
    all_assignments = Assignment.order('name').where( ["instructor_id = ?",session[:user].id])

    letter = params[:letter]
    if letter == nil
      letter = all_assignments.first.name[0,1].downcase
    end

    @letters = Array.new
    @assignments = Assignment
      .where(["instructor_id = ? and substring(name,1,1) = ?",session[:user].id, letter])
      .order('name')
      .page(params[:page])
      .per_page(10)

    all_assignments.each {
      | assignObj |
      first = assignObj.name[0,1].downcase
      if not @letters.include?(first)
        @letters << first
      end
    }
  end

  def list_mappings
    if params[:msg]
      flash[:error] = params[:msg]
    end
    @assignment = Assignment.find(params[:id])
    #ACS Removed the if condition(and corressponding else) which differentiate assignments as team and individual assignments
    # to treat all assignments as team assignments
    @items = AssignmentTeam.where(parent_id: @assignment.id)
    @items.sort!{|a,b| a.name <=> b.name}
    end

  def list_sortable
    @assignment = Assignment.find(params[:id])
    @entries = Array.new
    index = 0
    #ACS Removed the if condition(and corressponding else) which differentiate assignments as team and individual assignments
    # to treat all assignments as team assignments
    contributors = AssignmentTeam.where(parent_id: @assignment.id)
    contributors.sort!{|a,b| a.name <=> b.name}
    contributors.each{
      |contrib|
      review_mappings = ResponseMap.where(reviewed_object_id: @assignment.id, reviewee_id: contrib.id)

      if review_mappings.length == 0
        single = Array.new
        single[0] = contrib.name
        single[1] = "&nbsp;"
        single[2] = "&nbsp;"
        @entries[index] = single
        index += 1
      else
        review_mappings.sort!{|a,b| a.reviewer.name <=> b.reviewer.name}
        review_mappings.each{
          |review_map|
          metareview_mappings = MetareviewResponseMap.where(reviewed_object_id: review_map.map_id)
          if metareview_mappings.length == 0
            single = Array.new
            single[0] = contrib.name
            single[1] = review_map.reviewer.name
            single[2] = "&nbsp;"
            @entries[index] = single
            index += 1
          else
            metareview_mappings.sort!{|a,b| a.reviewer.name <=> b.reviewer.name}
            metareview_mappings.each{
              |metareview_map|
              single = Array.new
              single[0] = contrib.name
              single[1] = review_map.reviewer.name
              if metareview_map.review_reviewer == nil
                single[2] = metareview_map.reviewer.name
              else
                single[2] = metareview_map.review_reviewer.name
              end
              @entries[index] = single
              index += 1
            }
          end
        }
      end
    }
    end

  def generate_reviewer_mapping
    assignment = Assignment.find(params[:id])

    if params[:selection]
      mapping_strategy = {}
      params[:selection].each do |a|
        if a[0] =~ /^m_/
          mapping_strategy[a[0]] = a[1]
        end
      end
    else
      mapping_strategy = 1
    end

    if assignment.update_attributes(params[:assignment])
      begin
        assignment.assign_reviewers(mapping_strategy)
      rescue
        flash[:error] = "Reviewer assignment failed. Cause: " + $!
      ensure
        redirect_to :action => 'list_mappings', :id => assignment.id
      end
    else
      @wiki_types = WikiType.all
      redirect_to :action => 'list_mappings', :id => assignment.id
    end
  end

  # This is for staggered deadline assignment
  def automatic_reviewer_mapping
    assignment = Assignment.find(params[:id])
    message = assignment.assign_reviewers_staggered(params[:assignment][:num_reviews], params[:assignment][:num_metareviews])
    flash[:note] = message
    redirect_to :action => 'list_mappings', :id => assignment.id
  end


  def select_mapping
    @assignment = Assignment.find(params[:id])
    @review_strategies = ReviewStrategy.order('name')
    @mapping_strategies = MappingStrategy.order('name')
  end

  def review_report
    # Get the assignment id and set it in an instance variable which will be used in view
    @id = params[:id]
    @assignment = Assignment.find(params[:id])
    #ACS Removed the if condition(and corressponding else) which differentiate assignments as team and individual assignments
    # to treat all assignments as team assignments
    @type = "TeamReviewResponseMap"

    if params[:user].nil?
      # This is not a search, so find all reviewers for this assignment
      @reviewers = ResponseMap.select( "DISTINCT reviewer_id").where( ["reviewed_object_id = ? and type = ? ", @id, @type] )
    else
      # This is a search, so find reviewers by user's full name
      us = User.select( "DISTINCT id").where( ["fullname LIKE ?", '%'+params[:user][:fullname]+'%'])
      participants = Participant.select( "DISTINCT id").where( ["user_id IN (?) and parent_id = ?", us, @assignment.id] )
      @reviewers = ResponseMap
        .select( "DISTINCT reviewer_id")
        .where( ["reviewed_object_id = ? and type = ? and reviewer_id IN (?) ", @id, @type, participants] )
    end

    # Arranged as the hash @review_scores[reveiwer_id][reviewee_id] = score for this particular assignment
    @review_scores = @assignment.compute_reviews_hash
    end

  def distribution

    @assignment = Assignment.find(params[:id])

    @scores = [0,0,0,0,0,0,0,0,0,0]
    #ACS Removed the if condition(and corressponding else) which differentiate assignments as team and individual assignments
    # to treat all assignments as team assignments
    teams = Team.where(parent_id: params[:id])
    objtype = "TeamReviewResponseMap"

    teams.each do |team|
      score_cache = ScoreCache.where( ["reviewee_id = ? and object_type = ?",team.id,  objtype]).first
      t_score = 0
      if score_cache!= nil
        t_score = score_cache.score
      end
      if (t_score != 0)
        @scores[(t_score/10).to_i] =  @scores[(t_score/10).to_i] + 1
      end
    end


    #dataset = GoogleChartDataset.new :data => @scores, :color => '9A0000'
    #data = GoogleChartData.new :datasets => [dataset]
    #axis = GoogleChartAxis.new :axis  => [GoogleChartAxis::BOTTOM, GoogleChartAxis::LEFT]
    #@chart1 = GoogleBarChart.new :width => 500, :height => 200
    #@chart1.data = data
    #@chart1.axis = axis
    @chart1 = Gchart.bar(:data => @scores, :size => '500x200')


    ###################### Second Graph ####################

    max_score = 0
    @review_distribution =[0,0,0,0,0,0,0,0,0,0]
    ### For every responsemapping for this assgt, find the reviewer_id and reviewee_id #####
    @reviews_not_done = 0
    response_maps =  ResponseMap.where(["reviewed_object_id = ? and type = ?", @assignment.id, objtype])
    review_report = @assignment.compute_reviews_hash
    for response_map in response_maps
      score_for_this_review = review_report[response_map.reviewer_id][response_map.reviewee_id]
      if(score_for_this_review != 0)
        @review_distribution[(score_for_this_review/10-1).to_i] = @review_distribution[(score_for_this_review/10-1).to_i] + 1
        if (@review_distribution[(score_for_this_review/10-1).to_i] > max_score)
          max_score = @review_distribution[(score_for_this_review/10-1).to_i]
        end
      else
        @reviews_not_done +=1
      end
    end

    #dataset2 = GoogleChartDataset.new :data => @review_distribution, :color => '9A0000'
    #data2 = GoogleChartData.new :datasets => [dataset2]
    #axis2 = GoogleChartAxis.new :axis  => [GoogleChartAxis::BOTTOM, GoogleChartAxis::LEFT]

    #@chart2 = GoogleBarChart.new :width => 500, :height => 200
    #@chart2.data = data2
    #@chart2.axis = axis2
    @chart2 = Gchart.bar(:data =>@review_distribution, :size => '500x200')

    end

end<|MERGE_RESOLUTION|>--- conflicted
+++ resolved
@@ -1,11 +1,8 @@
 class ReviewMappingController < ApplicationController
   include GC4R
   autocomplete :user, :name
-<<<<<<< HEAD
   #use_google_charts
   require 'gchart'
-=======
->>>>>>> 3df2fd01
   helper :dynamic_review_assignment
   helper :submitted_content
 

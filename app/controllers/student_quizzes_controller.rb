--- conflicted
+++ resolved
@@ -1,8 +1,6 @@
 class StudentQuizzesController < ApplicationController
-<<<<<<< HEAD
   before_action :permission_for_authorizations, except:[]
-=======
->>>>>>> 1cabd677
+
   def action_allowed?
     ['Administrator',
      'Instructor',

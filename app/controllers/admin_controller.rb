--- conflicted
+++ resolved
@@ -16,11 +16,7 @@
   end
 
   def search_instructor
-<<<<<<< HEAD
-    @results = search_users(Role::INSTRUCTOR)
-=======
-    @results = search_users(Role.instructor.id)
->>>>>>> 243320c7
+     @results = search_users(Role.instructor.id)
   end
 
   def new_instructor
@@ -36,32 +32,20 @@
       @found = true
     end
     @user.name = params[:name]
-<<<<<<< HEAD
-    @user.role_id = Role::INSTRUCTOR
-=======
     @user.role_id = Role.instructor.id
->>>>>>> 243320c7
   end
 
   def create_instructor
     if params['save']
       @user = User.find_by_name((params[:user])[:name])
-<<<<<<< HEAD
-      @user.role_id = Role::INSTRUCTOR
-=======
       @user.role_id = Role.instructor.id
->>>>>>> 243320c7
       @user.update_attributes(params[:user])
       redirect_to :action => 'list_instructors'
     else
     
       @user = User.new(params[:user])
       @user.parent_id = (session[:user]).id
-<<<<<<< HEAD
-      @user.role_id = Role::INSTRUCTOR
-=======
       @user.role_id = Role.instructor.id
->>>>>>> 243320c7
       #@user.mru_directory_path = "/"
     
       if @user.save
@@ -80,19 +64,11 @@
   
   def list_instructors
    user_id = session[:user].id
-<<<<<<< HEAD
-   @users = User.paginate(:page => params[:page], :order => 'name',:conditions => ["parent_id = ? AND role_id = ?", user_id, Role::INSTRUCTOR], :per_page => 50)
-  end
-
-  def search_administrator
-    @results = search_users(Role::ADMINISTRATOR)
-=======
    @users = User.paginate(:page => params[:page], :order => 'name',:conditions => ["parent_id = ? AND role_id = ?", user_id, Role.instructor.id], :per_page => 50)
   end
 
   def search_administrator
     @results = search_users(Role.administrator.id)
->>>>>>> 243320c7
   end
 
   def add_administrator
@@ -100,20 +76,12 @@
   end
 
   def save_administrator # saves newly created administrator to database
-<<<<<<< HEAD
-    PgUsersController.create(Role::ADMINISTRATOR,:admin_controller,:list_administrators,:add_administrator)
-=======
     PgUsersController.create(Role.administrator.id,:admin_controller,:list_administrators,:add_administrator)
->>>>>>> 243320c7
   end
 
   def list_administrators    
-    user_id = session[:user].id    
-<<<<<<< HEAD
-    @users = User.paginate(:page => params[:page], :order => 'name',:conditions => ["parent_id = ? AND role_id = ?", user_id, Role::ADMINISTRATOR], :per_page => 50)
-=======
+    user_id = session[:user].id  
     @users = User.paginate(:page => params[:page], :order => 'name',:conditions => ["parent_id = ? AND role_id = ?", user_id, Role.administrator.id], :per_page => 50)
->>>>>>> 243320c7
   end
    
   def list_users(conditions)
@@ -121,11 +89,7 @@
   end
 
   def search_super_administrator
-<<<<<<< HEAD
-    @results = search_users(Role::SUPERADMINISTRATOR)
-=======
     @results = search_users(Role.superadministrator.id)
->>>>>>> 243320c7
   end
 
   def add_super_administrator
@@ -147,18 +111,10 @@
   end
 
   def save_super_administrator # saves newly created administrator to database
-<<<<<<< HEAD
-    PgUsersController.create(Role::SUPERADMINISTRATOR,:admin_controller,:list_super_administrators,:add_super_administrator)
-  end
-
-  def list_super_administrators
-    @users = User.find(:all, :conditions => ["role_id = ?", Role::SUPERADMINISTRATOR])
-=======
     PgUsersController.create(Role.superadministrator.id,:admin_controller,:list_super_administrators,:add_super_administrator)
   end
 
   def list_super_administrators
     @users = User.find(:all, :conditions => ["role_id = ?", Role.superadministrator.id])
->>>>>>> 243320c7
   end
 end
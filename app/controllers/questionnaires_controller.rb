class QuestionnairesController < ApplicationController
  # Controller for Questionnaire objects
  # A Questionnaire can be of several types (QuestionnaireType)
  # Each Questionnaire contains zero or more questions (Question)
  # Generally a questionnaire is associated with an assignment (Assignment)

  before_action :authorize

  # Check role access for edit questionnaire
  def action_allowed?
    if params[:action] == "edit"
      @questionnaire = Questionnaire.find(params[:id])
      (['Super-Administrator',
        'Administrator'].include? current_role_name) ||
          ((['Instructor'].include? current_role_name) && current_user_id?(@questionnaire.try(:instructor_id))) ||
          ((['Teaching Assistant'].include? current_role_name) && session[:user].instructor_id == @questionnaire.try(:instructor_id))

    else
      ['Super-Administrator',
       'Administrator',
       'Instructor',
       'Teaching Assistant', 'Student'].include? current_role_name
    end
  end

  # Create a clone of the given questionnaire, copying all associated
  # questions. The name and creator are updated.
  def copy
    begin
      instructor_id = session[:user].instructor_id
      @questionnaire = Questionnaire.copy_questionnaire_details(params, instructor_id)
      p_folder = TreeFolder.find_by(name: @questionnaire.display_type)
      parent = FolderNode.find_by(node_object_id: p_folder.id)
      QuestionnaireNode.find_or_create_by(parent_id: parent.id, node_object_id: @questionnaire.id)
      undo_link("Copy of questionnaire #{@questionnaire.name} has been created successfully.")
      redirect_to controller: 'questionnaires', action: 'view', id: @questionnaire.id
    rescue StandardError
      flash[:error] = 'The questionnaire was not able to be copied. Please check the original course for missing information.' + $ERROR_INFO.to_s
      redirect_to action: 'list', controller: 'tree_display'
    end
  end

  def view
    @questionnaire = Questionnaire.find(params[:id])
  end

  def new
    begin
      @questionnaire = Object.const_get(params[:model].split.join).new if Questionnaire::QUESTIONNAIRE_TYPES.include? params[:model]
    rescue StandardError
      flash[:error] = $ERROR_INFO
    end
  end

  def create
    if params[:questionnaire][:name].blank?
      flash[:error] = 'A rubric or survey must have a title.'
      redirect_to controller: 'questionnaires', action: 'new', model: params[:questionnaire][:type], private: params[:questionnaire][:private]
    else
      questionnaire_private = params[:questionnaire][:private] == 'true'
      display_type = params[:questionnaire][:type].split('Questionnaire')[0]
      begin
        @questionnaire = Object.const_get(params[:questionnaire][:type]).new if Questionnaire::QUESTIONNAIRE_TYPES.include? params[:questionnaire][:type]
      rescue StandardError
        flash[:error] = $ERROR_INFO
      end
      begin
        @questionnaire.private = questionnaire_private
        @questionnaire.name = params[:questionnaire][:name]
        @questionnaire.instructor_id = session[:user].id
        @questionnaire.min_question_score = params[:questionnaire][:min_question_score]
        @questionnaire.max_question_score = params[:questionnaire][:max_question_score]
        @questionnaire.type = params[:questionnaire][:type]
        # Zhewei: Right now, the display_type in 'questionnaires' table and name in 'tree_folders' table are not consistent.
        # In the future, we need to write migration files to make them consistency.
        # E1903 : We are not sure of other type of cases, so have added a if statement. If there are only 5 cases, remove the if statement
        if %w[AuthorFeedback CourseSurvey TeammateReview GlobalSurvey AssignmentSurvey].include?(display_type)
          display_type = (display_type.split /(?=[A-Z])/).join("%")
        end
        @questionnaire.display_type = display_type
        @questionnaire.instruction_loc = Questionnaire::DEFAULT_QUESTIONNAIRE_URL
        @questionnaire.save
        # Create node
        tree_folder = TreeFolder.where(['name like ?', @questionnaire.display_type]).first
        parent = FolderNode.find_by(node_object_id: tree_folder.id)
        QuestionnaireNode.create(parent_id: parent.id, node_object_id: @questionnaire.id, type: 'QuestionnaireNode')
        flash[:success] = 'You have successfully created a questionnaire!'
      rescue StandardError
        flash[:error] = $ERROR_INFO
      end
      redirect_to controller: 'questionnaires', action: 'edit', id: @questionnaire.id
    end
  end

  def create_questionnaire
    @questionnaire = Object.const_get(params[:questionnaire][:type]).new(questionnaire_params)
    # Create Quiz content has been moved to Quiz Questionnaire Controller
    if @questionnaire.type != "QuizQuestionnaire" # checking if it is a quiz questionnaire
      @questionnaire.instructor_id = Ta.get_my_instructor(session[:user].id) if session[:user].role.name == "Teaching Assistant"
      save

      redirect_to controller: 'tree_display', action: 'list'
    end
  end

  # Edit a questionnaire
  def edit
    @questionnaire = Questionnaire.find(params[:id])
    redirect_to Questionnaire if @questionnaire.nil?
    session[:return_to] = request.original_url
  end

  def update
    # If 'Add' or 'Edit/View advice' is clicked, redirect appropriately
    if params[:add_new_questions]
      redirect_to action: 'add_new_questions', id: params[:id], question: params[:new_question]
    elsif params[:view_advice]
      redirect_to controller: 'advice', action: 'edit_advice', id: params[:id]
    else
      @questionnaire = Questionnaire.find(params[:id])
      begin
        # Save questionnaire information
        @questionnaire.update_attributes(questionnaire_params)

        # Save all questions
        unless params[:question].nil?
          params[:question].each_pair do |k, v|
            @question = Question.find(k)
            # example of 'v' value
            # {"seq"=>"1.0", "txt"=>"WOW", "weight"=>"1", "size"=>"50,3", "max_label"=>"Strong agree", "min_label"=>"Not agree"}
            v.each_pair do |key, value|
              @question.send(key + '=', value) if @question.send(key) != value
            end
            @question.save
          end
        end
        flash[:success] = 'The questionnaire has been successfully updated!'
      rescue StandardError
        flash[:error] = $ERROR_INFO
      end
      redirect_to action: 'edit', id: @questionnaire.id.to_s.to_sym
    end
  end

  # Remove a given questionnaire
  def delete
    @questionnaire = Questionnaire.find(params[:id])
    if @questionnaire
      begin
        name = @questionnaire.name
        # if this rubric is used by some assignment, flash error
        unless @questionnaire.assignments.empty?
          raise "The assignment <b>#{@questionnaire.assignments.first.try(:name)}</b> uses this questionnaire. Are sure you want to delete the assignment?"
        end
        questions = @questionnaire.questions
        # if this rubric had some answers, flash error
        questions.each do |question|
          raise "There are responses based on this rubric, we suggest you do not delete it." unless question.answers.empty?
        end
        questions.each do |question|
          advices = question.question_advices
          advices.each(&:delete)
          question.delete
        end
        questionnaire_node = @questionnaire.questionnaire_node
        questionnaire_node.delete
        @questionnaire.delete
        undo_link("The questionnaire \"#{name}\" has been successfully deleted.")
      rescue StandardError => e
        flash[:error] = e.message
      end
    end
    redirect_to action: 'list', controller: 'tree_display'
  end

  # Toggle the access permission for this assignment from public to private, or vice versa
  def toggle_access
    @questionnaire = Questionnaire.find(params[:id])
    @questionnaire.private = !@questionnaire.private
    @questionnaire.save
    @access = @questionnaire.private == true ? "private" : "public"
    undo_link("The questionnaire \"#{@questionnaire.name}\" has been successfully made #{@access}. ")
    redirect_to controller: 'tree_display', action: 'list'
  end

  # Zhewei: This method is used to add new questions when editing questionnaire.
  def add_new_questions
    questionnaire_id = params[:id] unless params[:id].nil?
    num_of_existed_questions = Questionnaire.find(questionnaire_id).questions.size
    ((num_of_existed_questions + 1)..(num_of_existed_questions + params[:question][:total_num].to_i)).each do |i|
      question = Object.const_get(params[:question][:type]).create(txt: '', questionnaire_id: questionnaire_id, seq: i, type: params[:question][:type], break_before: true)
      if question.is_a? ScoredQuestion
        question.weight = 1
        question.max_label = 'Strongly agree'
        question.min_label = 'Strongly disagree'
      end
      question.size = '50, 3' if question.is_a? Criterion
      question.alternatives = '0|1|2|3|4|5' if question.is_a? Dropdown
      question.size = '60, 5' if question.is_a? TextArea
      question.size = '30' if question.is_a? TextField
      begin
        question.save
      rescue StandardError
        flash[:error] = $ERROR_INFO
      end
    end
    redirect_to edit_questionnaire_path(questionnaire_id.to_sym)
  end

  # Zhewei: This method is used to save all questions in current questionnaire.
  def save_all_questions
    questionnaire_id = params[:id]
    begin
      if params[:save]
        params[:question].each_pair do |k, v|
          @question = Question.find(k)
          # example of 'v' value
          # {"seq"=>"1.0", "txt"=>"WOW", "weight"=>"1", "size"=>"50,3", "max_label"=>"Strong agree", "min_label"=>"Not agree"}
          v.each_pair do |key, value|
            @question.send(key + '=', value) if @question.send(key) != value
          end

          @question.save
          flash[:success] = 'All questions have been successfully saved!'
        end
      end
    rescue StandardError
      flash[:error] = $ERROR_INFO
    end

    if params[:view_advice]
      redirect_to controller: 'advice', action: 'edit_advice', id: params[:id]
    elsif !questionnaire_id.nil?
      redirect_to edit_questionnaire_path(questionnaire_id.to_sym)
    end
  end

<<<<<<< HEAD
  #=========================================================================================================
  # Separate methods for quiz questionnaire
  #=========================================================================================================
  # View a quiz questionnaire
  def view_quiz
    @questionnaire = Questionnaire.find(params[:id])
    @participant = Participant.find(params[:pid]) # creating an instance variable since it needs to be sent to submitted_content/edit
    render :view
  end

  # define a new quiz questionnaire
  # method invoked by the view
  def new_quiz
    valid_request = true
    @assignment_id = params[:aid] # creating an instance variable to hold the assignment id
    @participant_id = params[:pid] # creating an instance variable to hold the participant id
    assignment = Assignment.find(@assignment_id)
    if !assignment.require_quiz? # flash error if this assignment does not require quiz
      flash[:error] = "This assignment does not support the quizzing feature."
      valid_request = false
    else
      team = AssignmentParticipant.find(@participant_id).team

      if team.nil? # flash error if this current participant does not have a team
        flash[:error] = "You should create or join a team first."
        valid_request = false
      else
        if assignment.topics? && team.topic.nil? # flash error if this assignment has topic but current team does not have a topic
          flash[:error] = "Your team should have a topic."
          valid_request = false
        end
      end
    end

    if valid_request && Questionnaire::QUESTIONNAIRE_TYPES.include?(params[:model])
      @questionnaire = Object.const_get(params[:model]).new
      @questionnaire.private = params[:private]
      @questionnaire.min_question_score = 0
      @questionnaire.max_question_score = 1

      render :new_quiz
    else
      redirect_to controller: 'submitted_content', action: 'view', id: params[:pid]
    end
  end

  # seperate method for creating a quiz questionnaire because of differences in permission
  def create_quiz_questionnaire
    valid = valid_quiz
    if valid.eql?("valid")
      create_questionnaire
    else
      flash[:error] = valid.to_s
      redirect_to :back
    end
  end

  # separate method for creating a question choice to reduce effort creating choice each time
  def create_quiz_question_choice(txt, iscorrect, question_id)
    q = QuizQuestionChoice.new(txt: txt, iscorrect: iscorrect, question_id: question_id)
    q.save
  end

  # edit a quiz questionnaire
  def edit_quiz
    @questionnaire = Questionnaire.find(params[:id])
    if !@questionnaire.taken_by_anyone?
      render :edit
    else
      flash[:error] = "Your quiz has been taken by some other students, you cannot edit it anymore."
      redirect_to controller: 'submitted_content', action: 'view', id: params[:pid]
    end
  end

  # save an updated quiz questionnaire to the database
  def update_quiz
    @questionnaire = Questionnaire.find(params[:id])
    if @questionnaire.nil?
      redirect_to controller: 'submitted_content', action: 'view', id: params[:pid]
      return
    end
    if params['save'] && params[:question].try(:keys)
      @questionnaire.update_attributes(questionnaire_params)

      params[:question].keys.each do |qid|
        @question = Question.find(qid)
        @question.txt = params[:question][qid.to_sym][:txt]
        @question.save

        @quiz_question_choices = QuizQuestionChoice.where(question_id: qid)
        i = 1
        @quiz_question_choices.each do |quiz_question_choice|
          if @question.type == "MultipleChoiceCheckbox"
            if params[:quiz_question_choices][@question.id.to_s][@question.type][i.to_s]
              quiz_question_choice.update_attributes(iscorrect: params[:quiz_question_choices][@question.id.to_s][@question.type][i.to_s][:iscorrect], txt: params[:quiz_question_choices][@question.id.to_s][@question.type][i.to_s][:txt])
            else
              quiz_question_choice.update_attributes(iscorrect: '0', txt: params[:quiz_question_choices][quiz_question_choice.id.to_s][:txt])
            end
          end
          if @question.type == "MultipleChoiceRadio"
            if params[:quiz_question_choices][@question.id.to_s][@question.type][:correctindex] == i.to_s
              quiz_question_choice.update_attributes(iscorrect: '1', txt: params[:quiz_question_choices][@question.id.to_s][@question.type][i.to_s][:txt])
            else
              quiz_question_choice.update_attributes(iscorrect: '0', txt: params[:quiz_question_choices][@question.id.to_s][@question.type][i.to_s][:txt])
            end
          end
          if @question.type == "TrueFalse"
            if params[:quiz_question_choices][@question.id.to_s][@question.type][1.to_s][:iscorrect] == "True" # the statement is correct
              if quiz_question_choice.txt == "True"
                quiz_question_choice.update_attributes(iscorrect: '1') # the statement is correct so "True" is the right answer
              else
                quiz_question_choice.update_attributes(iscorrect: '0')
              end
            else # the statement is not correct
              if quiz_question_choice.txt == "True"
                quiz_question_choice.update_attributes(iscorrect: '0')
              else
                quiz_question_choice.update_attributes(iscorrect: '1') # the statement is not correct so "False" is the right answer
              end
            end
          end

          i += 1
        end
      end
    end
    redirect_to controller: 'submitted_content', action: 'view', id: params[:pid]
  end

  def valid_quiz
    num_quiz_questions = Assignment.find(params[:aid]).num_quiz_questions
    valid = "valid"

    (1..num_quiz_questions).each do |i|
      if params[:questionnaire][:name] == ""
        # questionnaire name is not specified
        valid = "Please specify quiz name (please do not use your name or id)."
        break
      elsif !params.key?(:question_type) || !params[:question_type].key?(i.to_s) || params[:question_type][i.to_s][:type].nil?
        # A type isnt selected for a question
        valid = "Please select a type for each question"
        break
      else
        @new_question = Object.const_get(params[:question_type][i.to_s][:type]).create(txt: '', type: params[:question_type][i.to_s][:type], break_before: true)
        @new_question.update_attributes(txt: params[:new_question][i.to_s])
        type = params[:question_type][i.to_s][:type]
        choice_info = params[:new_choices][i.to_s][type] # choice info for one question of its type
        if choice_info.nil?
          valid = "Please select a correct answer for all questions"
          break
        else
          valid = @new_question.isvalid(choice_info)
          break if valid != "valid"
        end
      end
    end
    valid
  end

=======
>>>>>>> 87518b28
  private

  # save questionnaire object after create or edit
  def save
    @questionnaire.save!

    save_questions @questionnaire.id if !@questionnaire.id.nil? and @questionnaire.id > 0
    # We do not create node for quiz questionnaires
    if @questionnaire.type != "QuizQuestionnaire"
      p_folder = TreeFolder.find_by(name: @questionnaire.display_type)
      parent = FolderNode.find_by(node_object_id: p_folder.id)
      # create_new_node_if_necessary(parent)
    end
    undo_link("Questionnaire \"#{@questionnaire.name}\" has been updated successfully. ")
  end

  # save questions that have been added to a questionnaire
  def save_new_questions(questionnaire_id)
    if params[:new_question]
      # The new_question array contains all the new questions
      # that should be saved to the database
      params[:new_question].keys.each do |question_key|
        q = Question.new
        q.txt = params[:new_question][question_key]
        q.questionnaire_id = questionnaire_id
        q.type = params[:question_type][question_key][:type]
        q.seq = question_key.to_i
        if @questionnaire.type == "QuizQuestionnaire"
          q.weight = 1 # setting the weight to 1 for quiz questionnaire since the model validates this field
        end
        q.save unless q.txt.strip.empty?
      end
    end
  end

  # delete questions from a questionnaire
  # @param [Object] questionnaire_id
  def delete_questions(questionnaire_id)
    # Deletes any questions that, as a result of the edit, are no longer in the questionnaire
    questions = Question.where("questionnaire_id = ?", questionnaire_id)
    @deleted_questions = []
    questions.each do |question|
      should_delete = true
      unless question_params.nil?
        params[:question].each_key do |question_key|
          should_delete = false if question_key.to_s == question.id.to_s
        end
      end

      next unless should_delete
      question.question_advices.each(&:destroy)
      # keep track of the deleted questions
      @deleted_questions.push(question)
      question.destroy
    end
  end

  # Handles questions whose wording changed as a result of the edit
  # @param [Object] questionnaire_id
  def save_questions(questionnaire_id)
    delete_questions questionnaire_id
    save_new_questions questionnaire_id

    if params[:question]
      params[:question].keys.each do |question_key|
        if params[:question][question_key][:txt].strip.empty?
          # question text is empty, delete the question
          Question.delete(question_key)
        else
          # Update existing question.
          question = Question.find(question_key)
          Rails.logger.info(question.errors.messages.inspect) unless question.update_attributes(params[:question][question_key])
        end
      end
    end
  end

<<<<<<< HEAD
  # method to save the choices associated with a question in a quiz to the database
  # only for quiz questionnaire
  def save_choices(questionnaire_id)
    return unless params[:new_question] or params[:new_choices]
    questions = Question.where(questionnaire_id: questionnaire_id)
    question_num = 1

    questions.each do |question|
      q_type = params[:question_type][question_num.to_s][:type]
      params[:new_choices][question_num.to_s][q_type].keys.each do |choice_key|
        score = if params[:new_choices][question_num.to_s][q_type][choice_key]["weight"] == 1.to_s
                  1
                else
                  0
                end
        if q_type == "MultipleChoiceCheckbox"
          if params[:new_choices][question_num.to_s][q_type][choice_key][:iscorrect] == 1.to_s
            create_quiz_question_choice(params[:new_choices][question_num.to_s][q_type][choice_key][:txt], "true", question.id)
          else
            create_quiz_question_choice(params[:new_choices][question_num.to_s][q_type][choice_key][:txt], "false", question.id)
          end
        elsif q_type == "TrueFalse"
          if params[:new_choices][question_num.to_s][q_type][1.to_s][:iscorrect] == choice_key
            create_quiz_question_choice("True", "true", question.id)
            create_quiz_question_choice("False", "false", question.id)
          else
            create_quiz_question_choice("True", "false", question.id)
            create_quiz_question_choice("False", "true", question.id)
          end
        else
          if params[:new_choices][question_num.to_s][q_type][1.to_s][:iscorrect] == choice_key
            create_quiz_question_choice(params[:new_choices][question_num.to_s][q_type][choice_key][:txt], "true", question.id)
          else
            create_quiz_question_choice(params[:new_choices][question_num.to_s][q_type][choice_key][:txt], "false", question.id)
          end
        end
      end
      question_num += 1
      question.weight = 1
    end
  end

=======
>>>>>>> 87518b28
  def questionnaire_params
    params.require(:questionnaire).permit(:name, :instructor_id, :private, :min_question_score,
                                          :max_question_score, :type, :display_type, :instruction_loc)
  end

  def question_params
    params.require(:question).permit(:txt, :weight, :questionnaire_id, :seq, :type, :size,
                                     :alternatives, :break_before, :max_label, :min_label)
  end

  # FIXME: These private methods belong in the Questionnaire model
end<|MERGE_RESOLUTION|>--- conflicted
+++ resolved
@@ -235,168 +235,6 @@
     end
   end
 
-<<<<<<< HEAD
-  #=========================================================================================================
-  # Separate methods for quiz questionnaire
-  #=========================================================================================================
-  # View a quiz questionnaire
-  def view_quiz
-    @questionnaire = Questionnaire.find(params[:id])
-    @participant = Participant.find(params[:pid]) # creating an instance variable since it needs to be sent to submitted_content/edit
-    render :view
-  end
-
-  # define a new quiz questionnaire
-  # method invoked by the view
-  def new_quiz
-    valid_request = true
-    @assignment_id = params[:aid] # creating an instance variable to hold the assignment id
-    @participant_id = params[:pid] # creating an instance variable to hold the participant id
-    assignment = Assignment.find(@assignment_id)
-    if !assignment.require_quiz? # flash error if this assignment does not require quiz
-      flash[:error] = "This assignment does not support the quizzing feature."
-      valid_request = false
-    else
-      team = AssignmentParticipant.find(@participant_id).team
-
-      if team.nil? # flash error if this current participant does not have a team
-        flash[:error] = "You should create or join a team first."
-        valid_request = false
-      else
-        if assignment.topics? && team.topic.nil? # flash error if this assignment has topic but current team does not have a topic
-          flash[:error] = "Your team should have a topic."
-          valid_request = false
-        end
-      end
-    end
-
-    if valid_request && Questionnaire::QUESTIONNAIRE_TYPES.include?(params[:model])
-      @questionnaire = Object.const_get(params[:model]).new
-      @questionnaire.private = params[:private]
-      @questionnaire.min_question_score = 0
-      @questionnaire.max_question_score = 1
-
-      render :new_quiz
-    else
-      redirect_to controller: 'submitted_content', action: 'view', id: params[:pid]
-    end
-  end
-
-  # seperate method for creating a quiz questionnaire because of differences in permission
-  def create_quiz_questionnaire
-    valid = valid_quiz
-    if valid.eql?("valid")
-      create_questionnaire
-    else
-      flash[:error] = valid.to_s
-      redirect_to :back
-    end
-  end
-
-  # separate method for creating a question choice to reduce effort creating choice each time
-  def create_quiz_question_choice(txt, iscorrect, question_id)
-    q = QuizQuestionChoice.new(txt: txt, iscorrect: iscorrect, question_id: question_id)
-    q.save
-  end
-
-  # edit a quiz questionnaire
-  def edit_quiz
-    @questionnaire = Questionnaire.find(params[:id])
-    if !@questionnaire.taken_by_anyone?
-      render :edit
-    else
-      flash[:error] = "Your quiz has been taken by some other students, you cannot edit it anymore."
-      redirect_to controller: 'submitted_content', action: 'view', id: params[:pid]
-    end
-  end
-
-  # save an updated quiz questionnaire to the database
-  def update_quiz
-    @questionnaire = Questionnaire.find(params[:id])
-    if @questionnaire.nil?
-      redirect_to controller: 'submitted_content', action: 'view', id: params[:pid]
-      return
-    end
-    if params['save'] && params[:question].try(:keys)
-      @questionnaire.update_attributes(questionnaire_params)
-
-      params[:question].keys.each do |qid|
-        @question = Question.find(qid)
-        @question.txt = params[:question][qid.to_sym][:txt]
-        @question.save
-
-        @quiz_question_choices = QuizQuestionChoice.where(question_id: qid)
-        i = 1
-        @quiz_question_choices.each do |quiz_question_choice|
-          if @question.type == "MultipleChoiceCheckbox"
-            if params[:quiz_question_choices][@question.id.to_s][@question.type][i.to_s]
-              quiz_question_choice.update_attributes(iscorrect: params[:quiz_question_choices][@question.id.to_s][@question.type][i.to_s][:iscorrect], txt: params[:quiz_question_choices][@question.id.to_s][@question.type][i.to_s][:txt])
-            else
-              quiz_question_choice.update_attributes(iscorrect: '0', txt: params[:quiz_question_choices][quiz_question_choice.id.to_s][:txt])
-            end
-          end
-          if @question.type == "MultipleChoiceRadio"
-            if params[:quiz_question_choices][@question.id.to_s][@question.type][:correctindex] == i.to_s
-              quiz_question_choice.update_attributes(iscorrect: '1', txt: params[:quiz_question_choices][@question.id.to_s][@question.type][i.to_s][:txt])
-            else
-              quiz_question_choice.update_attributes(iscorrect: '0', txt: params[:quiz_question_choices][@question.id.to_s][@question.type][i.to_s][:txt])
-            end
-          end
-          if @question.type == "TrueFalse"
-            if params[:quiz_question_choices][@question.id.to_s][@question.type][1.to_s][:iscorrect] == "True" # the statement is correct
-              if quiz_question_choice.txt == "True"
-                quiz_question_choice.update_attributes(iscorrect: '1') # the statement is correct so "True" is the right answer
-              else
-                quiz_question_choice.update_attributes(iscorrect: '0')
-              end
-            else # the statement is not correct
-              if quiz_question_choice.txt == "True"
-                quiz_question_choice.update_attributes(iscorrect: '0')
-              else
-                quiz_question_choice.update_attributes(iscorrect: '1') # the statement is not correct so "False" is the right answer
-              end
-            end
-          end
-
-          i += 1
-        end
-      end
-    end
-    redirect_to controller: 'submitted_content', action: 'view', id: params[:pid]
-  end
-
-  def valid_quiz
-    num_quiz_questions = Assignment.find(params[:aid]).num_quiz_questions
-    valid = "valid"
-
-    (1..num_quiz_questions).each do |i|
-      if params[:questionnaire][:name] == ""
-        # questionnaire name is not specified
-        valid = "Please specify quiz name (please do not use your name or id)."
-        break
-      elsif !params.key?(:question_type) || !params[:question_type].key?(i.to_s) || params[:question_type][i.to_s][:type].nil?
-        # A type isnt selected for a question
-        valid = "Please select a type for each question"
-        break
-      else
-        @new_question = Object.const_get(params[:question_type][i.to_s][:type]).create(txt: '', type: params[:question_type][i.to_s][:type], break_before: true)
-        @new_question.update_attributes(txt: params[:new_question][i.to_s])
-        type = params[:question_type][i.to_s][:type]
-        choice_info = params[:new_choices][i.to_s][type] # choice info for one question of its type
-        if choice_info.nil?
-          valid = "Please select a correct answer for all questions"
-          break
-        else
-          valid = @new_question.isvalid(choice_info)
-          break if valid != "valid"
-        end
-      end
-    end
-    valid
-  end
-
-=======
->>>>>>> 87518b28
   private
 
   # save questionnaire object after create or edit
@@ -474,51 +312,6 @@
     end
   end
 
-<<<<<<< HEAD
-  # method to save the choices associated with a question in a quiz to the database
-  # only for quiz questionnaire
-  def save_choices(questionnaire_id)
-    return unless params[:new_question] or params[:new_choices]
-    questions = Question.where(questionnaire_id: questionnaire_id)
-    question_num = 1
-
-    questions.each do |question|
-      q_type = params[:question_type][question_num.to_s][:type]
-      params[:new_choices][question_num.to_s][q_type].keys.each do |choice_key|
-        score = if params[:new_choices][question_num.to_s][q_type][choice_key]["weight"] == 1.to_s
-                  1
-                else
-                  0
-                end
-        if q_type == "MultipleChoiceCheckbox"
-          if params[:new_choices][question_num.to_s][q_type][choice_key][:iscorrect] == 1.to_s
-            create_quiz_question_choice(params[:new_choices][question_num.to_s][q_type][choice_key][:txt], "true", question.id)
-          else
-            create_quiz_question_choice(params[:new_choices][question_num.to_s][q_type][choice_key][:txt], "false", question.id)
-          end
-        elsif q_type == "TrueFalse"
-          if params[:new_choices][question_num.to_s][q_type][1.to_s][:iscorrect] == choice_key
-            create_quiz_question_choice("True", "true", question.id)
-            create_quiz_question_choice("False", "false", question.id)
-          else
-            create_quiz_question_choice("True", "false", question.id)
-            create_quiz_question_choice("False", "true", question.id)
-          end
-        else
-          if params[:new_choices][question_num.to_s][q_type][1.to_s][:iscorrect] == choice_key
-            create_quiz_question_choice(params[:new_choices][question_num.to_s][q_type][choice_key][:txt], "true", question.id)
-          else
-            create_quiz_question_choice(params[:new_choices][question_num.to_s][q_type][choice_key][:txt], "false", question.id)
-          end
-        end
-      end
-      question_num += 1
-      question.weight = 1
-    end
-  end
-
-=======
->>>>>>> 87518b28
   def questionnaire_params
     params.require(:questionnaire).permit(:name, :instructor_id, :private, :min_question_score,
                                           :max_question_score, :type, :display_type, :instruction_loc)

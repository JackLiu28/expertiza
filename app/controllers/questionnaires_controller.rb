--- conflicted
+++ resolved
@@ -426,56 +426,37 @@
 
     if params[:new_question] and params[:new_choices]
       questions = Question.find_all_by_questionnaire_id(questionnaire_id)
-<<<<<<< HEAD
-      i = 1
-      for question in questions
-        # question_type = QuestionType.find_by_question_id(question.id)
-        q_type = params[:question_type][i.to_s][:type]
-        for choice_key in params[:new_choices][i.to_s][q_type].keys
-          print "=====choice_key="+choice_key+"======="
-          if params[:new_choices][i.to_s][q_type][choice_key]["weight"] == 1.to_s
-=======
-      questionnum = 1
-     # q = QuestionType.new
-
-      for question in questions
-        # question_type = QuestionType.find_by_question_id(question.id)
-
-        q_type = params[:question_type][questionnum.to_s][:type]
-        if(q_type!="Essay")
-        for choice_key in params[:new_choices][questionnum.to_s][q_type].keys
-          print "=====choce_key="+choice_key+"======="
-          if params[:new_choices][questionnum.to_s][q_type][choice_key]["weight"] == 1.to_s
->>>>>>> e10c49ea
-            score = 1
-          else
-            score = 0
-          end
-<<<<<<< HEAD
-
-          if (params[:new_choices][i.to_s][q_type][choice_key][:iscorrect]==1.to_s)
-            q = QuizQuestionChoice.new(:txt => params[:new_choices][i.to_s][q_type][choice_key][:txt], :iscorrect => "true",:question_id => question.id)
-          else
-            q = QuizQuestionChoice.new(:txt => params[:new_choices][i.to_s][q_type][choice_key][:txt], :iscorrect => "false",:question_id => question.id)
-=======
-          if(q_type=="MCC")
-            if (params[:new_choices][questionnum.to_s][q_type][choice_key][:iscorrect]==1.to_s)
-            q = QuizQuestionChoice.new(:txt => params[:new_choices][questionnum.to_s][q_type][choice_key][:txt], :iscorrect => "true",:question_id => question.id)
-            else
-            q = QuizQuestionChoice.new(:txt => params[:new_choices][questionnum.to_s][q_type][choice_key][:txt], :iscorrect => "false",:question_id => question.id)
+      if params[:new_choices][i.to_s][q_type][choice_key]["weight"] == 1.to_s
+        questionnum = 1
+        for question in questions
+          q_type = params[:question_type][questionnum.to_s][:type]
+          if(q_type!="Essay")
+            for choice_key in params[:new_choices][questionnum.to_s][q_type].keys
+              print "=====choice_key="+choice_key+"======="
+
+              if params[:new_choices][questionnum.to_s][q_type][choice_key]["weight"] == 1.to_s
+                score = 1
+              else
+                score = 0
+              end
+
+              if(q_type=="MCC")
+                if (params[:new_choices][questionnum.to_s][q_type][choice_key][:iscorrect]==1.to_s)
+                  q = QuizQuestionChoice.new(:txt => params[:new_choices][questionnum.to_s][q_type][choice_key][:txt], :iscorrect => "true",:question_id => question.id)
+                else
+                  q = QuizQuestionChoice.new(:txt => params[:new_choices][questionnum.to_s][q_type][choice_key][:txt], :iscorrect => "false",:question_id => question.id)
+                end
+              else
+                if (params[:new_choices][questionnum.to_s][q_type][1.to_s][:iscorrect]==choice_key)
+                  q = QuizQuestionChoice.new(:txt => params[:new_choices][questionnum.to_s][q_type][choice_key][:txt], :iscorrect => "true",:question_id => question.id)
+                else
+                  q = QuizQuestionChoice.new(:txt => params[:new_choices][questionnum.to_s][q_type][choice_key][:txt], :iscorrect => "false",:question_id => question.id)
+                end
+              end
+
+              q.save
             end
-          else
-            if (params[:new_choices][questionnum.to_s][q_type][1.to_s][:iscorrect]==choice_key)
-              q = QuizQuestionChoice.new(:txt => params[:new_choices][questionnum.to_s][q_type][choice_key][:txt], :iscorrect => "true",:question_id => question.id)
-            else
-              q = QuizQuestionChoice.new(:txt => params[:new_choices][questionnum.to_s][q_type][choice_key][:txt], :iscorrect => "false",:question_id => question.id)
-            end
->>>>>>> e10c49ea
-          end
-
-          q.save
-        end
-        end
+          end
         questionnum += 1
         question.weight = 1
         question.true_false = false
@@ -544,4 +525,5 @@
       redirect_to :action => 'list', :controller => 'tree_display'
     end
   end
-end+  end
+  end
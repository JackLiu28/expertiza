--- conflicted
+++ resolved
@@ -1,13 +1,10 @@
 class QuestionnairesController < ApplicationController
   include AuthorizationHelper
-<<<<<<< HEAD
-  include QuestionnaireHelper
-=======
   before_action [:create_questionnaire, :save], only: [:list]
   include QuestionnaireHelper
   include QuestionHelper
   
->>>>>>> 86f60d22
+
   # Controller for Questionnaire objects
   # A Questionnaire can be of several types (QuestionnaireType)
   # Each Questionnaire contains zero or more questions (Question)
@@ -191,40 +188,11 @@
     else
       flash[:success] = 'You have successfully added a new question.'
     end
-<<<<<<< HEAD
-  
     num_of_existed_questions = Questionnaire.find(questionnaire_id).questions.size
     new_questions_count = params[:question][:total_num].to_i
     (num_of_existed_questions + 1).upto(num_of_existed_questions + new_questions_count) do |i|
       question = create_questionnaire_question(params[:question][:type], questionnaire_id, i)
       configure_questionnaire_question(question, params[:question])
-=======
-
-    current_num_of_questions = Questionnaire.find(questionnaire_id).questions.size
-    max_seq = 0
-    Questionnaire.find(questionnaire_id).questions.each do |question|
-      if !question.seq.nil? && question.seq > max_seq
-        max_seq = question.seq
-      end
-    end
-    ((current_num_of_questions + 1)..(current_num_of_questions + params[:question][:total_num].to_i)).each do
-      max_seq += 1
-      # Create question object based on type using question_factory
-      question = question_factory(params[:question][:type], questionnaire_id, max_seq)
-      if question.is_a? ScoredQuestion
-        question.weight = params[:question][:weight]
-        question.max_label = Question::MAX_LABEL
-        question.min_label = Question::MIN_LABEL
-      end
-
-      if Question::SIZES.key?(question.class.name)
-        question.size = Question::SIZES[question.class.name]
-      end
-      if Question::ALTERNATIVES.key?(question.class.name)
-        question.alternatives = Question::ALTERNATIVES[question.class.name]
-      end
-
->>>>>>> 86f60d22
       begin
         question.save
       rescue StandardError => e
@@ -263,79 +231,7 @@
     redirect_to controller: 'questions', action: 'save_questions', questionnaire_id: @questionnaire.id, questionnaire_type: @questionnaire.type and return unless @questionnaire.id.nil? || @questionnaire.id <= 0
     undo_link("Questionnaire \"#{@questionnaire.name}\" has been updated successfully. ")
   end
-
-<<<<<<< HEAD
-  # save questions that have been added to a questionnaire
-  def save_new_questions(questionnaire_id)
-    if params[:new_question]
-      # The new_question array contains all the new questions
-      # that should be saved to the database
-      params[:new_question].keys.each_with_index do |question_key, index|
-        q = Question.new
-        q.txt = params[:new_question][question_key]
-        q.questionnaire_id = questionnaire_id
-        q.type = params[:question_type][question_key][:type]
-        q.seq = question_key.to_i
-        if @questionnaire.type == 'QuizQuestionnaire'
-          # using the weight user enters when creating quiz
-          weight_key = "question_#{index + 1}"
-          q.weight = params[:question_weights][weight_key.to_sym]
-        end
-        q.save unless q.txt.strip.empty?
-      end
-    end
-  end
-
-  def questionnaire_params
-    params.require(:questionnaire).permit(:name, :description, :status, :published_at)
-  end
-  
-
-  # delete questions from a questionnaire
-  # @param [Object] questionnaire_id
-  def delete_questions(questionnaire_id)
-    # Deletes any questions that, as a result of the edit, are no longer in the questionnaire
-    questions = Question.where('questionnaire_id = ?', questionnaire_id)
-    @deleted_questions = []
-    questions.each do |question|
-      should_delete = true
-      unless question_params.nil?
-        params[:question].each_key do |question_key|
-          should_delete = false if question_key.to_s == question.id.to_s
-        end
-      end
-
-      next unless should_delete
-
-      question.question_advices.each(&:destroy)
-      # keep track of the deleted questions
-      @deleted_questions.push(question)
-      question.destroy
-    end
-  end
-
-  # Handles questions whose wording changed as a result of the edit
-  # @param [Object] questionnaire_id
-  def save_questions(questionnaire_id)
-    delete_questions questionnaire_id
-    save_new_questions questionnaire_id
-
-    if params[:question]
-      params[:question].keys.each do |question_key|
-        if params[:question][question_key][:txt].strip.empty?
-          # question text is empty, delete the question
-          Question.delete(question_key)
-        else
-          # Update existing question.
-          question = Question.find(question_key)
-          Rails.logger.info(question.errors.messages.inspect) unless question.update_attributes(params[:question][question_key])
-        end
-      end
-    end
-  end
-
-=======
->>>>>>> 86f60d22
+  
   def questionnaire_params
     params.require(:questionnaire).permit(:name, :instructor_id, :private, :min_question_score,
                                           :max_question_score, :type, :display_type, :instruction_loc)

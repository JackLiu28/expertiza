--- conflicted
+++ resolved
@@ -44,12 +44,8 @@
       user = User.find @student.user_id
       @team.add_member user, @team.parent_id
       team_created_successfully
-
-<<<<<<< HEAD
-           redirect_to view_student_teams_path student_id: @student.id
-=======
-      redirect_to view_student_teams_path id: @student.id
->>>>>>> 6e6aad5b
+      redirect_to view_student_teams_path student_id: @student.id
+
     else
       flash[:notice] = 'Team name is already in use.'
       redirect_to view_student_teams_path student_id: @student.id
@@ -64,22 +60,15 @@
     if matching_teams.length.zero?
       if @team.update_attributes params[:team]
         team_created_successfully
-          
-<<<<<<< HEAD
+
           redirect_to view_student_teams_path student_id: params[:student_id]
-=======
-        redirect_to view_student_teams_path id: params[:student_id]
->>>>>>> 6e6aad5b
+
       end
     elsif matching_teams.length.one? && (matching_teams[0].name <=> @team.name).zero?
 
       team_created_successfully
-
-<<<<<<< HEAD
-           redirect_to view_student_teams_path student_id: params[:student_id]
-=======
-      redirect_to view_student_teams_path id: params[:student_id]
->>>>>>> 6e6aad5b
+      redirect_to view_student_teams_path student_id: params[:student_id]
+
     else
       flash[:notice] = 'Team name is already in use.'
 
@@ -93,13 +82,8 @@
   end
 
   def remove_advertisement
-<<<<<<< HEAD
-    Team.update_all("advertise_for_partner=false", id: params[:team_id])
+    Team.update_all advertise_for_partner: false, id: params[:team_id]
     redirect_to view_student_teams_path student_id: params[:team_id]
-=======
-    Team.update_all advertise_for_partner: false, id: params[:team_id]
-    redirect_to view_student_teams_path id: params[:team_id]
->>>>>>> 6e6aad5b
   end
 
   def remove_participant
@@ -210,16 +194,7 @@
   end
   
   def set_student
-<<<<<<< HEAD
     @student = AssignmentParticipant.find(params[:student_id])
-=======
-    if %w[edit remove_participant update].include? action_name
-      student_id = params[:student_id]
-    else
-      student_id = params[:id]
-    end
-    @student = AssignmentParticipant.find student_id
->>>>>>> 6e6aad5b
   end
 
   def review

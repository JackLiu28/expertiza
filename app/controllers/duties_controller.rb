# frozen_string_literal: true

class DutiesController < ApplicationController
  include AuthorizationHelper

  # duties can be created/modified by Teaching Assistants, Instructor, Admin, Super Admin
  def action_allowed?
    current_user_has_ta_privileges?
  end

  before_action :set_duty, only: %i[show edit update destroy]

  # GET /duties
  def index
    @duties = Duty.all
  end

  # GET /duties/1
  def show; end

  # GET /duties/new
  def new
    @duty = Duty.new
    @id = params[:id]
  end

  # GET /duties/1/edit
  def edit; end

  # POST /duties
  def create
    @duty = Duty.new(duty_params)

    if @duty.save
      # When the duty (role) is created successfully we return back to the assignment edit page
      redirect_to edit_assignment_path(params[:duty][:assignment_id]), notice: 'Role was successfully created.'
    else
      redirect_to_create_page_and_show_error
    end
  end

  # PATCH/PUT /duties/1
  def update
    @duty = Duty.find(params[:id])

    if @duty.update_attributes(duty_params)
      redirect_to edit_assignment_path(params[:duty][:assignment_id]), notice: 'Role was successfully updated.'
    else
      redirect_to_create_page_and_show_error
    end
  end

<<<<<<< HEAD
  # DELETE /duties/1
  def destroy
    @duty = Duty.find(params[:id])
    @duty.destroy
    redirect_to edit_assignment_path(params[:assignment_id]), notice: 'Role was successfully destroyed.'
  end
  
=======
  def delete_duty
    @duty = Duty.find(params[:id])
    @duty.destroy
    redirect_to edit_assignment_path(params[:assignment_id]),
                notice: 'Role was successfully deleted.'
  end

>>>>>>> 6ce214c0
  private

  # Use callbacks to share common setup or constraints between actions.
  def set_duty
    @duty = Duty.find(params[:id])
  end

  def redirect_to_create_page_and_show_error
    error_message = ''
    @duty.errors.each { |_field, error| error_message << error }

    flash[:error] = error_message
    redirect_to action: :new, id: params[:duty][:assignment_id]
  end

  def duty_params
    params.require(:duty).permit(:assignment_id, :max_members_for_duty, :name)
  end
end<|MERGE_RESOLUTION|>--- conflicted
+++ resolved
@@ -50,15 +50,6 @@
     end
   end
 
-<<<<<<< HEAD
-  # DELETE /duties/1
-  def destroy
-    @duty = Duty.find(params[:id])
-    @duty.destroy
-    redirect_to edit_assignment_path(params[:assignment_id]), notice: 'Role was successfully destroyed.'
-  end
-  
-=======
   def delete_duty
     @duty = Duty.find(params[:id])
     @duty.destroy
@@ -66,7 +57,6 @@
                 notice: 'Role was successfully deleted.'
   end
 
->>>>>>> 6ce214c0
   private
 
   # Use callbacks to share common setup or constraints between actions.

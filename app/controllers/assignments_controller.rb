class AssignmentsController < ApplicationController
  auto_complete_for :user, :name
  before_filter :authorize

 def action_allowed?
   ['Super-Administrator',
    'Administrator',
    'Instructor',
    'Teaching Assistant'].include? current_role_name
 end

  # change access permission from public to private or vice versa
  def toggle_access
    assignment = Assignment.find(params[:id])
    assignment.private = !assignment.private
    assignment.save
    redirect_to :controller => 'tree_display', :action => 'list'
  end

  def new
    @assignment = Assignment.new
    @assignment.course = Course.find(params[:parent_id]) if params[:parent_id]

    @assignment.instructor = @assignment.course.instructor if @assignment.course
    @assignment.instructor ||= current_user

    @assignment.wiki_type_id = 1 #default no wiki type
    @assignment.max_team_size = 1
  end

  def create
    @assignment = Assignment.new(params[:assignment])
    #This one is working
    #       emails = Array.new
    #      #emails<<"vikas.023@gmail.com"
    #Mailer.generic_message(
    #    {:bcc => emails,
    #     :subject => "one",
    #     #:body => "two",
    #    :partial_name => 'update'
    #    }).deliver

    if @assignment.save
      @assignment.create_node
      # flash[:success] = 'Assignment was successfully created.'
      # redirect_to controller: :assignments, action: :edit, id: @assignment.id
      #AAD#
      redirect_to :controller => 'tree_display', :action => 'list'
      undo_link("Assignment \"#{@assignment.name}\" has been created successfully. ")
      #AAD#
    else
      render 'new'
    end
  end

  def edit
    @assignment = Assignment.find(params[:id])
    set_up_assignment_review
  end

  def delete_all_due_dates
    if params[:assignment_id].nil?
      return
    end

    assignment = Assignment.find(params[:assignment_id])
    if assignment.nil?
      return
    end

    @due_dates = DueDate.find_all_by_assignment_id(params[:assignment_id])
    @due_dates.each do |due_date|
      due_date.delete
    end

    respond_to do |format|
      format.json { render :json => @due_dates }
    end
  end

  def set_due_date
    if params[:due_date][:assignment_id].nil?
      return
    end

    assignment = Assignment.find(params[:due_date][:assignment_id])
    if assignment.nil?
      return
    end

    due_at = DateTime.parse(params[:due_date][:due_at])
    if due_at.nil?
      return
    end

    @due_date = DueDate.new(params[:due_date])
    @due_date.save

    respond_to do |format|
      format.json { render :json => @due_date }
    end
  end

  def delete_all_questionnaires
    assignment = Assignment.find(params[:assignment_id])
    if assignment.nil?
      return
    end

    @assignment_questionnaires = AssignmentQuestionnaire.find_all_by_assignment_id(params[:assignment_id])
    @assignment_questionnaires.each do |assignment_questionnaire|
      assignment_questionnaire.delete
    end

    respond_to do |format|
      format.json { render :json => @assignment_questionnaires }
    end
  end

  def set_questionnaire
    if params[:assignment_questionnaire][:assignment_id].nil? or params[:assignment_questionnaire][:questionnaire_id].nil?
      return
    end

    assignment = Assignment.find(params[:assignment_questionnaire][:assignment_id])
    if assignment.nil?
      return
    end

    questionnaire = Questionnaire.find(params[:assignment_questionnaire][:questionnaire_id])
    if questionnaire.nil?
      return
    end

    @assignment_questionnaire = AssignmentQuestionnaire.new(params[:assignment_questionnaire])
    @assignment_questionnaire.save

    respond_to do |format|
      format.json { render :json => @assignment_questionnaire }
    end
  end


  def update
    @assignment = Assignment.find(params[:id])
    params[:assignment][:wiki_type_id] = 1 unless params[:assignment_wiki_assignment]

    #TODO: require params[:assignment][:directory_path] to be not null
    #TODO: insert warning if directory_path is duplicated

    if @assignment.update_attributes(params[:assignment])
      flash[:note] = 'Assignment was successfully saved.'
      #TODO: deal with submission path change
      # Need to rename the bottom-level directory and/or move intermediate directories on the path to an
      # appropriate place
      # Probably there are 2 different operations:
      #  - rename an assgt. -- implemented by renaming a directory
      #  - assigning an assignment to a course -- implemented by moving a directory.
<<<<<<< HEAD
      #AAD#
      undo_link("Assignment \"#{@assignment.name}\" has been edited successfully. ")
      #AAD#
=======

      if params[:due_date]
          # delete the previous jobs from the delayed_jobs table
          djobs = Delayed::Job.find(:all, :conditions => ['handler LIKE "%assignment_id: ?%"', @assignment.id])
          for dj in djobs
            delete_from_delayed_queue(dj.id)
          end

        add_to_delayed_queue
      end
>>>>>>> 6cdfc137
      redirect_to :action => 'edit', :id => @assignment.id
    else
      flash[:error] = "Assignment save failed: #{@assignment.errors.full_messages.join(' ')}"
      redirect_to :action => 'edit', :id => @assignment.id
    end

    #respond_to do |format|
    #  format.json { render :json => params }
    #end
  end

  def show
    @assignment = Assignment.find(params[:id])
  end


#NOTE: many of these functions actually belongs to other models
#====setup methods for new and edit method=====#
  def set_up_assignment_review
    set_up_defaults

    submissions = @assignment.find_due_dates('submission') + @assignment.find_due_dates('resubmission')
    reviews = @assignment.find_due_dates('review') + @assignment.find_due_dates('rereview')
    @assignment.rounds_of_reviews = [@assignment.rounds_of_reviews, submissions.count, reviews.count].max

    if @assignment.directory_path.try :empty?
      @assignment.directory_path = nil
    end
  end

  #NOTE: unfortunately this method is needed due to bad data in db @_@
  def set_up_defaults
    if @assignment.require_signup.nil?
      @assignment.require_signup = false
    end
    if @assignment.wiki_type.nil?
      @assignment.wiki_type = WikiType.find_by_name('No')
    end
    if @assignment.staggered_deadline.nil?
      @assignment.staggered_deadline = false
      @assignment.days_between_submissions = 0
    end
    if @assignment.availability_flag.nil?
      @assignment.availability_flag = false
    end
    if @assignment.microtask.nil?
      @assignment.microtask = false
    end
    if @assignment.reviews_visible_to_all.nil?
      @assignment.reviews_visible_to_all = false
    end
    if @assignment.review_assignment_strategy.nil?
      @assignment.review_assignment_strategy = ''
    end
  end

  def add_to_delayed_queue
    duedates = DueDate::find_all_by_assignment_id(@assignment.id)
    for i in (0 .. duedates.length-1)
      deadline_type = DeadlineType.find(duedates[i].deadline_type_id).name
      due_at = duedates[i].due_at.to_s(:db)
      Time.parse(due_at)
      due_at= Time.parse(due_at)
      mi=find_min_from_now(due_at)
      diff = mi-(duedates[i].threshold)*60
      if diff>0
      dj=Delayed::Job.enqueue(DelayedMailer.new(@assignment.id, deadline_type, duedates[i].due_at.to_s(:db)),
                              1, diff.minutes.from_now)
      duedates[i].update_attribute(:delayed_job_id, dj.id)
      end
    end
    end

  # This functions finds the epoch time in seconds of the due_at parameter and finds the difference of it
  # from the current time and returns this difference in minutes
  def find_min_from_now(due_at)

    curr_time=DateTime.now.to_s(:db)
    curr_time=Time.parse(curr_time)
    time_in_min=((due_at - curr_time).to_i/60)
    return time_in_min
  end

  # Deletes the job with id equal to "delayed_job_id" from the delayed_jobs queue
  def delete_from_delayed_queue(delayed_job_id)
    dj=Delayed::Job.find(delayed_job_id)
    if (dj != nil && dj.id != nil)
      dj.delete
    end
  end

  #--------------------------------------------------------------------------------------------------------------------
  # GET_PATH (Helper function for CREATE and UPDATE)
  #  return the file location if there is any for the assignment
  # TODO: to be depreicated
  #--------------------------------------------------------------------------------------------------------------------
  def get_path
    begin
      file_path = @assignment.get_path
    rescue
      file_path = nil
    end
    return file_path
  end


  #--------------------------------------------------------------------------------------------------------------------
  # COPY_PARTICIPANTS_FROM_COURSE
  #  if assignment and course are given copy the course participants to assignment
  # TODO: to be tested
  #--------------------------------------------------------------------------------------------------------------------
  def copy_participants_from_course
    if params[:assignment][:course_id]
      begin
        Course.find(params[:assignment][:course_id]).copy_participants(params[:id])
      rescue
        flash[:error] = $!
      end
    end
  end

  #-------------------------------------------------------------------------------------------------------------------
  # COPY
  # Creates a copy of an assignment along with dates and submission directory
  # TODO: need to be tested
  #-------------------------------------------------------------------------------------------------------------------
  def copy
    Assignment.record_timestamps = false
    old_assign = Assignment.find(params[:id])
    new_assign = old_assign.clone
    @user = ApplicationHelper::get_user_role(session[:user])
    @user = session[:user]
    @user.set_instructor(new_assign)
    new_assign.update_attribute('name', 'Copy of ' + new_assign.name)
    new_assign.update_attribute('created_at', Time.now)
    new_assign.update_attribute('updated_at', Time.now)

    if new_assign.directory_path.present?
      new_assign.update_attribute('directory_path', new_assign.directory_path + '_copy')
    end

    session[:copy_flag] = true
    new_assign.copy_flag = true

    if new_assign.save
      Assignment.record_timestamps = true
      copy_assignment_questionnaire(old_assign,new_assign)

      DueDate.copy(old_assign.id, new_assign.id)
      new_assign.create_node()

      flash[:note] = 'Warning: The submission directory for the copy of this assignment will be the same as the submission directory for the existing assignment, which will allow student submissions to one assignment to overwrite submissions to the other assignment.  If you do not want this to happen, change the submission directory in the new copy of the assignment.'

      redirect_to :action => 'edit', :id => new_assign.id
    else
      flash[:error] = 'The assignment was not able to be copied. Please check the original assignment for missing information.'
      redirect_to :action => 'list', :controller => 'tree_display'
    end
  end


  #--------------------------------------------------------------------------------------------------------------------
  # DELETE
  # TODO: not been cleanup yep
  #--------------------------------------------------------------------------------------------------------------------
  def delete
    assignment = Assignment.find(params[:id])

    # If the assignment is already deleted, go back to the list of assignments
    if assignment
      begin
        #delete from delayed_jobs queue
        djobs = Delayed::Job.find(:all, :conditions => ['handler LIKE "%assignment_id: ?%"', assignment.id])
        for dj in djobs
          delete_from_delayed_queue(dj.id)
        end

        @user = session[:user]
        id = @user.get_instructor
        if (id != assignment.instructor_id)
          raise "Not authorised to delete this assignment"
        end
        assignment.delete(params[:force])
        @a = Node.find(:first, :conditions => ['node_object_id = ? and type = ?', params[:id], 'AssignmentNode'])

        @a.destroy
        flash[:notice] = "The assignment is deleted"
      rescue
        url_yes = url_for :action => 'delete', :id => params[:id], :force => 1
        url_no = url_for :action => 'delete', :id => params[:id]
        error = $!
        flash[:error] = error.to_s + " Delete this assignment anyway?&nbsp;<a href='#{url_yes}'>Yes</a>&nbsp;|&nbsp;<a href='#{url_no}'>No</a><BR/>"
      end
    end

    redirect_to :controller => 'tree_display', :action => 'list'
  end

  def list
    set_up_display_options("ASSIGNMENT")
    @assignments=super(Assignment)
    #    @assignment_pages, @assignments = paginate :assignments, :per_page => 10
  end


  #--------------------------------------------------------------------------------------------------------------------
  # DEFINE_INSTRUCTOR_NOTIFICATION_LIMIT
  # TODO: NO usages found need verification
  #--------------------------------------------------------------------------------------------------------------------
  def define_instructor_notification_limit(assignment_id, questionnaire_id, limit)
    existing = NotificationLimit.find(:first, :conditions => ['user_id = ? and assignment_id = ? and questionnaire_id = ?', session[:user].id, assignment_id, questionnaire_id])
    if existing.nil?
      NotificationLimit.create(:user_id => session[:user].id,
                               :assignment_id => assignment_id,
                               :questionnaire_id => questionnaire_id,
                               :limit => limit)
    else
      existing.limit = limit
      existing.save
    end
  end

  def associate_assignment_to_course
    puts '>>>>' + params[:id].to_s
    @assignment = Assignment.find(params[:id])
    @assignment.inspect
    @user = ApplicationHelper::get_user_role(session[:user])
    @user = session[:user]
    @courses = @user.set_courses_to_assignment
  end

  def remove_assignment_from_course
    assignment = Assignment.find(params[:id])
    oldpath = assignment.get_path rescue nil
    assignment.course_id = nil
    assignment.save
    newpath = assignment.get_path rescue nil
    FileHelper.update_file_location(oldpath, newpath)
    redirect_to :controller => 'tree_display', :action => 'list'
  end

end

def copy_assignment_questionnaire (old_assign, new_assign)
  old_assign.assignment_questionnaires.each do |aq|
    AssignmentQuestionnaire.create(
        :assignment_id => new_assign.id,
        :questionnaire_id => aq.questionnaire_id,
        :user_id => session[:user].id,
        :notification_limit => aq.notification_limit,
        :questionnaire_weight => aq.questionnaire_weight
    )
  end
end<|MERGE_RESOLUTION|>--- conflicted
+++ resolved
@@ -156,11 +156,8 @@
       # Probably there are 2 different operations:
       #  - rename an assgt. -- implemented by renaming a directory
       #  - assigning an assignment to a course -- implemented by moving a directory.
-<<<<<<< HEAD
-      #AAD#
+
       undo_link("Assignment \"#{@assignment.name}\" has been edited successfully. ")
-      #AAD#
-=======
 
       if params[:due_date]
           # delete the previous jobs from the delayed_jobs table
@@ -171,7 +168,6 @@
 
         add_to_delayed_queue
       end
->>>>>>> 6cdfc137
       redirect_to :action => 'edit', :id => @assignment.id
     else
       flash[:error] = "Assignment save failed: #{@assignment.errors.full_messages.join(' ')}"

class AssignmentsController < ApplicationController
  auto_complete_for :user, :name
  before_filter :authorize

 def action_allowed?
   ['Super-Administrator',
    'Administrator',
    'Instructor',
    'Teaching Assistant'].include? current_role_name
 end

  # change access permission from public to private or vice versa
  def toggle_access
    assignment = Assignment.find(params[:id])
    assignment.private = !assignment.private
    assignment.save
    redirect_to :controller => 'tree_display', :action => 'list'
  end

  def new
    @assignment = Assignment.new
    @assignment.course = Course.find(params[:parent_id]) if params[:parent_id]

    @assignment.instructor = @assignment.course.instructor if @assignment.course
    @assignment.instructor ||= current_user

    @assignment.wiki_type_id = 1 #default no wiki type
    @assignment.max_team_size = 1
  end

  def create
    @assignment = Assignment.new(params[:assignment])
    #This one is working
    #       emails = Array.new
    #      #emails<<"vikas.023@gmail.com"
    #Mailer.generic_message(
    #    {:bcc => emails,
    #     :subject => "one",
    #     #:body => "two",
    #    :partial_name => 'update'
    #    }).deliver

    if @assignment.save
      @assignment.create_node
      # flash[:success] = 'Assignment was successfully created.'
      # redirect_to controller: :assignments, action: :edit, id: @assignment.id
      #AAD#
      redirect_to :controller => 'tree_display', :action => 'list'
      undo_link("Assignment \"#{@assignment.name}\" has been created successfully. ")
      #AAD#
    else
      render 'new'
    end
  end

  def edit
    @assignment = Assignment.find(params[:id])
    set_up_assignment_review
  end

  def delete_all_due_dates
    if params[:assignment_id].nil?
      return
    end

    assignment = Assignment.find(params[:assignment_id])
    if assignment.nil?
      return
    end

    @due_dates = DueDate.find_all_by_assignment_id(params[:assignment_id])
    @due_dates.each do |due_date|
      due_date.delete
    end

    respond_to do |format|
      format.json { render :json => @due_dates }
    end
  end

  def set_due_date
    if params[:due_date][:assignment_id].nil?
      return
    end

    assignment = Assignment.find(params[:due_date][:assignment_id])
    if assignment.nil?
      return
    end

    due_at = DateTime.parse(params[:due_date][:due_at])
    if due_at.nil?
      return
    end

    @due_date = DueDate.new(params[:due_date])
    @due_date.save

    respond_to do |format|
      format.json { render :json => @due_date }
    end
  end

  def delete_all_questionnaires
    assignment = Assignment.find(params[:assignment_id])
    if assignment.nil?
      return
    end

    @assignment_questionnaires = AssignmentQuestionnaire.find_all_by_assignment_id(params[:assignment_id])
    @assignment_questionnaires.each do |assignment_questionnaire|
      assignment_questionnaire.delete
    end

    respond_to do |format|
      format.json { render :json => @assignment_questionnaires }
    end
  end

  def set_questionnaire
    if params[:assignment_questionnaire][:assignment_id].nil? or params[:assignment_questionnaire][:questionnaire_id].nil?
      return
    end

    assignment = Assignment.find(params[:assignment_questionnaire][:assignment_id])
    if assignment.nil?
      return
    end

    questionnaire = Questionnaire.find(params[:assignment_questionnaire][:questionnaire_id])
    if questionnaire.nil?
      return
    end

    @assignment_questionnaire = AssignmentQuestionnaire.new(params[:assignment_questionnaire])
    @assignment_questionnaire.save

    respond_to do |format|
      format.json { render :json => @assignment_questionnaire }
    end
  end


  def update
    @assignment = Assignment.find(params[:id])
    params[:assignment][:wiki_type_id] = 1 unless params[:assignment_wiki_assignment]

    #TODO: require params[:assignment][:directory_path] to be not null
    #TODO: insert warning if directory_path is duplicated

    if @assignment.update_attributes(params[:assignment])
      flash[:note] = 'Assignment was successfully saved.'
      #TODO: deal with submission path change
      # Need to rename the bottom-level directory and/or move intermediate directories on the path to an
      # appropriate place
      # Probably there are 2 different operations:
      #  - rename an assgt. -- implemented by renaming a directory
      #  - assigning an assignment to a course -- implemented by moving a directory.

      undo_link("Assignment \"#{@assignment.name}\" has been edited successfully. ")

      if params[:due_date]
          # delete the previous jobs from the delayed_jobs table
          djobs = Delayed::Job.find(:all, :conditions => ['handler LIKE "%assignment_id: ?%"', @assignment.id])
          for dj in djobs
            delete_from_delayed_queue(dj.id)
          end

        add_to_delayed_queue
      end
      redirect_to :action => 'edit', :id => @assignment.id
    else
      flash[:error] = "Assignment save failed: #{@assignment.errors.full_messages.join(' ')}"
      redirect_to :action => 'edit', :id => @assignment.id
    end

    #respond_to do |format|
    #  format.json { render :json => params }
    #end
  end

  def show
    @assignment = Assignment.find(params[:id])
  end


#NOTE: many of these functions actually belongs to other models
#====setup methods for new and edit method=====#
  def set_up_assignment_review
    set_up_defaults

    submissions = @assignment.find_due_dates('submission') + @assignment.find_due_dates('resubmission')
    reviews = @assignment.find_due_dates('review') + @assignment.find_due_dates('rereview')
    @assignment.rounds_of_reviews = [@assignment.rounds_of_reviews, submissions.count, reviews.count].max

    if @assignment.directory_path.try :empty?
      @assignment.directory_path = nil
    end
  end

  #NOTE: unfortunately this method is needed due to bad data in db @_@
  def set_up_defaults
    if @assignment.require_signup.nil?
      @assignment.require_signup = false
    end
    if @assignment.wiki_type.nil?
      @assignment.wiki_type = WikiType.find_by_name('No')
    end
    if @assignment.staggered_deadline.nil?
      @assignment.staggered_deadline = false
      @assignment.days_between_submissions = 0
    end
    if @assignment.availability_flag.nil?
      @assignment.availability_flag = false
    end
    if @assignment.microtask.nil?
      @assignment.microtask = false
    end
    if @assignment.reviews_visible_to_all.nil?
      @assignment.reviews_visible_to_all = false
    end
    if @assignment.review_assignment_strategy.nil?
      @assignment.review_assignment_strategy = ''
    end
    if @assignment.require_quiz.nil?
      @assignment.require_quiz =  false
      @assignment.num_quiz_questions =  0
    end
  end

  def add_to_delayed_queue
    duedates = DueDate::find_all_by_assignment_id(@assignment.id)
    for i in (0 .. duedates.length-1)
      deadline_type = DeadlineType.find(duedates[i].deadline_type_id).name
      due_at = duedates[i].due_at.to_s(:db)
      Time.parse(due_at)
      due_at= Time.parse(due_at)
      mi=find_min_from_now(due_at)
      diff = mi-(duedates[i].threshold)*60
      if diff>0
      dj=Delayed::Job.enqueue(DelayedMailer.new(@assignment.id, deadline_type, duedates[i].due_at.to_s(:db)),
                              1, diff.minutes.from_now)
      duedates[i].update_attribute(:delayed_job_id, dj.id)
      end
    end
    end

  # This functions finds the epoch time in seconds of the due_at parameter and finds the difference of it
  # from the current time and returns this difference in minutes
  def find_min_from_now(due_at)

    curr_time=DateTime.now.to_s(:db)
    curr_time=Time.parse(curr_time)
    time_in_min=((due_at - curr_time).to_i/60)
    return time_in_min
  end

  # Deletes the job with id equal to "delayed_job_id" from the delayed_jobs queue
  def delete_from_delayed_queue(delayed_job_id)
    dj=Delayed::Job.find(delayed_job_id)
    if (dj != nil && dj.id != nil)
      dj.delete
    end
  end

  #--------------------------------------------------------------------------------------------------------------------
  # GET_PATH (Helper function for CREATE and UPDATE)
  #  return the file location if there is any for the assignment
  # TODO: to be depreicated
  #--------------------------------------------------------------------------------------------------------------------
  def get_path
    begin
      file_path = @assignment.get_path
    rescue
      file_path = nil
    end
    return file_path
  end


  #--------------------------------------------------------------------------------------------------------------------
  # COPY_PARTICIPANTS_FROM_COURSE
  #  if assignment and course are given copy the course participants to assignment
  # TODO: to be tested
  #--------------------------------------------------------------------------------------------------------------------
  def copy_participants_from_course
    if params[:assignment][:course_id]
      begin
        Course.find(params[:assignment][:course_id]).copy_participants(params[:id])
      rescue
        flash[:error] = $!
      end
    end
  end

  #-------------------------------------------------------------------------------------------------------------------
  # COPY
  # Creates a copy of an assignment along with dates and submission directory
  # TODO: need to be tested
  #-------------------------------------------------------------------------------------------------------------------
  def copy
    Assignment.record_timestamps = false
    old_assign = Assignment.find(params[:id])
    new_assign = old_assign.clone
    @user = ApplicationHelper::get_user_role(session[:user])
    @user = session[:user]
    @user.set_instructor(new_assign)
    new_assign.update_attribute('name', 'Copy of ' + new_assign.name)
    new_assign.update_attribute('created_at', Time.now)
    new_assign.update_attribute('updated_at', Time.now)

    if new_assign.directory_path.present?
      new_assign.update_attribute('directory_path', new_assign.directory_path + '_copy')
    end

    session[:copy_flag] = true
    new_assign.copy_flag = true

    if new_assign.save
      Assignment.record_timestamps = true
      copy_assignment_questionnaire(old_assign,new_assign)

      DueDate.copy(old_assign.id, new_assign.id)
      new_assign.create_node()

      flash[:note] = 'Warning: The submission directory for the copy of this assignment will be the same as the submission directory for the existing assignment, which will allow student submissions to one assignment to overwrite submissions to the other assignment.  If you do not want this to happen, change the submission directory in the new copy of the assignment.'

      redirect_to :action => 'edit', :id => new_assign.id
    else
      flash[:error] = 'The assignment was not able to be copied. Please check the original assignment for missing information.'
      redirect_to :action => 'list', :controller => 'tree_display'
    end
  end


  #--------------------------------------------------------------------------------------------------------------------
  # DELETE
  # TODO: not been cleanup yep
  #--------------------------------------------------------------------------------------------------------------------
  def delete
    assignment = Assignment.find(params[:id])

    # If the assignment is already deleted, go back to the list of assignments
    if assignment
      begin
        #delete from delayed_jobs queue
        djobs = Delayed::Job.find(:all, :conditions => ['handler LIKE "%assignment_id: ?%"', assignment.id])
        for dj in djobs
          delete_from_delayed_queue(dj.id)
        end

        @user = session[:user]
        id = @user.get_instructor
        if (id != assignment.instructor_id)
          raise "Not authorised to delete this assignment"
        end
        assignment.delete(params[:force])
        @a = Node.find(:first, :conditions => ['node_object_id = ? and type = ?', params[:id], 'AssignmentNode'])

        @a.destroy
        flash[:notice] = "The assignment is deleted"
      rescue
        url_yes = url_for :action => 'delete', :id => params[:id], :force => 1
        url_no = url_for :action => 'delete', :id => params[:id]
        error = $!
        flash[:error] = error.to_s + " Delete this assignment anyway?&nbsp;<a href='#{url_yes}'>Yes</a>&nbsp;|&nbsp;<a href='#{url_no}'>No</a><BR/>"
      end
    end

    redirect_to :controller => 'tree_display', :action => 'list'
  end

  def list
    set_up_display_options("ASSIGNMENT")
    @assignments=super(Assignment)
    #    @assignment_pages, @assignments = paginate :assignments, :per_page => 10
  end


  #--------------------------------------------------------------------------------------------------------------------
  # DEFINE_INSTRUCTOR_NOTIFICATION_LIMIT
  # TODO: NO usages found need verification
  #--------------------------------------------------------------------------------------------------------------------
  def define_instructor_notification_limit(assignment_id, questionnaire_id, limit)
    existing = NotificationLimit.find(:first, :conditions => ['user_id = ? and assignment_id = ? and questionnaire_id = ?', session[:user].id, assignment_id, questionnaire_id])
    if existing.nil?
      NotificationLimit.create(:user_id => session[:user].id,
                               :assignment_id => assignment_id,
                               :questionnaire_id => questionnaire_id,
                               :limit => limit)
    else
      existing.limit = limit
      existing.save
    end
  end

  def associate_assignment_to_course
    puts '>>>>' + params[:id].to_s
    @assignment = Assignment.find(params[:id])
    @assignment.inspect
    @user = ApplicationHelper::get_user_role(session[:user])
    @user = session[:user]
    @courses = @user.set_courses_to_assignment
  end

  def remove_assignment_from_course
    assignment = Assignment.find(params[:id])
    oldpath = assignment.get_path rescue nil
    assignment.course_id = nil
    assignment.save
    newpath = assignment.get_path rescue nil
    FileHelper.update_file_location(oldpath, newpath)
    redirect_to :controller => 'tree_display', :action => 'list'
  end

<<<<<<< HEAD


=======
end

def copy_assignment_questionnaire (old_assign, new_assign)
  old_assign.assignment_questionnaires.each do |aq|
    AssignmentQuestionnaire.create(
        :assignment_id => new_assign.id,
        :questionnaire_id => aq.questionnaire_id,
        :user_id => session[:user].id,
        :notification_limit => aq.notification_limit,
        :questionnaire_weight => aq.questionnaire_weight
    )
  end
>>>>>>> 7ae91c16
end<|MERGE_RESOLUTION|>--- conflicted
+++ resolved
@@ -65,7 +65,7 @@
 
     assignment = Assignment.find(params[:assignment_id])
     if assignment.nil?
-      return
+      return 
     end
 
     @due_dates = DueDate.find_all_by_assignment_id(params[:assignment_id])
@@ -80,17 +80,17 @@
 
   def set_due_date
     if params[:due_date][:assignment_id].nil?
-      return
+      return 
     end
 
     assignment = Assignment.find(params[:due_date][:assignment_id])
     if assignment.nil?
-      return
+      return 
     end
 
     due_at = DateTime.parse(params[:due_date][:due_at])
     if due_at.nil?
-      return
+      return 
     end
 
     @due_date = DueDate.new(params[:due_date])
@@ -129,7 +129,7 @@
 
     questionnaire = Questionnaire.find(params[:assignment_questionnaire][:questionnaire_id])
     if questionnaire.nil?
-      return
+      return 
     end
 
     @assignment_questionnaire = AssignmentQuestionnaire.new(params[:assignment_questionnaire])
@@ -413,10 +413,8 @@
     redirect_to :controller => 'tree_display', :action => 'list'
   end
 
-<<<<<<< HEAD
-
-
-=======
+
+
 end
 
 def copy_assignment_questionnaire (old_assign, new_assign)
@@ -429,5 +427,4 @@
         :questionnaire_weight => aq.questionnaire_weight
     )
   end
->>>>>>> 7ae91c16
 end
class AssignmentsController < ApplicationController
  include AssignmentHelper
  autocomplete :user, :name
  before_filter :authorize

  def action_allowed?
    if params[:action] == 'edit' || params[:action] == 'update'
      assignment = Assignment.find(params[:id])
      return true if ['Super-Administrator', 'Administrator'].include? current_role_name
      return true if assignment.instructor_id == current_user.id
      return true if (TaMapping.exists?(ta_id: current_user.id, course_id: assignment.course_id)) && (TaMapping.where(course_id: assignment.course_id).include?TaMapping.where(ta_id: current_user.id, course_id: assignment.course_id).first)
      return false
    else
      ['Super-Administrator',
       'Administrator',
       'Instructor',
       'Teaching Assistant'].include? current_role_name
    end
  end

  # change access permission from public to private or vice versa
  def toggle_access
    assignment = Assignment.find(params[:id])
    assignment.private = !assignment.private
    assignment.save
    redirect_to list_tree_display_index_path
  end

  def new
    @assignment_form = AssignmentForm.new
    @assignment_form.assignment.instructor ||= current_user
  end

  def create
    @assignment_form = AssignmentForm.new(assignment_form_params)

    if @assignment_form.save
      @assignment_form.create_assignment_node

      redirect_to edit_assignment_path @assignment_form.assignment.id
      undo_link("Assignment \"#{@assignment_form.assignment.name}\" has been created successfully. ")
    else
      render 'new'
    end
  end

  def edit
    # give an error message is instructor have not set the time zone.
    if current_user.timezonepref.nil?
      flash.now[:error] = "You have not specified you preferred timezone yet. Please do this first before you set up the deadlines."
    end
    @topics = SignUpTopic.find_by_sql("select * from sign_up_topics where assignment_id="+params[:id])
    @assignment_form = AssignmentForm.create_form_object(params[:id])
    @user = current_user

    @assignment_questionnaires = AssignmentQuestionnaire::where(assignment_id: params[:id])
    @due_date_all = DueDate::where(assignment_id: params[:id])
    @reviewvarycheck = false
    @due_date_nameurl_notempty = false
    @due_date_nameurl_notempty_checkbox = false
    @metareview_allowed=false
    @metareview_allowed_checkbox=false
    @signup_allowed=false
    @signup_allowed_checkbox=false
    @drop_topic_allowed=false
    @drop_topic_allowed_checkbox=false
    @team_formation_allowed=false
    @team_formation_allowed_checkbox=false
    @participants_count = @assignment_form.assignment.participants.size
    @teams_count = @assignment_form.assignment.teams.size

    # Check if name and url in database is empty before webpage displays
    @due_date_all.each do |dd|
      @due_date_nameurl_notempty = is_due_date_nameurl_notempty(dd);
      @due_date_nameurl_notempty_checkbox = @due_date_nameurl_notempty;
      @metareview_allowed = is_meta_review_allowed?(dd);
      @drop_topic_allowed = is_drop_topic_allowed?(dd);
      @signup_allowed = is_signup_allowed?(dd);
      @team_formation_allowed = is_team_formation_allowed?(dd);

      if dd.due_at.present?
        dd.due_at = dd.due_at.to_s.in_time_zone(current_user.timezonepref)
      end
      if  @due_date_nameurl_notempty && @due_date_nameurl_notempty_checkbox &&
          (@metareview_allowed || @drop_topic_allowed || @signup_allowed || @team_formation_allowed)
        break
      end
    end

    @assignment_questionnaires.each do  |aq|
      if(!(aq.used_in_round.nil?))
        @reviewvarycheck = 1
        break
      end
    end
    @due_date_all = update_nil_dd_deadline_name(@due_date_all)
    @due_date_all = update_nil_dd_description_url(@due_date_all)

    #only when instructor does not assign rubrics and in assignment edit page will show this error message.
    if !empty_rubrics_list.empty? && request.original_fullpath == "/assignments/#{@assignment_form.assignment.id}/edit"
      rubrics_needed = needed_rubrics(empty_rubrics_list)
      flash.now[:error] = "You did not specify all necessary rubrics: " +rubrics_needed+
          " of assignment <b>#{@assignment_form.assignment.name}</b> before saving the assignment. You can assign rubrics <a id='go_to_tabs2' style='color: blue;'>here</a>."
    end
  end


  def update
    unless(params.has_key?(:assignment_form))
      @assignment=Assignment.find(params[:id])
      @assignment.course_id=params[:course_id];
      if @assignment.save
        flash[:note] = 'Assignment was successfully saved.'
        redirect_to list_tree_display_index_path
      else
        flash[:error] = "Assignment save failed: #{@assignment.errors.full_messages.join(' ')}"
        redirect_to edit_assignment_path @assignment.id
      end
      return
    end

    @assignment_form= AssignmentForm.create_form_object(params[:id])
    @assignment_form.assignment.instructor ||= current_user
    params[:assignment_form][:assignment][:wiki_type_id] = 1 unless params[:assignment_wiki_assignment]
    params[:assignment_form][:assignment_questionnaire].reject! do |q|
      q[:questionnaire_id].empty?
    end

    if (current_user.timezonepref).nil?
      parent_id=current_user.parent_id
      parent_timezone = User.find(parent_id).timezonepref
      flash[:error] = "We strongly suggest instructors specify the preferred timezone to guarantee the correct time display. For now we assume you are in " +parent_timezone
      current_user.timezonepref=parent_timezone
    end
    if @assignment_form.update_attributes(assignment_form_params,current_user)
      flash[:note] = 'Assignment was successfully saved.'
    else
      flash[:error] = "Assignment save failed: #{@assignment_form.errors}"
    end
    redirect_to edit_assignment_path @assignment_form.assignment.id
  end

  def show
    @assignment = Assignment.find(params[:id])
  end




  #--------------------------------------------------------------------------------------------------------------------
  # GET_PATH (Helper function for CREATE and UPDATE)
  #  return the file location if there is any for the assignment
  # TODO: to be depreicated
  #--------------------------------------------------------------------------------------------------------------------
  def path
    begin
      file_path = @assignment.path
    rescue
      file_path = nil
    end
    return file_path
  end

  #--------------------------------------------------------------------------------------------------------------------
  # COPY_PARTICIPANTS_FROM_COURSE
  #  if assignment and course are given copy the course participants to assignment
  # TODO: to be tested
  #--------------------------------------------------------------------------------------------------------------------
  def copy_participants_from_course
    if params[:assignment][:course_id]
      begin
        Course.find(params[:assignment][:course_id]).copy_participants(params[:id])
      rescue
        flash[:error] = $!
      end
    end
  end

  #-------------------------------------------------------------------------------------------------------------------
  # COPY
  # Creates a copy of an assignment along with dates and submission directory
  # TODO: need to be tested
  #-------------------------------------------------------------------------------------------------------------------
  def copy
    @user = ApplicationHelper::get_user_role(current_user)
    @user = current_user
    session[:copy_flag] = true
    #check new assignment submission directory and old assignment submission directory
    old_assign = Assignment.find(params[:id])
    new_assign_id=AssignmentForm.copy(params[:id],@user)
    if new_assign_id
      new_assign = Assignment.find(new_assign_id)
      flash[:note] = 'Warning: The submission directory for the copy of this assignment will be the same as the submission directory for the existing assignment, which will allow student submissions to one assignment to overwrite submissions to the other assignment.  If you do not want this to happen, change the submission directory in the new copy of the assignment.' if old_assign.directory_path == new_assign.directory_path
      redirect_to edit_assignment_path  new_assign_id
    else
      flash[:error] = 'The assignment was not able to be copied. Please check the original assignment for missing information.'
      redirect_to list_tree_display_index_path
    end
  end

  #--------------------------------------------------------------------------------------------------------------------
  # DELETE
  # TODO: not been cleanup yep
  #--------------------------------------------------------------------------------------------------------------------
  def delete
    begin
      @assignment_form = AssignmentForm.create_form_object(params[:id])
      @user = session[:user]
      id = @user.get_instructor
      if (id != @assignment_form.assignment.instructor_id)
        raise "Not authorised to delete this assignment"
      else
        @assignment_form.delete(params[:force])
        flash[:success] = "The assignment is deleted"
      end
    rescue
      url_yes = url_for action: 'delete', id: params[:id], force: 1
      url_no = url_for action: 'delete', id: params[:id]
      error = $!
      flash[:error] = error.to_s + " Delete this assignment anyway?&nbsp;<a href='#{url_yes}'>Yes</a>&nbsp;|&nbsp;<a href='#{url_no}'>No</a><BR/>"
    end
    redirect_to list_tree_display_index_path
  end

  def index
    set_up_display_options("ASSIGNMENT")
    @assignments=super(Assignment)
    #    @assignment_pages, @assignments = paginate :assignments, :per_page => 10
  end

  def scheduled_tasks
    @suggestions = Suggestion.where(assignment_id: params[:id])
    @assignment = Assignment.find(params[:id])
  end

  def associate_assignment_with_course
    @assignment = Assignment.find(params[:id])
    @courses = Assignment.set_courses_to_assignment(current_user)
  end

  def remove_assignment_from_course
    assignment = Assignment.find(params[:id])
    Assignment.remove_assignment_from_course(assignment)
    redirect_to list_tree_display_index_path
  end

  def delete_scheduled_task
    @delayed_job = DelayedJob.find(params[:delayed_job_id])
    @delayed_job.delete
    redirect_to scheduled_tasks_assignments_index_path params[:id]
  end

  #check whether rubrics are set before save assignment
  def empty_rubrics_list
    rubrics_list = ["ReviewQuestionnaire",
                    "MetareviewQuestionnaire","AuthorFeedbackQuestionnaire",
                    "TeammateReviewQuestionnaire","BookmarkRatingQuestionnaire"]
    @assignment_questionnaires.each do |aq|
      unless aq.questionnaire_id.nil?
        rubrics_list.reject! do |rubric|
          rubric == Questionnaire.where(id: aq.questionnaire_id).first.type.to_s
        end
      end
    end
    if @assignment_form.assignment.max_team_size == 1
      rubrics_list.delete("TeammateReviewQuestionnaire")
    end
    unless @metareview_allowed
      rubrics_list.delete("MetareviewQuestionnaire")
    end
    unless @assignment_form.assignment.use_bookmark
      rubrics_list.delete("BookmarkRatingQuestionnaire")
    end
    return rubrics_list
  end

  def needed_rubrics(empty_rubrics_list)
    needed_rub = "<b>["
    empty_rubrics_list.each do |item|
      needed_rub += item[0...-13] + ", "
    end
    needed_rub = needed_rub[0...-2]
    needed_rub += "] </b>"
    needed_rub
  end

<<<<<<< HEAD


  def is_due_date_nameurl_notempty(dd)
    (!dd.deadline_name.nil?&&!dd.deadline_name.empty?)||(!dd.description_url.nil?&&!dd.description_url.empty?)
  end

  def is_meta_review_allowed?(dd)
    status = false
    if dd.deadline_type_id== DeadlineHelper::DEADLINE_TYPE_METAREVIEW
      status = true
=======
    def list_submissions
      @assignment = Assignment.find(params[:id])
      @teams = Team.where(parent_id: params[:id])
    end

    def associate_assignment_with_course
      @assignment = Assignment.find(params[:id])
      @assignment.inspect
      @user = ApplicationHelper::get_user_role(session[:user])
      @user = session[:user]
      @courses = @user.set_courses_to_assignment
>>>>>>> 0c84dc1b
    end
    status
  end

  def is_drop_topic_allowed?(dd)
    status = false
    if dd.deadline_type_id==DeadlineHelper::DEADLINE_TYPE_DROP_TOPIC
      status = true
    end
    status
  end

  def is_signup_allowed?(dd)
    status = false
    if dd.deadline_type_id==DeadlineHelper::DEADLINE_TYPE_SIGN_UP
      status = true
    end
    status
  end

  def is_team_formation_allowed?(dd)
    status = false
    if dd.deadline_type_id==DeadlineHelper::DEADLINE_TYPE_TEAM_FORMATION
      status = true
    end
    status
  end

  def update_nil_dd_deadline_name(due_date_all)
    due_date_all.each do |dd|
      dd.deadline_name ||= ''
    end
    due_date_all
  end

  def update_nil_dd_description_url(due_date_all)
    due_date_all.each do |dd|
      dd.description_url ||= ''
    end
    due_date_all
  end


  private

  def assignment_form_params
    params.require(:assignment_form).permit!
  end
end<|MERGE_RESOLUTION|>--- conflicted
+++ resolved
@@ -238,6 +238,11 @@
     @courses = Assignment.set_courses_to_assignment(current_user)
   end
 
+  def list_submissions
+    @assignment = Assignment.find(params[:id])
+    @teams = Team.where(parent_id: params[:id])
+  end
+
   def remove_assignment_from_course
     assignment = Assignment.find(params[:id])
     Assignment.remove_assignment_from_course(assignment)
@@ -284,9 +289,6 @@
     needed_rub
   end
 
-<<<<<<< HEAD
-
-
   def is_due_date_nameurl_notempty(dd)
     (!dd.deadline_name.nil?&&!dd.deadline_name.empty?)||(!dd.description_url.nil?&&!dd.description_url.empty?)
   end
@@ -295,19 +297,6 @@
     status = false
     if dd.deadline_type_id== DeadlineHelper::DEADLINE_TYPE_METAREVIEW
       status = true
-=======
-    def list_submissions
-      @assignment = Assignment.find(params[:id])
-      @teams = Team.where(parent_id: params[:id])
-    end
-
-    def associate_assignment_with_course
-      @assignment = Assignment.find(params[:id])
-      @assignment.inspect
-      @user = ApplicationHelper::get_user_role(session[:user])
-      @user = session[:user]
-      @courses = @user.set_courses_to_assignment
->>>>>>> 0c84dc1b
     end
     status
   end

--- conflicted
+++ resolved
@@ -65,24 +65,6 @@
     end
   end
 
-<<<<<<< HEAD
-=======
-  def edit
-    @assignment = Assignment.find(params[:id])
-    @submissions = @assignment.find_due_dates('submission')
-    @reviews = @assignment.find_due_dates('review')
-
-
-    # give an error message is instructor have not set the time zone.
-    if current_user.timezonepref.nil?
-      flash.now[:error] = "You have not specified your preferred timezone yet. Please do this before you set up the deadlines."
-    end
-
-    @topics = SignUpTopic.where(assignment_id: params[:id])
-    @assignment_form = AssignmentForm.create_form_object(params[:id])
-    @user = current_user
->>>>>>> 60c7048a
-
   def edit
     flash.now[:error] = "You have not specified your preferred timezone yet. Please do this before you set up the deadlines." if current_user.timezonepref.nil?
     edit_params_setting
@@ -106,48 +88,9 @@
       assignment_form_key_nonexist_case_handler
       return
     end
-<<<<<<< HEAD
     retrieve_assignment_form
     handle_current_user_timezonepref_nil
     update_feedback_assignment_form_attributes
-=======
-
-    @assignment_form = AssignmentForm.create_form_object(params[:id])
-    @assignment_form.assignment.instructor ||= current_user
-
-    
-    @assignment = Assignment.find(params[:id])
-    @submissions = @assignment.find_due_dates('submission')
-
-    params[:assignment_form][:assignment_questionnaire].reject! do |q|
-      q[:questionnaire_id].empty?
-    end
-
-    # Deleting Due date info from table if meta-review is unchecked. - UNITY ID: ralwan and vsreeni
-
-    @due_date_info = DueDate.find_each(parent_id: params[:id])
-    
-    if params[:metareviewAllowed] == "false"
-      DueDate.where(parent_id: params[:id], deadline_type_id: 5).destroy_all
-    end
-
-    if current_user.timezonepref.nil?
-      parent_id = current_user.parent_id
-      parent_timezone = User.find(parent_id).timezonepref
-      flash[:error] = "We strongly suggest that instructors specify their preferred timezone to guarantee the correct display time. For now we assume you are in " + parent_timezone
-      current_user.timezonepref = parent_timezone
-    end
-    
-    if params[:set_pressed][:bool] == 'false'
-      flash[:error] = "Submissions count greater than rounds of reviews. Please set the value before saving."
-    else
-      if @assignment_form.update_attributes(assignment_form_params, current_user)
-        flash[:note] = 'The assignment was successfully saved....'
-      else
-        flash[:error] = "Failed to save the assignment: #{@assignment_form.errors.get(:message)}"
-      end
-    end
->>>>>>> 60c7048a
     redirect_to edit_assignment_path @assignment_form.assignment.id
   end
 
@@ -302,6 +245,11 @@
 
   # helper methods for edit
   def edit_params_setting
+
+    @assignment = Assignment.find(params[:id])
+    @submissions = @assignment.find_due_dates('submission')
+    @reviews = @assignment.find_due_dates('review')
+
     @topics = SignUpTopic.where(assignment_id: params[:id])
     @assignment_form = AssignmentForm.create_form_object(params[:id])
     @user = current_user
@@ -393,6 +341,14 @@
     params[:assignment_form][:assignment_questionnaire].reject! do |q|
       q[:questionnaire_id].empty?
     end
+
+    # Deleting Due date info from table if meta-review is unchecked. - UNITY ID: ralwan and vsreeni
+
+    @due_date_info = DueDate.find_each(parent_id: params[:id])
+
+    if params[:metareviewAllowed] == "false"
+      DueDate.where(parent_id: params[:id], deadline_type_id: 5).destroy_all
+    end
   end
 
   def handle_current_user_timezonepref_nil
@@ -405,10 +361,14 @@
   end
 
   def update_feedback_assignment_form_attributes
-    if @assignment_form.update_attributes(assignment_form_params, current_user)
-      flash[:note] = 'The assignment was successfully saved....'
-    else
-      flash[:error] = "Failed to save the assignment: #{@assignment_form.errors.get(:message)}"
+    if params[:set_pressed][:bool] == 'false'
+      flash[:error] = "There has been some submissions for the rounds of reviews that you're trying to reduce. You can only increase the round of review."
+    else
+      if @assignment_form.update_attributes(assignment_form_params, current_user)
+        flash[:note] = 'The assignment was successfully saved....'
+      else
+        flash[:error] = "Failed to save the assignment: #{@assignment_form.errors.get(:message)}"
+      end
     end
   end
 

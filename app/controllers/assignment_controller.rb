class AssignmentController < ApplicationController
  require 'ftools'
  auto_complete_for :user, :name
  before_filter :authorize
  
  def copy
    Assignment.record_timestamps = false
    #creating a copy of an assignment; along with the dates and submission directory too
    old_assign = Assignment.find(params[:id])
    new_assign = old_assign.clone
    @user =  ApplicationHelper::get_user_role(session[:user])
    @user = session[:user]
    @user.set_instructor(new_assign)
    new_assign.update_attribute('name','Copy of '+new_assign.name)     
    new_assign.update_attribute('created_at',Time.now)
    new_assign.update_attribute('updated_at',Time.now)
    

    
    if new_assign.save 
      Assignment.record_timestamps = true

      old_assign.assignment_questionnaires.each{
        | aq |
        AssignmentQuestionnaires.create(
          :assignment_id => new_assign.id,
          :questionnaire_id => aq.questionnaire_id,
          :user_id => session[:user].id,
          :notification_limit => aq.notification_limit,
          :questionnaire_weight => aq.questionnaire_weight
        )
      }      
      
      DueDate.copy(old_assign.id, new_assign.id)           
      new_assign.create_node()
      
      flash[:note] = 'Warning: The submission directory for the copy of this assignment will be the same as the submission directory for the existing assignment, which will allow student submissions to one assignment to overwrite submissions to the other assignment.  If you do not want this to happen, change the submission directory in the new copy of the assignment.'
      redirect_to :action => 'edit', :id => new_assign.id
    else
      flash[:error] = 'The assignment was not able to be copied. Please check the original assignment for missing information.'
      redirect_to :action => 'list', :controller => 'tree_display'
    end    
  end  
  
  def new
    #creating new assignment and setting default values using helper functions
    if params[:parent_id]
      @course = Course.find(params[:parent_id])           
    end    
    
    @assignment = Assignment.new
    
    @wiki_types = WikiType.find(:all)
    @private = params[:private] == true        
    #calling the defalut values mathods
    get_limits_and_weights 
  end
  
  
  # Toggle the access permission for this assignment from public to private, or vice versa
  def toggle_access
    assignment = Assignment.find(params[:id])
    assignment.private = !assignment.private
    assignment.save
    
    redirect_to :controller => 'tree_display', :action => 'list'
  end
  
  def create
    # The Assignment Directory field to be filled in is the path relative to the instructor's home directory (named after his user.name)
    # However, when an administrator creates an assignment, (s)he needs to preface the path with the user.name of the instructor whose assignment it is.    
    @assignment = Assignment.new(params[:assignment])    
    @user =  ApplicationHelper::get_user_role(session[:user])
    @user = session[:user]
    @user.set_instructor(@assignment) 
    @assignment.submitter_count = 0    
    ## feedback added
    ##
    
    if params[:days].nil? && params[:weeks].nil?
      @days = 0
      @weeks = 0
    elsif params[:days].nil?
      @days = 0
    elsif params[:weeks].nil?
      @weeks = 0
    else
      @days = params[:days].to_i
      @weeks = params[:weeks].to_i      
    end


    @assignment.days_between_submissions = @days + (@weeks*7)
    
    # Deadline types used in the deadline_types DB table
    deadline = DeadlineType.find_by_name("submission")
    @Submission_deadline= deadline.id
    deadline = DeadlineType.find_by_name("review")
    @Review_deadline = deadline.id
    deadline = DeadlineType.find_by_name("resubmission")
    @Resubmission_deadline= deadline.id
    deadline = DeadlineType.find_by_name("rereview")
    @Rereview_deadline = deadline.id
    deadline = DeadlineType.find_by_name("metareview")
    @Review_of_review_deadline = deadline.id
    
    #for drop topic
    deadline = DeadlineType.find_by_name("drop topic")
    @drop_topic_deadline = deadline.id
    #end of addition
    
    if @assignment.save 
      set_questionnaires   
      set_limits_and_weights
      
      max_round = 1
      
     begin
      #setting the Due Dates with a helper function written in DueDate.rb
      due_date = DueDate::set_duedate(params[:submit_deadline],@Submission_deadline, @assignment.id, max_round )
      raise "Please enter a valid Submission deadline" if !due_date

      due_date = DueDate::set_duedate(params[:review_deadline],@Review_deadline, @assignment.id, max_round )
      raise "Please enter a valid Review deadline" if !due_date
      max_round = 2;
      
      #for drop topic
      due_date = DueDate::set_duedate(params[:drop_topic_deadline],@drop_topic_deadline, @assignment.id, 0)
      raise "Please enter a valid drop toipic deadline" if !due_date
      #end of addition
     
      if params[:assignment_helper][:no_of_reviews].to_i >= 2
        for resubmit_duedate_key in params[:additional_submit_deadline].keys
          #setting the Due Dates with a helper function written in DueDate.rb
          due_date = DueDate::set_duedate(params[:additional_submit_deadline][resubmit_duedate_key],@Resubmission_deadline, @assignment.id, max_round )
          raise "Please enter a valid Resubmission deadline" if !due_date
          max_round = max_round + 1
        end
        max_round = 2
        for rereview_duedate_key in params[:additional_review_deadline].keys
          #setting the Due Dates with a helper function written in DueDate.rb
          due_date = DueDate::set_duedate(params[:additional_review_deadline][rereview_duedate_key],@Rereview_deadline, @assignment.id, max_round )
          raise "Please enter a valid Rereview deadline" if !due_date
          max_round = max_round + 1
        end
      end
      #setting the Due Dates with a helper function written in DueDate.rb
      @assignment.questionnaires.each{
         |questionnaire|
         if questionnaire.instance_of? MetareviewQuestionnaire
           due_date = DueDate::set_duedate(params[:reviewofreview_deadline],@Review_of_review_deadline, @assignment.id, max_round )
           raise "Please enter a valid Metareview deadline" if !due_date
         end
      }
      
      
      # Create submission directory for this assignment
      # If assignment is a Wiki Assignment (or has no directory)
      # the helper will not create a path
      FileHelper.create_directory(@assignment)      
      
      # Creating node information for assignment display
      @assignment.create_node()
      
      flash[:notice] = 'Assignment was successfully created.'
      redirect_to :action => 'list', :controller => 'tree_display'
     rescue
        flash[:error] = $!
        prepare_to_edit
      @wiki_types = WikiType.find(:all)
      render :action => 'new'
    end
      
    else
      @wiki_types = WikiType.find(:all)
      render :action => 'new'
    end
    
  end
  
  def edit
    @assignment = Assignment.find(params[:id])
    prepare_to_edit
  end
  
  def prepare_to_edit
    if !@assignment.days_between_submissions.nil?
      @weeks = @assignment.days_between_submissions/7
      @days = @assignment.days_between_submissions - @weeks*7
    else
      @weeks = 0
      @days = 0
    end

    get_limits_and_weights    
    @wiki_types = WikiType.find(:all)
  end
  
  def define_instructor_notification_limit(assignment_id, questionnaire_id, limit)
    existing = NotificationLimit.find(:first, :conditions => ['user_id = ? and assignment_id = ? and questionnaire_id = ?',session[:user].id,assignment_id,questionnaire_id])
    if existing.nil?
      NotificationLimit.create(:user_id => session[:user].id,
                                :assignment_id => assignment_id,
                                :questionnaire_id => questionnaire_id,
                                :limit => limit)
    else
      existing.limit = limit
      existing.save
    end    
  end  
  
  def set_questionnaires
    #@assignment.assignment_questionnaires.clear
    #puts "************params " +params[:questionnaires].inspect
    @assignment.questionnaires = Array.new
    params[:questionnaires].each{
      | key, value |       
<<<<<<< HEAD
       puts "*************** value "+ value
     if value.to_i > 0 && !Questionnaire.find(value).nil?
       puts "*********questionnaire: " + Questionnaire.find(value).inspect
        puts "***inspecting"+@assignment.questionnaires.inspect
        @assignment.questionnaires << Questionnaire.find(value)
        puts "************** @assignment.questionnaires: " + @assignment.questionnaires.inspect
     end
=======
      if value.to_i > 0 and (q = Questionnaire.find(value))
        @assignment.questionnaires << q
      end
>>>>>>> ec17c40e
    }     
  end   
  
  def get_limits_and_weights 
    @limits = Hash.new   
    @weights = Hash.new
    
    if session[:user].role.name == "Teaching Assistant"
      user_id = TA.get_my_instructor(session[:user]).id
    else
      user_id = session[:user].id
    end
    
    default = AssignmentQuestionnaires.find_by_user_id_and_assignment_id_and_questionnaire_id(user_id,nil,nil)   

    if default.nil?
      default_limit_value = 15
    else
      default_limit_value = default.notification_limit
    end

    @limits[:review]     = default_limit_value
    @limits[:metareview] = default_limit_value
    @limits[:feedback]   = default_limit_value
    @limits[:teammate]   = default_limit_value
   
    @weights[:review] = 100
    @weights[:metareview] = 0
    @weights[:feedback] = 0
    @weights[:teammate] = 0    
    
    @assignment.questionnaires.each{
      | questionnaire |
      aq = AssignmentQuestionnaires.find_by_assignment_id_and_questionnaire_id(@assignment.id, questionnaire.id)
      @limits[questionnaire.symbol] = aq.notification_limit   
      @weights[questionnaire.symbol] = aq.questionnaire_weight
    }             
  end
  
  def set_limits_and_weights
    if session[:user].role.name == "Teaching Assistant"
      user_id = TA.get_my_instructor(session[:user]).id
    else
      user_id = session[:user].id
    end
    
    default = AssignmentQuestionnaires.find_by_user_id_and_assignment_id_and_questionnaire_id(user_id,nil,nil) 
    
    @assignment.questionnaires.each{
      | questionnaire |
      aq = AssignmentQuestionnaires.find_by_assignment_id_and_questionnaire_id(@assignment.id, questionnaire.id)
      if params[:limits][questionnaire.symbol].length > 0
        aq.update_attribute('notification_limit',params[:limits][questionnaire.symbol])
      else
        aq.update_attribute('notification_limit',default.notification_limit)
      end
      aq.update_attribute('questionnaire_weight',params[:weights][questionnaire.symbol])
      aq.update_attribute('user_id',user_id)
    }
  end
  
  def update      
    if params[:assignment][:course_id]
      begin
        Course.find(params[:assignment][:course_id]).copy_participants(params[:id])
      rescue
        flash[:error] = $!
      end
    end
    @assignment = Assignment.find(params[:id])
    begin 
      oldpath = @assignment.get_path
    rescue
      oldpath = nil
    end

    if params[:days].nil? && params[:weeks].nil?
      @days = 0
      @weeks = 0
    elsif params[:days].nil?
      @days = 0
    elsif params[:weeks].nil?
      @weeks = 0
    else
      @days = params[:days].to_i
      @weeks = params[:weeks].to_i
    end


    @assignment.days_between_submissions = @days + (@weeks*7)

    # The update call below updates only the assignment table. The due dates must be updated separately.
    if @assignment.update_attributes(params[:assignment])     
      if params[:questionnaires] and params[:limits] and params[:weights]
        set_questionnaires
        set_limits_and_weights
      end

      begin
        newpath = @assignment.get_path        
      rescue
        newpath = nil
      end
      if oldpath != nil and newpath != nil
        FileHelper.update_file_location(oldpath,newpath)
      end
      
      begin
        # Iterate over due_dates, from due_date[0] to the maximum due_date
        if params[:due_date]
          for due_date_key in params[:due_date].keys
            due_date_temp = DueDate.find(due_date_key)
            due_date_temp.update_attributes(params[:due_date][due_date_key])     
            raise "Please enter a valid date & time" if due_date_temp.errors.length > 0
          end
        end
     
        flash[:notice] = 'Assignment was successfully updated.'
        redirect_to :action => 'show', :id => @assignment                  
     
      rescue
        flash[:error] = $!
        prepare_to_edit
        render :action => 'edit', :id => @assignment
      end
    else # Simply refresh the page
      @wiki_types = WikiType.find(:all)
      render :action => 'edit'
    end    
  end
  
  def show
    @assignment = Assignment.find(params[:id])
  end
  
  def delete
    assignment = Assignment.find(params[:id])
    
    # If the assignment is already deleted, go back to the list of assignments
    if assignment 
      begin
        @user =  ApplicationHelper::get_user_role(session[:user])
        @user = session[:user]
        id = @user.get_instructor
        if(id != assignment.instructor_id)
          raise "Not authorised to delete this assignment"
        end
        assignment.delete(params[:force])
        @a = Node.find(:first, :conditions => ['node_object_id = ? and type = ?',params[:id],'AssignmentNode'])
     
        @a.destroy
        flash[:notice] = "The assignment is deleted"
      rescue
        url_yes = url_for :action => 'delete', :id => params[:id], :force => 1
        url_no  = url_for :action => 'delete', :id => params[:id]
        error = $!
        flash[:error] = error.to_s + " Delete this assignment anyway?&nbsp;<a href='#{url_yes}'>Yes</a>&nbsp;|&nbsp;<a href='#{url_no}'>No</a><BR/>"
      end
    end
    
    redirect_to :controller => 'tree_display', :action => 'list'
  end  
  
  def list
    set_up_display_options("ASSIGNMENT")
    @assignments=super(Assignment)
    #    @assignment_pages, @assignments = paginate :assignments, :per_page => 10
  end
  
  def associate_assignment_to_course
    @assignment = Assignment.find(params[:id])
    @user =  ApplicationHelper::get_user_role(session[:user])
    @user = session[:user]
    @courses = @user.set_courses_to_assignment
  end
  
  def remove_assignment_from_course    
    assignment = Assignment.find(params[:id])
    oldpath = assignment.get_path rescue nil
    assignment.course_id = nil    
    assignment.save
    newpath = assignment.get_path rescue nil
    FileHelper.update_file_location(oldpath,newpath)
    redirect_to :controller => 'tree_display', :action => 'list'
  end  
end
<|MERGE_RESOLUTION|>--- conflicted
+++ resolved
@@ -1,416 +1,404 @@
-class AssignmentController < ApplicationController
-  require 'ftools'
-  auto_complete_for :user, :name
-  before_filter :authorize
-  
-  def copy
-    Assignment.record_timestamps = false
-    #creating a copy of an assignment; along with the dates and submission directory too
-    old_assign = Assignment.find(params[:id])
-    new_assign = old_assign.clone
-    @user =  ApplicationHelper::get_user_role(session[:user])
-    @user = session[:user]
-    @user.set_instructor(new_assign)
-    new_assign.update_attribute('name','Copy of '+new_assign.name)     
-    new_assign.update_attribute('created_at',Time.now)
-    new_assign.update_attribute('updated_at',Time.now)
-    
-
-    
-    if new_assign.save 
-      Assignment.record_timestamps = true
-
-      old_assign.assignment_questionnaires.each{
-        | aq |
-        AssignmentQuestionnaires.create(
-          :assignment_id => new_assign.id,
-          :questionnaire_id => aq.questionnaire_id,
-          :user_id => session[:user].id,
-          :notification_limit => aq.notification_limit,
-          :questionnaire_weight => aq.questionnaire_weight
-        )
-      }      
-      
-      DueDate.copy(old_assign.id, new_assign.id)           
-      new_assign.create_node()
-      
-      flash[:note] = 'Warning: The submission directory for the copy of this assignment will be the same as the submission directory for the existing assignment, which will allow student submissions to one assignment to overwrite submissions to the other assignment.  If you do not want this to happen, change the submission directory in the new copy of the assignment.'
-      redirect_to :action => 'edit', :id => new_assign.id
-    else
-      flash[:error] = 'The assignment was not able to be copied. Please check the original assignment for missing information.'
-      redirect_to :action => 'list', :controller => 'tree_display'
-    end    
-  end  
-  
-  def new
-    #creating new assignment and setting default values using helper functions
-    if params[:parent_id]
-      @course = Course.find(params[:parent_id])           
-    end    
-    
-    @assignment = Assignment.new
-    
-    @wiki_types = WikiType.find(:all)
-    @private = params[:private] == true        
-    #calling the defalut values mathods
-    get_limits_and_weights 
-  end
-  
-  
-  # Toggle the access permission for this assignment from public to private, or vice versa
-  def toggle_access
-    assignment = Assignment.find(params[:id])
-    assignment.private = !assignment.private
-    assignment.save
-    
-    redirect_to :controller => 'tree_display', :action => 'list'
-  end
-  
-  def create
-    # The Assignment Directory field to be filled in is the path relative to the instructor's home directory (named after his user.name)
-    # However, when an administrator creates an assignment, (s)he needs to preface the path with the user.name of the instructor whose assignment it is.    
-    @assignment = Assignment.new(params[:assignment])    
-    @user =  ApplicationHelper::get_user_role(session[:user])
-    @user = session[:user]
-    @user.set_instructor(@assignment) 
-    @assignment.submitter_count = 0    
-    ## feedback added
-    ##
-    
-    if params[:days].nil? && params[:weeks].nil?
-      @days = 0
-      @weeks = 0
-    elsif params[:days].nil?
-      @days = 0
-    elsif params[:weeks].nil?
-      @weeks = 0
-    else
-      @days = params[:days].to_i
-      @weeks = params[:weeks].to_i      
-    end
-
-
-    @assignment.days_between_submissions = @days + (@weeks*7)
-    
-    # Deadline types used in the deadline_types DB table
-    deadline = DeadlineType.find_by_name("submission")
-    @Submission_deadline= deadline.id
-    deadline = DeadlineType.find_by_name("review")
-    @Review_deadline = deadline.id
-    deadline = DeadlineType.find_by_name("resubmission")
-    @Resubmission_deadline= deadline.id
-    deadline = DeadlineType.find_by_name("rereview")
-    @Rereview_deadline = deadline.id
-    deadline = DeadlineType.find_by_name("metareview")
-    @Review_of_review_deadline = deadline.id
-    
-    #for drop topic
-    deadline = DeadlineType.find_by_name("drop topic")
-    @drop_topic_deadline = deadline.id
-    #end of addition
-    
-    if @assignment.save 
-      set_questionnaires   
-      set_limits_and_weights
-      
-      max_round = 1
-      
-     begin
-      #setting the Due Dates with a helper function written in DueDate.rb
-      due_date = DueDate::set_duedate(params[:submit_deadline],@Submission_deadline, @assignment.id, max_round )
-      raise "Please enter a valid Submission deadline" if !due_date
-
-      due_date = DueDate::set_duedate(params[:review_deadline],@Review_deadline, @assignment.id, max_round )
-      raise "Please enter a valid Review deadline" if !due_date
-      max_round = 2;
-      
-      #for drop topic
-      due_date = DueDate::set_duedate(params[:drop_topic_deadline],@drop_topic_deadline, @assignment.id, 0)
-      raise "Please enter a valid drop toipic deadline" if !due_date
-      #end of addition
-     
-      if params[:assignment_helper][:no_of_reviews].to_i >= 2
-        for resubmit_duedate_key in params[:additional_submit_deadline].keys
-          #setting the Due Dates with a helper function written in DueDate.rb
-          due_date = DueDate::set_duedate(params[:additional_submit_deadline][resubmit_duedate_key],@Resubmission_deadline, @assignment.id, max_round )
-          raise "Please enter a valid Resubmission deadline" if !due_date
-          max_round = max_round + 1
-        end
-        max_round = 2
-        for rereview_duedate_key in params[:additional_review_deadline].keys
-          #setting the Due Dates with a helper function written in DueDate.rb
-          due_date = DueDate::set_duedate(params[:additional_review_deadline][rereview_duedate_key],@Rereview_deadline, @assignment.id, max_round )
-          raise "Please enter a valid Rereview deadline" if !due_date
-          max_round = max_round + 1
-        end
-      end
-      #setting the Due Dates with a helper function written in DueDate.rb
-      @assignment.questionnaires.each{
-         |questionnaire|
-         if questionnaire.instance_of? MetareviewQuestionnaire
-           due_date = DueDate::set_duedate(params[:reviewofreview_deadline],@Review_of_review_deadline, @assignment.id, max_round )
-           raise "Please enter a valid Metareview deadline" if !due_date
-         end
-      }
-      
-      
-      # Create submission directory for this assignment
-      # If assignment is a Wiki Assignment (or has no directory)
-      # the helper will not create a path
-      FileHelper.create_directory(@assignment)      
-      
-      # Creating node information for assignment display
-      @assignment.create_node()
-      
-      flash[:notice] = 'Assignment was successfully created.'
-      redirect_to :action => 'list', :controller => 'tree_display'
-     rescue
-        flash[:error] = $!
-        prepare_to_edit
-      @wiki_types = WikiType.find(:all)
-      render :action => 'new'
-    end
-      
-    else
-      @wiki_types = WikiType.find(:all)
-      render :action => 'new'
-    end
-    
-  end
-  
-  def edit
-    @assignment = Assignment.find(params[:id])
-    prepare_to_edit
-  end
-  
-  def prepare_to_edit
-    if !@assignment.days_between_submissions.nil?
-      @weeks = @assignment.days_between_submissions/7
-      @days = @assignment.days_between_submissions - @weeks*7
-    else
-      @weeks = 0
-      @days = 0
-    end
-
-    get_limits_and_weights    
-    @wiki_types = WikiType.find(:all)
-  end
-  
-  def define_instructor_notification_limit(assignment_id, questionnaire_id, limit)
-    existing = NotificationLimit.find(:first, :conditions => ['user_id = ? and assignment_id = ? and questionnaire_id = ?',session[:user].id,assignment_id,questionnaire_id])
-    if existing.nil?
-      NotificationLimit.create(:user_id => session[:user].id,
-                                :assignment_id => assignment_id,
-                                :questionnaire_id => questionnaire_id,
-                                :limit => limit)
-    else
-      existing.limit = limit
-      existing.save
-    end    
-  end  
-  
-  def set_questionnaires
-    #@assignment.assignment_questionnaires.clear
-    #puts "************params " +params[:questionnaires].inspect
-    @assignment.questionnaires = Array.new
-    params[:questionnaires].each{
-      | key, value |       
-<<<<<<< HEAD
-       puts "*************** value "+ value
-     if value.to_i > 0 && !Questionnaire.find(value).nil?
-       puts "*********questionnaire: " + Questionnaire.find(value).inspect
-        puts "***inspecting"+@assignment.questionnaires.inspect
-        @assignment.questionnaires << Questionnaire.find(value)
-        puts "************** @assignment.questionnaires: " + @assignment.questionnaires.inspect
-     end
-=======
-      if value.to_i > 0 and (q = Questionnaire.find(value))
-        @assignment.questionnaires << q
-      end
->>>>>>> ec17c40e
-    }     
-  end   
-  
-  def get_limits_and_weights 
-    @limits = Hash.new   
-    @weights = Hash.new
-    
-    if session[:user].role.name == "Teaching Assistant"
-      user_id = TA.get_my_instructor(session[:user]).id
-    else
-      user_id = session[:user].id
-    end
-    
-    default = AssignmentQuestionnaires.find_by_user_id_and_assignment_id_and_questionnaire_id(user_id,nil,nil)   
-
-    if default.nil?
-      default_limit_value = 15
-    else
-      default_limit_value = default.notification_limit
-    end
-
-    @limits[:review]     = default_limit_value
-    @limits[:metareview] = default_limit_value
-    @limits[:feedback]   = default_limit_value
-    @limits[:teammate]   = default_limit_value
-   
-    @weights[:review] = 100
-    @weights[:metareview] = 0
-    @weights[:feedback] = 0
-    @weights[:teammate] = 0    
-    
-    @assignment.questionnaires.each{
-      | questionnaire |
-      aq = AssignmentQuestionnaires.find_by_assignment_id_and_questionnaire_id(@assignment.id, questionnaire.id)
-      @limits[questionnaire.symbol] = aq.notification_limit   
-      @weights[questionnaire.symbol] = aq.questionnaire_weight
-    }             
-  end
-  
-  def set_limits_and_weights
-    if session[:user].role.name == "Teaching Assistant"
-      user_id = TA.get_my_instructor(session[:user]).id
-    else
-      user_id = session[:user].id
-    end
-    
-    default = AssignmentQuestionnaires.find_by_user_id_and_assignment_id_and_questionnaire_id(user_id,nil,nil) 
-    
-    @assignment.questionnaires.each{
-      | questionnaire |
-      aq = AssignmentQuestionnaires.find_by_assignment_id_and_questionnaire_id(@assignment.id, questionnaire.id)
-      if params[:limits][questionnaire.symbol].length > 0
-        aq.update_attribute('notification_limit',params[:limits][questionnaire.symbol])
-      else
-        aq.update_attribute('notification_limit',default.notification_limit)
-      end
-      aq.update_attribute('questionnaire_weight',params[:weights][questionnaire.symbol])
-      aq.update_attribute('user_id',user_id)
-    }
-  end
-  
-  def update      
-    if params[:assignment][:course_id]
-      begin
-        Course.find(params[:assignment][:course_id]).copy_participants(params[:id])
-      rescue
-        flash[:error] = $!
-      end
-    end
-    @assignment = Assignment.find(params[:id])
-    begin 
-      oldpath = @assignment.get_path
-    rescue
-      oldpath = nil
-    end
-
-    if params[:days].nil? && params[:weeks].nil?
-      @days = 0
-      @weeks = 0
-    elsif params[:days].nil?
-      @days = 0
-    elsif params[:weeks].nil?
-      @weeks = 0
-    else
-      @days = params[:days].to_i
-      @weeks = params[:weeks].to_i
-    end
-
-
-    @assignment.days_between_submissions = @days + (@weeks*7)
-
-    # The update call below updates only the assignment table. The due dates must be updated separately.
-    if @assignment.update_attributes(params[:assignment])     
-      if params[:questionnaires] and params[:limits] and params[:weights]
-        set_questionnaires
-        set_limits_and_weights
-      end
-
-      begin
-        newpath = @assignment.get_path        
-      rescue
-        newpath = nil
-      end
-      if oldpath != nil and newpath != nil
-        FileHelper.update_file_location(oldpath,newpath)
-      end
-      
-      begin
-        # Iterate over due_dates, from due_date[0] to the maximum due_date
-        if params[:due_date]
-          for due_date_key in params[:due_date].keys
-            due_date_temp = DueDate.find(due_date_key)
-            due_date_temp.update_attributes(params[:due_date][due_date_key])     
-            raise "Please enter a valid date & time" if due_date_temp.errors.length > 0
-          end
-        end
-     
-        flash[:notice] = 'Assignment was successfully updated.'
-        redirect_to :action => 'show', :id => @assignment                  
-     
-      rescue
-        flash[:error] = $!
-        prepare_to_edit
-        render :action => 'edit', :id => @assignment
-      end
-    else # Simply refresh the page
-      @wiki_types = WikiType.find(:all)
-      render :action => 'edit'
-    end    
-  end
-  
-  def show
-    @assignment = Assignment.find(params[:id])
-  end
-  
-  def delete
-    assignment = Assignment.find(params[:id])
-    
-    # If the assignment is already deleted, go back to the list of assignments
-    if assignment 
-      begin
-        @user =  ApplicationHelper::get_user_role(session[:user])
-        @user = session[:user]
-        id = @user.get_instructor
-        if(id != assignment.instructor_id)
-          raise "Not authorised to delete this assignment"
-        end
-        assignment.delete(params[:force])
-        @a = Node.find(:first, :conditions => ['node_object_id = ? and type = ?',params[:id],'AssignmentNode'])
-     
-        @a.destroy
-        flash[:notice] = "The assignment is deleted"
-      rescue
-        url_yes = url_for :action => 'delete', :id => params[:id], :force => 1
-        url_no  = url_for :action => 'delete', :id => params[:id]
-        error = $!
-        flash[:error] = error.to_s + " Delete this assignment anyway?&nbsp;<a href='#{url_yes}'>Yes</a>&nbsp;|&nbsp;<a href='#{url_no}'>No</a><BR/>"
-      end
-    end
-    
-    redirect_to :controller => 'tree_display', :action => 'list'
-  end  
-  
-  def list
-    set_up_display_options("ASSIGNMENT")
-    @assignments=super(Assignment)
-    #    @assignment_pages, @assignments = paginate :assignments, :per_page => 10
-  end
-  
-  def associate_assignment_to_course
-    @assignment = Assignment.find(params[:id])
-    @user =  ApplicationHelper::get_user_role(session[:user])
-    @user = session[:user]
-    @courses = @user.set_courses_to_assignment
-  end
-  
-  def remove_assignment_from_course    
-    assignment = Assignment.find(params[:id])
-    oldpath = assignment.get_path rescue nil
-    assignment.course_id = nil    
-    assignment.save
-    newpath = assignment.get_path rescue nil
-    FileHelper.update_file_location(oldpath,newpath)
-    redirect_to :controller => 'tree_display', :action => 'list'
-  end  
-end
+class AssignmentController < ApplicationController
+  require 'ftools'
+  auto_complete_for :user, :name
+  before_filter :authorize
+  
+  def copy
+    Assignment.record_timestamps = false
+    #creating a copy of an assignment; along with the dates and submission directory too
+    old_assign = Assignment.find(params[:id])
+    new_assign = old_assign.clone
+    @user =  ApplicationHelper::get_user_role(session[:user])
+    @user = session[:user]
+    @user.set_instructor(new_assign)
+    new_assign.update_attribute('name','Copy of '+new_assign.name)     
+    new_assign.update_attribute('created_at',Time.now)
+    new_assign.update_attribute('updated_at',Time.now)
+    
+
+    
+    if new_assign.save 
+      Assignment.record_timestamps = true
+
+      old_assign.assignment_questionnaires.each{
+        | aq |
+        AssignmentQuestionnaires.create(
+          :assignment_id => new_assign.id,
+          :questionnaire_id => aq.questionnaire_id,
+          :user_id => session[:user].id,
+          :notification_limit => aq.notification_limit,
+          :questionnaire_weight => aq.questionnaire_weight
+        )
+      }      
+      
+      DueDate.copy(old_assign.id, new_assign.id)           
+      new_assign.create_node()
+      
+      flash[:note] = 'Warning: The submission directory for the copy of this assignment will be the same as the submission directory for the existing assignment, which will allow student submissions to one assignment to overwrite submissions to the other assignment.  If you do not want this to happen, change the submission directory in the new copy of the assignment.'
+      redirect_to :action => 'edit', :id => new_assign.id
+    else
+      flash[:error] = 'The assignment was not able to be copied. Please check the original assignment for missing information.'
+      redirect_to :action => 'list', :controller => 'tree_display'
+    end    
+  end  
+  
+  def new
+    #creating new assignment and setting default values using helper functions
+    if params[:parent_id]
+      @course = Course.find(params[:parent_id])           
+    end    
+    
+    @assignment = Assignment.new
+    
+    @wiki_types = WikiType.find(:all)
+    @private = params[:private] == true        
+    #calling the defalut values mathods
+    get_limits_and_weights 
+  end
+  
+  
+  # Toggle the access permission for this assignment from public to private, or vice versa
+  def toggle_access
+    assignment = Assignment.find(params[:id])
+    assignment.private = !assignment.private
+    assignment.save
+    
+    redirect_to :controller => 'tree_display', :action => 'list'
+  end
+  
+  def create
+    # The Assignment Directory field to be filled in is the path relative to the instructor's home directory (named after his user.name)
+    # However, when an administrator creates an assignment, (s)he needs to preface the path with the user.name of the instructor whose assignment it is.    
+    @assignment = Assignment.new(params[:assignment])    
+    @user =  ApplicationHelper::get_user_role(session[:user])
+    @user = session[:user]
+    @user.set_instructor(@assignment) 
+    @assignment.submitter_count = 0    
+    ## feedback added
+    ##
+    
+    if params[:days].nil? && params[:weeks].nil?
+      @days = 0
+      @weeks = 0
+    elsif params[:days].nil?
+      @days = 0
+    elsif params[:weeks].nil?
+      @weeks = 0
+    else
+      @days = params[:days].to_i
+      @weeks = params[:weeks].to_i      
+    end
+
+
+    @assignment.days_between_submissions = @days + (@weeks*7)
+    
+    # Deadline types used in the deadline_types DB table
+    deadline = DeadlineType.find_by_name("submission")
+    @Submission_deadline= deadline.id
+    deadline = DeadlineType.find_by_name("review")
+    @Review_deadline = deadline.id
+    deadline = DeadlineType.find_by_name("resubmission")
+    @Resubmission_deadline= deadline.id
+    deadline = DeadlineType.find_by_name("rereview")
+    @Rereview_deadline = deadline.id
+    deadline = DeadlineType.find_by_name("metareview")
+    @Review_of_review_deadline = deadline.id
+    
+    #for drop topic
+    deadline = DeadlineType.find_by_name("drop topic")
+    @drop_topic_deadline = deadline.id
+    #end of addition
+    
+    if @assignment.save 
+      set_questionnaires   
+      set_limits_and_weights
+      
+      max_round = 1
+      
+     begin
+      #setting the Due Dates with a helper function written in DueDate.rb
+      due_date = DueDate::set_duedate(params[:submit_deadline],@Submission_deadline, @assignment.id, max_round )
+      raise "Please enter a valid Submission deadline" if !due_date
+
+      due_date = DueDate::set_duedate(params[:review_deadline],@Review_deadline, @assignment.id, max_round )
+      raise "Please enter a valid Review deadline" if !due_date
+      max_round = 2;
+      
+      #for drop topic
+      due_date = DueDate::set_duedate(params[:drop_topic_deadline],@drop_topic_deadline, @assignment.id, 0)
+      raise "Please enter a valid drop toipic deadline" if !due_date
+      #end of addition
+     
+      if params[:assignment_helper][:no_of_reviews].to_i >= 2
+        for resubmit_duedate_key in params[:additional_submit_deadline].keys
+          #setting the Due Dates with a helper function written in DueDate.rb
+          due_date = DueDate::set_duedate(params[:additional_submit_deadline][resubmit_duedate_key],@Resubmission_deadline, @assignment.id, max_round )
+          raise "Please enter a valid Resubmission deadline" if !due_date
+          max_round = max_round + 1
+        end
+        max_round = 2
+        for rereview_duedate_key in params[:additional_review_deadline].keys
+          #setting the Due Dates with a helper function written in DueDate.rb
+          due_date = DueDate::set_duedate(params[:additional_review_deadline][rereview_duedate_key],@Rereview_deadline, @assignment.id, max_round )
+          raise "Please enter a valid Rereview deadline" if !due_date
+          max_round = max_round + 1
+        end
+      end
+      #setting the Due Dates with a helper function written in DueDate.rb
+      @assignment.questionnaires.each{
+         |questionnaire|
+         if questionnaire.instance_of? MetareviewQuestionnaire
+           due_date = DueDate::set_duedate(params[:reviewofreview_deadline],@Review_of_review_deadline, @assignment.id, max_round )
+           raise "Please enter a valid Metareview deadline" if !due_date
+         end
+      }
+      
+      
+      # Create submission directory for this assignment
+      # If assignment is a Wiki Assignment (or has no directory)
+      # the helper will not create a path
+      FileHelper.create_directory(@assignment)      
+      
+      # Creating node information for assignment display
+      @assignment.create_node()
+      
+      flash[:notice] = 'Assignment was successfully created.'
+      redirect_to :action => 'list', :controller => 'tree_display'
+     rescue
+        flash[:error] = $!
+        prepare_to_edit
+      @wiki_types = WikiType.find(:all)
+      render :action => 'new'
+    end
+      
+    else
+      @wiki_types = WikiType.find(:all)
+      render :action => 'new'
+    end
+    
+  end
+  
+  def edit
+    @assignment = Assignment.find(params[:id])
+    prepare_to_edit
+  end
+  
+  def prepare_to_edit
+    if !@assignment.days_between_submissions.nil?
+      @weeks = @assignment.days_between_submissions/7
+      @days = @assignment.days_between_submissions - @weeks*7
+    else
+      @weeks = 0
+      @days = 0
+    end
+
+    get_limits_and_weights    
+    @wiki_types = WikiType.find(:all)
+  end
+  
+  def define_instructor_notification_limit(assignment_id, questionnaire_id, limit)
+    existing = NotificationLimit.find(:first, :conditions => ['user_id = ? and assignment_id = ? and questionnaire_id = ?',session[:user].id,assignment_id,questionnaire_id])
+    if existing.nil?
+      NotificationLimit.create(:user_id => session[:user].id,
+                                :assignment_id => assignment_id,
+                                :questionnaire_id => questionnaire_id,
+                                :limit => limit)
+    else
+      existing.limit = limit
+      existing.save
+    end    
+  end  
+  
+  def set_questionnaires
+    @assignment.questionnaires = Array.new
+    params[:questionnaires].each{
+      | key, value |       
+      if value.to_i > 0 and (q = Questionnaire.find(value))
+        @assignment.questionnaires << q
+     end
+    }     
+  end   
+  
+  def get_limits_and_weights 
+    @limits = Hash.new   
+    @weights = Hash.new
+    
+    if session[:user].role.name == "Teaching Assistant"
+      user_id = TA.get_my_instructor(session[:user]).id
+    else
+      user_id = session[:user].id
+    end
+    
+    default = AssignmentQuestionnaires.find_by_user_id_and_assignment_id_and_questionnaire_id(user_id,nil,nil)   
+
+    if default.nil?
+      default_limit_value = 15
+    else
+      default_limit_value = default.notification_limit
+    end
+
+    @limits[:review]     = default_limit_value
+    @limits[:metareview] = default_limit_value
+    @limits[:feedback]   = default_limit_value
+    @limits[:teammate]   = default_limit_value
+   
+    @weights[:review] = 100
+    @weights[:metareview] = 0
+    @weights[:feedback] = 0
+    @weights[:teammate] = 0    
+    
+    @assignment.questionnaires.each{
+      | questionnaire |
+      aq = AssignmentQuestionnaires.find_by_assignment_id_and_questionnaire_id(@assignment.id, questionnaire.id)
+      @limits[questionnaire.symbol] = aq.notification_limit   
+      @weights[questionnaire.symbol] = aq.questionnaire_weight
+    }             
+  end
+  
+  def set_limits_and_weights
+    if session[:user].role.name == "Teaching Assistant"
+      user_id = TA.get_my_instructor(session[:user]).id
+    else
+      user_id = session[:user].id
+    end
+    
+    default = AssignmentQuestionnaires.find_by_user_id_and_assignment_id_and_questionnaire_id(user_id,nil,nil) 
+    
+    @assignment.questionnaires.each{
+      | questionnaire |
+      aq = AssignmentQuestionnaires.find_by_assignment_id_and_questionnaire_id(@assignment.id, questionnaire.id)
+      if params[:limits][questionnaire.symbol].length > 0
+        aq.update_attribute('notification_limit',params[:limits][questionnaire.symbol])
+      else
+        aq.update_attribute('notification_limit',default.notification_limit)
+      end
+      aq.update_attribute('questionnaire_weight',params[:weights][questionnaire.symbol])
+      aq.update_attribute('user_id',user_id)
+    }
+  end
+  
+  def update      
+    if params[:assignment][:course_id]
+      begin
+        Course.find(params[:assignment][:course_id]).copy_participants(params[:id])
+      rescue
+        flash[:error] = $!
+      end
+    end
+    @assignment = Assignment.find(params[:id])
+    begin 
+      oldpath = @assignment.get_path
+    rescue
+      oldpath = nil
+    end
+
+    if params[:days].nil? && params[:weeks].nil?
+      @days = 0
+      @weeks = 0
+    elsif params[:days].nil?
+      @days = 0
+    elsif params[:weeks].nil?
+      @weeks = 0
+    else
+      @days = params[:days].to_i
+      @weeks = params[:weeks].to_i
+    end
+
+
+    @assignment.days_between_submissions = @days + (@weeks*7)
+
+    # The update call below updates only the assignment table. The due dates must be updated separately.
+    if @assignment.update_attributes(params[:assignment])     
+      if params[:questionnaires] and params[:limits] and params[:weights]
+        set_questionnaires
+        set_limits_and_weights
+      end
+
+      begin
+        newpath = @assignment.get_path        
+      rescue
+        newpath = nil
+      end
+      if oldpath != nil and newpath != nil
+        FileHelper.update_file_location(oldpath,newpath)
+      end
+      
+      begin
+        # Iterate over due_dates, from due_date[0] to the maximum due_date
+        if params[:due_date]
+          for due_date_key in params[:due_date].keys
+            due_date_temp = DueDate.find(due_date_key)
+            due_date_temp.update_attributes(params[:due_date][due_date_key])     
+            raise "Please enter a valid date & time" if due_date_temp.errors.length > 0
+          end
+        end
+     
+        flash[:notice] = 'Assignment was successfully updated.'
+        redirect_to :action => 'show', :id => @assignment                  
+     
+      rescue
+        flash[:error] = $!
+        prepare_to_edit
+        render :action => 'edit', :id => @assignment
+      end
+    else # Simply refresh the page
+      @wiki_types = WikiType.find(:all)
+      render :action => 'edit'
+    end    
+  end
+  
+  def show
+    @assignment = Assignment.find(params[:id])
+  end
+  
+  def delete
+    assignment = Assignment.find(params[:id])
+    
+    # If the assignment is already deleted, go back to the list of assignments
+    if assignment 
+      begin
+        @user =  ApplicationHelper::get_user_role(session[:user])
+        @user = session[:user]
+        id = @user.get_instructor
+        if(id != assignment.instructor_id)
+          raise "Not authorised to delete this assignment"
+        end
+        assignment.delete(params[:force])
+        @a = Node.find(:first, :conditions => ['node_object_id = ? and type = ?',params[:id],'AssignmentNode'])
+     
+        @a.destroy
+        flash[:notice] = "The assignment is deleted"
+      rescue
+        url_yes = url_for :action => 'delete', :id => params[:id], :force => 1
+        url_no  = url_for :action => 'delete', :id => params[:id]
+        error = $!
+        flash[:error] = error.to_s + " Delete this assignment anyway?&nbsp;<a href='#{url_yes}'>Yes</a>&nbsp;|&nbsp;<a href='#{url_no}'>No</a><BR/>"
+      end
+    end
+    
+    redirect_to :controller => 'tree_display', :action => 'list'
+  end  
+  
+  def list
+    set_up_display_options("ASSIGNMENT")
+    @assignments=super(Assignment)
+    #    @assignment_pages, @assignments = paginate :assignments, :per_page => 10
+  end
+  
+  def associate_assignment_to_course
+    @assignment = Assignment.find(params[:id])
+    @user =  ApplicationHelper::get_user_role(session[:user])
+    @user = session[:user]
+    @courses = @user.set_courses_to_assignment
+  end
+  
+  def remove_assignment_from_course    
+    assignment = Assignment.find(params[:id])
+    oldpath = assignment.get_path rescue nil
+    assignment.course_id = nil    
+    assignment.save
+    newpath = assignment.get_path rescue nil
+    FileHelper.update_file_location(oldpath,newpath)
+    redirect_to :controller => 'tree_display', :action => 'list'
+  end  
+end
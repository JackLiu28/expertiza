#Author: Hao Liu
#Email: hliu11@ncsu.edu
#last update: May, 21, 2013

#change log:
#5/21/13
#  -rewrite new, edit

class AssignmentController < ApplicationController
  auto_complete_for :user, :name
  before_filter :authorize

  # change access permission from public to private or vice versa
  def toggle_access
    assignment = Assignment.find(params[:id])
    assignment.private = !assignment.private
    assignment.save
    redirect_to :controller => 'tree_display', :action => 'list'
  end

  def new
    @assignment = Assignment.new
    @assignment.course = Course.find(params[:parent_id]) unless params[:parent_id].nil?

    if @assignment.course.nil?
      @assignment.instructor = session[:user]
    else
      @assignment.instructor = @assignment.course.instructor
    end

    @assignment.wiki_type_id = 1 #default no wiki type
  end

  def create
    @assignment = Assignment.new(params[:assignment])

    if @assignment.save
      @assignment.create_node
      flash[:note] = 'Assignment was successfully created.'
      flash[:alert] = "There is already an assignment named #{@assignment.name}" if @assignment.duplicate_name?
      redirect_to :action => 'edit', :id => @assignment.id
    else
      render :action => 'new'
    end
  end

  def edit
    @assignment = Assignment.find(params[:id])
    set_up
  end

  def delete_all_due_dates
    if params[:assignment_id].nil?
      return #TODO: add error message
    end

    assignment = Assignment.find(params[:assignment_id])
    if assignment.nil?
      return #TODO: add error message
    end

    @due_dates = DueDate.find_all_by_assignment_id(params[:assignment_id])
    @due_dates.each do |due_date|
      due_date.delete
    end

    respond_to do |format|
      format.json { render :json => @due_dates }
    end
  end

  def set_due_date
    if params[:due_date][:assignment_id].nil?
      return #TODO: add error message
    end

    assignment = Assignment.find(params[:due_date][:assignment_id])
    if assignment.nil?
      return #TODO: add error message
    end

    due_at = DateTime.parse(params[:due_date][:due_at])
    if due_at.nil?
      return #TODO: add error message
    end

    @due_date = DueDate.new(params[:due_date])
    @due_date.save

    respond_to do |format|
      format.json { render :json => @due_date }
    end
  end

  def delete_all_questionnaires
    assignment = Assignment.find(params[:assignment_id])
    if assignment.nil?
      return #TODO: add error message
    end

    @assignment_questionnaires = AssignmentQuestionnaire.find_all_by_assignment_id(params[:assignment_id])
    @assignment_questionnaires.each do |assignment_questionnaire|
      assignment_questionnaire.delete
    end

    respond_to do |format|
      format.json { render :json => @assignment_questionnaires }
    end
  end

  def set_questionnaire
    if params[:assignment_questionnaire][:assignment_id].nil? or params[:assignment_questionnaire][:questionnaire_id].nil?
      return #TODO: add error message
    end

    assignment = Assignment.find(params[:assignment_questionnaire][:assignment_id])
    if assignment.nil?
      return #TODO: add error message
    end

    questionnaire = Questionnaire.find(params[:assignment_questionnaire][:questionnaire_id])
    if questionnaire.nil?
      return #TODO: add error message
    end

    @assignment_questionnaire = AssignmentQuestionnaire.new(params[:assignment_questionnaire])
    @assignment_questionnaire.save

    respond_to do |format|
      format.json { render :json => @assignment_questionnaire }
    end
  end


  def update
    @assignment = Assignment.find(params[:id])

    params[:assignment][:wiki_type_id] = 1 unless params[:assignment_wiki_assignment]

    if @assignment.update_attributes(params[:assignment])
      flash[:note] = 'Assignment was successfully saved.'
      #TODO: deal with submission path change

<<<<<<< HEAD
=======
      #TODO: clean up questionnaires

      #TODO: clean up the due_dates

>>>>>>> 8b8c6e31
      redirect_to :action => 'edit', :id => @assignment.id
    else
      flash[:note] = 'Assignment save failed.'
      redirect_to :action => 'edit', :id => @assignment.id
    end

    #respond_to do |format|
    #  format.json { render :json => params }
    #end
  end

  def show
    @assignment = Assignment.find(params[:id])
  end


#NOTE: many of these functions actually belongs to other models
#====setup methods for new and edit method=====#
  def set_up
    set_up_defaults

    submissions = @assignment.find_due_dates('submission') + @assignment.find_due_dates('resubmission')
    reviews = @assignment.find_due_dates('review') + @assignment.find_due_dates('rereview')
    @assignment.rounds_of_reviews = [@assignment.rounds_of_reviews, submissions.count, reviews.count].max

    #drop_topic_deadine = @assignment.find_due_dates('drop_topic')
    #signup_deadline = @assignment.find_due_dates('signup')
    #sign_ups = SignUpTopic.find_all_by_assignment_id(@assignment.id)

    #@assignment.require_signup = !(drop_topic_deadine + signup_deadline + sign_ups).empty?

  end

  #NOTE: unfortunately this method is needed due to bad data in db @_@
  def set_up_defaults
    if @assignment.require_signup.nil?
      @assignment.require_signup = false
    end
    if @assignment.team_assignment.nil?
      @assignment.team_assignment = false
      @assignment.max_team_size = 0
    end
    if @assignment.wiki_type.nil?
      @assignment.wiki_type = WikiType.find_by_name('No')
    end
    if @assignment.staggered_deadline.nil?
      @assignment.staggered_deadline = false
      @assignment.days_between_submissions = 0
    end
    if @assignment.availability_flag.nil?
      @assignment.availability_flag = false
    end
    if @assignment.microtask.nil?
      @assignment.microtask = false
    end
    if @assignment.reviews_visible_to_all.nil?
      @assignment.reviews_visible_to_all = false
    end
    if @assignment.review_assignment_strategy.nil?
      @assignment.review_assignment_strategy = ''
    end
  end


  #====== old stuff =====#
  # this function finds all the due_dates for a given assignment and calculates the time when the reminder for these deadlines needs to be sent. Enqueues them in the delayed_jobs table
  def add_to_delayed_queue
    duedates = DueDate::find_all_by_assignment_id(@assignment.id)
    for i in (0 .. duedates.length-1)
      deadline_type = DeadlineType.find(duedates[i].deadline_type_id).name
      due_at = duedates[i].due_at(:db).to_s
      Time.parse(due_at)
      due_at= Time.parse(due_at)
      mi=find_min_from_now(due_at)
      diff = mi-(duedates[i].threshold)*60
      dj=Delayed::Job.enqueue(DelayedMailer.new(@assignment.id, deadline_type, duedates[i].due_at(:db).to_s), 1, diff.minutes.from_now)
      duedates[i].update_attribute(:delayed_job_id, dj.id)
    end
  end

  # Deletes the job with id equal to "delayed_job_id" from the delayed_jobs queue
  def delete_from_delayed_queue(delayed_job_id)
    dj=Delayed::Job.find(delayed_job_id)
    if (dj != nil && dj.id != nil)
      dj.delete
    end
  end

  #--------------------------------------------------------------------------------------------------------------------
  # GET_PATH (Helper function for CREATE and UPDATE)
  #  return the file location if there is any for the assignment
  # TODO: to be depreicated
  #--------------------------------------------------------------------------------------------------------------------
  def get_path
    begin
      file_path = @assignment.get_path
    rescue
      file_path = nil
    end
    return file_path
  end


  #--------------------------------------------------------------------------------------------------------------------
  # COPY_PARTICIPANTS_FROM_COURSE
  #  if assignment and course are given copy the course participants to assignment
  # TODO: to be tested
  #--------------------------------------------------------------------------------------------------------------------
  def copy_participants_from_course
    if params[:assignment][:course_id]
      begin
        Course.find(params[:assignment][:course_id]).copy_participants(params[:id])
      rescue
        flash[:error] = $!
      end
    end
  end

  #-------------------------------------------------------------------------------------------------------------------
  # COPY
  # Creates a copy of an assignment along with dates and submission directory
  # TODO: need to be tested
  #-------------------------------------------------------------------------------------------------------------------
  def copy
    Assignment.record_timestamps = false
    old_assign = Assignment.find(params[:id])
    new_assign = old_assign.clone
    @user = ApplicationHelper::get_user_role(session[:user])
    @user = session[:user]
    @user.set_instructor(new_assign)
    new_assign.update_attribute('name', 'Copy of ' + new_assign.name)
    new_assign.update_attribute('created_at', Time.now)
    new_assign.update_attribute('updated_at', Time.now)

    if new_assign.directory_path.present?
      new_assign.update_attribute('directory_path', new_assign.directory_path + '_copy')
    end

    session[:copy_flag] = true
    new_assign.copy_flag = true

    if new_assign.save
      Assignment.record_timestamps = true

      old_assign.assignment_questionnaires.each do |aq|
        AssignmentQuestionnaire.create(
            :assignment_id => new_assign.id,
            :questionnaire_id => aq.questionnaire_id,
            :user_id => session[:user].id,
            :notification_limit => aq.notification_limit,
            :questionnaire_weight => aq.questionnaire_weight
        )
      end

      DueDate.copy(old_assign.id, new_assign.id)
      new_assign.create_node()

      flash[:note] = 'Warning: The submission directory for the copy of this assignment will be the same as the submission directory for the existing assignment, which will allow student submissions to one assignment to overwrite submissions to the other assignment.  If you do not want this to happen, change the submission directory in the new copy of the assignment.'

      redirect_to :action => 'edit', :id => new_assign.id
    else
      flash[:error] = 'The assignment was not able to be copied. Please check the original assignment for missing information.'
      redirect_to :action => 'list', :controller => 'tree_display'
    end
  end


  #--------------------------------------------------------------------------------------------------------------------
  # DELETE
  # TODO: not been cleanup yep
  #--------------------------------------------------------------------------------------------------------------------
  def delete
    assignment = Assignment.find(params[:id])

    # If the assignment is already deleted, go back to the list of assignments
    if assignment
      begin
        #delete from delayed_jobs queue
        djobs = Delayed::Job.find(:all, :conditions => ['handler LIKE "%assignment_id: ?%"', assignment.id])
        for dj in djobs
          delete_from_delayed_queue(dj.id)
        end

        @user = session[:user]
        id = @user.get_instructor
        if (id != assignment.instructor_id)
          raise "Not authorised to delete this assignment"
        end
        assignment.delete(params[:force])
        @a = Node.find(:first, :conditions => ['node_object_id = ? and type = ?', params[:id], 'AssignmentNode'])

        @a.destroy
        flash[:notice] = "The assignment is deleted"
      rescue
        url_yes = url_for :action => 'delete', :id => params[:id], :force => 1
        url_no = url_for :action => 'delete', :id => params[:id]
        error = $!
        flash[:error] = error.to_s + " Delete this assignment anyway?&nbsp;<a href='#{url_yes}'>Yes</a>&nbsp;|&nbsp;<a href='#{url_no}'>No</a><BR/>"
      end
    end

    redirect_to :controller => 'tree_display', :action => 'list'
  end

  def list
    set_up_display_options("ASSIGNMENT")
    @assignments=super(Assignment)
    #    @assignment_pages, @assignments = paginate :assignments, :per_page => 10
  end


  #--------------------------------------------------------------------------------------------------------------------
  # DEFINE_INSTRUCTOR_NOTIFICATION_LIMIT
  # TODO: NO usages found need verification
  #--------------------------------------------------------------------------------------------------------------------
  def define_instructor_notification_limit(assignment_id, questionnaire_id, limit)
    existing = NotificationLimit.find(:first, :conditions => ['user_id = ? and assignment_id = ? and questionnaire_id = ?', session[:user].id, assignment_id, questionnaire_id])
    if existing.nil?
      NotificationLimit.create(:user_id => session[:user].id,
                               :assignment_id => assignment_id,
                               :questionnaire_id => questionnaire_id,
                               :limit => limit)
    else
      existing.limit = limit
      existing.save
    end
  end

<<<<<<< HEAD
  def associate_assignment_to_course
=======
  #--------------------------------------------------------------------------------------------------------------------
  # ASSOCIATE_ASSIGNMENT_WITH_COURSE
  # TODO: NO usages found, need verification
  #--------------------------------------------------------------------------------------------------------------------
  def associate_assignment_with_course
>>>>>>> 8b8c6e31
    @assignment = Assignment.find(params[:id])
    @user = ApplicationHelper::get_user_role(session[:user])
    @user = session[:user]
    @courses = @user.set_courses_to_assignment
  end

  #--------------------------------------------------------------------------------------------------------------------
  # REMOVE_ASSIGNMENT_FROM_COURSE
  # TODO: NO usages found, need verification
  #--------------------------------------------------------------------------------------------------------------------
  def remove_assignment_from_course
    assignment = Assignment.find(params[:id])
    oldpath = assignment.get_path rescue nil
    assignment.course_id = nil
    assignment.save
    newpath = assignment.get_path rescue nil
    FileHelper.update_file_location(oldpath, newpath)
    redirect_to :controller => 'tree_display', :action => 'list'
  end

end<|MERGE_RESOLUTION|>--- conflicted
+++ resolved
@@ -134,20 +134,12 @@
 
   def update
     @assignment = Assignment.find(params[:id])
-
     params[:assignment][:wiki_type_id] = 1 unless params[:assignment_wiki_assignment]
 
     if @assignment.update_attributes(params[:assignment])
       flash[:note] = 'Assignment was successfully saved.'
       #TODO: deal with submission path change
 
-<<<<<<< HEAD
-=======
-      #TODO: clean up questionnaires
-
-      #TODO: clean up the due_dates
-
->>>>>>> 8b8c6e31
       redirect_to :action => 'edit', :id => @assignment.id
     else
       flash[:note] = 'Assignment save failed.'
@@ -376,15 +368,7 @@
     end
   end
 
-<<<<<<< HEAD
   def associate_assignment_to_course
-=======
-  #--------------------------------------------------------------------------------------------------------------------
-  # ASSOCIATE_ASSIGNMENT_WITH_COURSE
-  # TODO: NO usages found, need verification
-  #--------------------------------------------------------------------------------------------------------------------
-  def associate_assignment_with_course
->>>>>>> 8b8c6e31
     @assignment = Assignment.find(params[:id])
     @user = ApplicationHelper::get_user_role(session[:user])
     @user = session[:user]

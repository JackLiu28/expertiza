--- conflicted
+++ resolved
@@ -112,14 +112,9 @@
     @assignment = Assignment.new(params[:assignment])
     @user =  ApplicationHelper::get_user_role(session[:user])
     @user = session[:user]
-<<<<<<< HEAD
     @user.set_instructor(@assignment)
     @assignment.submitter_count = 0
-=======
-    @user.set_instructor(@assignment) 
-    @assignment.submitter_count = 0
     @assignment.bookmarkrating_questionnaire_id=1
->>>>>>> 82535cad
     ## feedback added
     ##
 

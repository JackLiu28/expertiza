--- conflicted
+++ resolved
@@ -604,14 +604,10 @@
         if(id != @assignment.instructor_id)
           raise "Not authorised to delete this assignment"
         end
-<<<<<<< HEAD
-        assignment.delete(params[:force])
-=======
         @assignment.delete(params[:force])
         @a = Node.find(:first, :conditions => ['node_object_id = ? and type = ?',params[:id],'AssignmentNode'])
 
         @a.destroy
->>>>>>> f2ac8094
         flash[:notice] = "The assignment is deleted"
       rescue
         url_yes = url_for :action => 'delete', :id => params[:id], :force => 1

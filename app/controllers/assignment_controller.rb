class AssignmentController < ApplicationController
  auto_complete_for :user, :name
  before_filter :authorize
  #-------------------------------------------------------------------------------------------------------------------
  # COPY
  # Creates a copy of an assignment along with dates and submission directory
  #-------------------------------------------------------------------------------------------------------------------
  def copy
    Assignment.record_timestamps = false
    old_assign = Assignment.find(params[:id])
    @assignment = old_assign.clone
    @user =  ApplicationHelper::get_user_role(session[:user])
    @user = session[:user]
    @user.set_instructor(@assignment)
    @assignment.name = 'Copy of ' + @assignment.name
    @assignment.created_at = Time.now
    @assignment.updated_at = Time.now
    if @assignment.directory_path.present?
      @assignment.directory_path = @assignment.directory_path + '_copy'
    end
    session[:copy_flag] = true
    @assignment.copy_flag = true

    if @assignment.save
      Assignment.record_timestamps = true

<<<<<<< HEAD
      old_assign.assignment_questionnaires.each do |aq|
        AssignmentQuestionnaire.create(
          :assignment_id => @assignment.id,
          :questionnaire_id => aq.questionnaire_id,
          :user_id => session[:user].id,
          :notification_limit => aq.notification_limit,
          :questionnaire_weight => aq.questionnaire_weight
        )
      end
=======
  def load_redis
    rf1 = ScoreCache.find(:first, :conditions => ["reviewee_id = ? and object_type = ?", params[:id], "Threshold"])
    if rf1 == nil
      rf1 = ScoreCache.new
    end
    rf1.reviewee_id = params[:id]
    rf1.range = "nothing"
    if params[:assigned][:thresh]
      rf1.score = params[:assigned][:thresh]
    else
      rf1.score = 20
    end
    rf1.object_type="Threshold"
    rf1.save

    rf2 = ScoreCache.find(:first, :conditions => ["reviewee_id = ? and object_type = ?", params[:id], "RedisFactor"])
    if rf2 == nil
      rf2 = ScoreCache.new
    end
    rf2.reviewee_id = params[:id]
    rf2.range= "nothing"

    if params[:assigned][:rfactor]
      rf2.score = params[:assigned][:rfactor]
    else
      rf2.score = 1
    end

    rf2.object_type="RedisFactor"
    rf2.save

    rf3 = ScoreCache.find(:first, :conditions => ["reviewee_id = ? and object_type = ?", params[:id], "MaxDeduct"])
    if rf3 == nil
      rf3 = ScoreCache.new
    end
    rf3.reviewee_id = params[:id]
    rf3.range= "nothing"
    if params[:assigned][:mdp]
      rf3.score = params[:assigned][:mdp]
    else
      rf3.score = 20
    end
    rf3.object_type="MaxDeduct"
    rf3.save

    rf4 = ScoreCache.find(:first, :conditions => ["reviewee_id = ? and object_type = ?", params[:id], "IfClass"])
    if rf4 == nil
      rf4 = ScoreCache.new
    end
    rf4.reviewee_id = params[:id]
    rf4.range= "nothing"
    if params[:assigned][:ifclass] == true
      rf4.score = 1
    elsif params[:assigned][:ifclass] == false
      rf4.score = 0
    else
      rf4.score = 0
    end
    rf4.object_type="IfClass"
    rf4.save

    rf5 = ScoreCache.find(:first, :conditions => ["reviewee_id = ? and object_type = ?", params[:id], "HardLine"])
    if rf5 == nil
      rf5 = ScoreCache.new
    end
    rf5.reviewee_id = params[:id]
    rf5.range= "nothing"
    if params[:assigned][:hardline]
      rf5.score = params[:assigned][:hardline]
    else
      rf5.score = 85
    end
    rf5.object_type="HardLine"
    rf5.save

  end



  def create
    params[:assignment][:max_team_size] ||= 1
    # E726 Fall2012 Changes Begin
        # Code for adding rubrics if option selected in the form was "Same as Review Rubric"
        if(params[:selfreview_checkbox] == "selfreview_checkbox")
                 params[:questionnaires][:selfreview] = params[:questionnaires][:review]
                 params[:weights][:selfreview] = params[:weights][:review]
                 params[:limits][:selfreview] = params[:limits][:review]
               end
       if(params[:managerreview_checkbox] == "managerreview_checkbox")
                 params[:questionnaires][:managerreview] = params[:questionnaires][:review]
                 params[:weights][:managerreview] = params[:weights][:review]
                 params[:limits][:managerreview] = params[:limits][:review]
               end
       if(params[:readerreview_checkbox] == "readerreview_checkbox")
                 params[:questionnaires][:readerreview] = params[:questionnaires][:review]
                 params[:weights][:readerreview] = params[:weights][:review]
                 params[:limits][:readerreview] = params[:limits][:review]
               end
        # E726 Fall2012 Changes End
    @assignment = Assignment.new(params[:assignment])
>>>>>>> f47a1d5e

      DueDate.copy(old_assign.id, @assignment.id)
      @assignment.create_node()

      undo_link("Copy of \"#{old_assign.name}\" has been created successfully and named\"#{@assignment.name}\". Warning: The submission directory for the copy of this assignment will be the same as the submission directory for the existing assignment, which will allow student submissions to one assignment to overwrite submissions to the other assignment.  If you do not want this to happen, change the submission directory in the new copy of the assignment. ")
      redirect_to :action => 'edit', :id => @assignment.id
      else
        flash[:error] = 'The assignment was not able to be copied. Please check the original assignment for missing information.'
        redirect_to :action => 'list', :controller => 'tree_display'
      end
    end

    def new
      #creating new assignment and setting default values using helper functions
      if params[:parent_id]
        @course = Course.find(params[:parent_id])
      end

      @assignment = Assignment.new

      @wiki_types = WikiType.all
      @private = params[:private] == true
      #calling the defalut values mathods
      get_limits_and_weights
      if (session[:user].role.name == "Administrator") or (session[:user].role.name == "Super-Administrator")
        flash[:note] = "Note: The Submission Directory field to be filled in is the path relative to the instructor\'s
        home directory (named after his user.name). However, when an administrator creates an assignment,
          (s)he needs to preface the path with the user.name of the instructor whose assignment it is."
        end
    end


    # Toggle the access permission for this assignment from public to private, or vice versa
    def toggle_access
      assignment = Assignment.find(params[:id])
      assignment.private = !assignment.private
      assignment.save

      redirect_to :controller => 'tree_display', :action => 'list'
    end

    # This functions finds the epoch time in seconds of the due_at parameter and finds the difference of it
    # from the current time and returns this difference in minutes
    def find_min_from_now(due_at)

      curr_time=DateTime.now.to_s(:db)
      curr_time=Time.parse(curr_time)
      time_in_min=((due_at - curr_time).to_i/60)
      return time_in_min
    end
    # Deletes the job with id equal to "delayed_job_id" from the delayed_jobs queue
    def delete_from_delayed_queue (delayed_job_id)
      dj=Delayed::Job.find(delayed_job_id)
      if (dj != nil && dj.id != nil)
        dj.delete
      end
    end

    # this function finds all the due_dates for a given assignment and calculates the time when the reminder for these deadlines needs to be sent. Enqueues them in the delayed_jobs table
    def add_to_delayed_queue
      duedates = DueDate::find_all_by_assignment_id(@assignment.id)
      for i in (0 .. duedates.length-1)
        deadline_type = DeadlineType.find(duedates[i].deadline_type_id).name
        due_at = duedates[i].due_at.to_datetime.to_s(:db)
        Time.parse(due_at)
        due_at= Time.parse(due_at)
        mi=find_min_from_now(due_at)
        diff = mi-(duedates[i].threshold)*60
        dj=Delayed::Job.enqueue(DelayedMailer.new(@assignment.id, deadline_type, duedates[i].due_at.to_s(:db)) , 1, diff.minutes.from_now)
        #duedates[i].update_attribute(:delayed_job_id, dj.id)
      end
    end

    def create
      # The Assignment Directory field to be filled in is the path relative to the instructor's home directory (named after his user.name)
      # However, when an administrator creates an assignment, (s)he needs to preface the path with the user.name of the instructor whose assignment it is.
      @assignment = Assignment.new(params[:assignment])
      @user =  ApplicationHelper::get_user_role(session[:user])
      @user = session[:user]
      @user.set_instructor(@assignment)
      @assignment.submitter_count = 0
      @assignment.bookmarkrating_questionnaire_id=1
      ## feedback added
      ##

      if params[:days].nil? && params[:weeks].nil?
        @days = 0
        @weeks = 0
      elsif params[:days].nil?
        @days = 0
      elsif params[:weeks].nil?
        @weeks = 0
      else
        @days = params[:days].to_i
        @weeks = params[:weeks].to_i
      end

      @assignment.days_between_submissions = @days + (@weeks*7)

      # Deadline types used in the deadline_types DB table
      deadline = DeadlineType.find_by_name("submission")
      @Submission_deadline = deadline.id
      deadline = DeadlineType.find_by_name("review")
      @Review_deadline = deadline.id
      deadline = DeadlineType.find_by_name("resubmission")
      @Resubmission_deadline = deadline.id
      deadline = DeadlineType.find_by_name("rereview")
      @Rereview_deadline = deadline.id
      deadline = DeadlineType.find_by_name("metareview")
      @Review_of_review_deadline = deadline.id
      deadline = DeadlineType.find_by_name("drop_topic")
      @drop_topic_deadline = deadline.id

      set_requirement

      deadline = DeadlineType.find_by_name("signup")
      @signup_deadline = deadline.id
      deadline = DeadlineType.find_by_name("team_formation")
      @team_formation_deadline = deadline.id
      check_flag = @assignment.availability_flag

      late_policy_set=set_late_policy(params)


      if(check_flag == true && params[:submit_deadline].nil? || !late_policy_set)
        if(check_flag == true && params[:submit_deadline].nil?)
          raise "Please enter a valid Submission deadline!!"
          render :action => 'create'
        elsif(!late_policy_set)
          flash[:error] = "Please select a valid late policy!!"
          @wiki_types = WikiType.all
          get_limits_and_weights
          @private = params[:private] == true
          render :action => 'new'
        end
      elsif (@assignment.save)
        # increment times_used for setting default policy while display. (in late_policies table)
        @late_policy = LatePolicy.find_by_id(@assignment.late_policy_id)
        @late_policy.update_attribute(:times_used, @late_policy.times_used + 1)
        #set_questionnaires
        #set_limits_and_weights
        set_assignment_questionnaires
        max_round = 1
        begin
          #setting the Due Dates with a helper function written in DueDate.rb
          if check_flag == true
            due_date = DueDate::set_duedate(params[:submit_deadline],@Submission_deadline, @assignment.id, max_round )
            raise "Please enter a valid Submission deadline" if !due_date
          else
            due_date = DueDate::set_duedate(params[:submit_deadline],@Submission_deadline, @assignment.id, max_round )
          end
          due_date = DueDate::set_duedate(params[:review_deadline],@Review_deadline, @assignment.id, max_round )
          #        raise "Please enter a valid Review deadline" if !due_date
          max_round = 2;

          due_date = DueDate::set_duedate(params[:drop_topic_deadline],@drop_topic_deadline, @assignment.id, 0)
          due_date = DueDate::set_duedate(params[:signup_deadline],@signup_deadline, @assignment.id, 0)
          due_date = DueDate::set_duedate(params[:team_formation_deadline],@team_formation_deadline, @assignment.id, 0)

          #       raise "Please enter a valid Drop-Topic deadline" if !due_date

          if params[:assignment_helper][:no_of_reviews].to_i >= 2
            for resubmit_duedate_key in params[:additional_submit_deadline].keys
              #setting the Due Dates with a helper function written in DueDate.rb
              due_date = DueDate::set_duedate(params[:additional_submit_deadline][resubmit_duedate_key],@Resubmission_deadline, @assignment.id, max_round )
              raise "Please enter a valid Resubmission deadline" if !due_date
              max_round = max_round + 1
            end
            max_round = 2
            for rereview_duedate_key in params[:additional_review_deadline].keys
              #setting the Due Dates with a helper function written in DueDate.rb
              due_date = DueDate::set_duedate(params[:additional_review_deadline][rereview_duedate_key],@Rereview_deadline, @assignment.id, max_round )
              raise "Please enter a valid Rereview deadline" if !due_date
              max_round = max_round + 1
            end
          end
          #setting the Due Dates with a helper function written in DueDate.rb
          @assignment.questionnaires.each{
            |questionnaire|
            if questionnaire.instance_of? MetareviewQuestionnaire
              due_date = DueDate::set_duedate(params[:reviewofreview_deadline],@Review_of_review_deadline, @assignment.id, max_round )
              raise "Please enter a valid Metareview deadline" if !due_date
            end
          }

          # Create submission directory for this assignment
          # If assignment is a Wiki Assignment (or has no directory)
          # the helper will not create a path
          FileHelper.create_directory(@assignment)

          # Creating node information for assignment display
          @assignment.create_node()

          flash[:alert] = "There is already an assignment named \"#{@assignment.name}\". &nbsp;<a style='color: blue;' href='../../assignment/edit/#{@assignment.id}'>Edit assignment</a>" if @assignment.duplicate_name?
            undo_link("Assignment \"#{@assignment.name}\" has been created successfully. ")
          redirect_to controller: :assignments, action: :edit, id: @assignment.id
        rescue
          flash[:error] = $!
          prepare_to_edit
          @wiki_types = WikiType.all
          render :action => 'new'
        end

      else
        @wiki_types = WikiType.all
        render :action => 'new'
      end


      # function that facilitates sending of email reminders
      add_to_delayed_queue
      end

    #---------------------------------------------------------------------------------------------------------------------
    #  SET_DUE_DATES  (Helper function for CREATE and UPDATE)
    #   Creates and sets review deadlines using a helper function written in DueDate.rb
    #   If :id is not blank - update due date in database, else if :due_at is not blank - create due date in database
    #---------------------------------------------------------------------------------------------------------------------

    def set_due_dates

      return_string = ""

      max_round = 2

      if params[:assignment][:rounds_of_reviews].to_i >= 2

        #Resubmission Deadlines
        @Resubmission_deadline = DeadlineType.find_by_name("resubmission").id
        for resubmit_duedate_key in params[:additional_submit_deadline].keys
          if (!params[:additional_submit_deadline][resubmit_duedate_key][:id].blank?)
            due_date_temp = DueDate.find_by_id(params[:additional_submit_deadline][resubmit_duedate_key][:id])
            due_date_temp.update_attributes(params[:additional_submit_deadline][resubmit_duedate_key])
            return_string += "Please enter a valid Resubmission deadline </br>" if due_date_temp.errors.length > 0
          elsif (!params[:additional_submit_deadline][resubmit_duedate_key][:due_at].blank?)
            due_date = DueDate::set_duedate(params[:additional_submit_deadline][resubmit_duedate_key],@Resubmission_deadline, @assignment.id, max_round )
            return_string += "Please enter a valid Resubmission deadline</br>" if !due_date
          end
          max_round = max_round + 1
        end
        max_round = 2

        #ReReview Deadlines
        @Rereview_deadline = DeadlineType.find_by_name("rereview").id
        for rereview_duedate_key in params[:additional_review_deadline].keys
          if (!params[:additional_review_deadline][rereview_duedate_key][:id].blank?)
            due_date_temp = DueDate.find_by_id(params[:additional_review_deadline][rereview_duedate_key][:id])
            due_date_temp.update_attributes(params[:additional_review_deadline][rereview_duedate_key])
            return_string += "Please enter a valid Rereview deadline </br>" if due_date_temp.errors.length > 0
          elsif (!params[:additional_review_deadline][rereview_duedate_key][:due_at].blank?)
            due_date = DueDate::set_duedate(params[:additional_review_deadline][rereview_duedate_key],@Rereview_deadline, @assignment.id, max_round )
            return_string += "Please enter a valid Rereview deadline</br>" if !due_date
          end
          max_round = max_round + 1
        end
      end

      #Build array for other deadlines
      rows, cols = 5,2
      param_deadline = Hash.new

      param_deadline[DeadlineType.find_by_name("submission").id] = [:submit_deadline, 1]
      param_deadline[DeadlineType.find_by_name("review").id] = [:review_deadline,1]
      param_deadline[DeadlineType.find_by_name("drop_topic").id] = [:drop_topic_deadline,0]
      param_deadline[DeadlineType.find_by_name("metareview").id] = [:reviewofreview_deadline, max_round]



      #Update/Create all deadlines
      param_deadline.each_with_index do |type, index|
        if (!index[0].nil?)
          type_name = DeadlineType.find_by_id(type).name.capitalize
          if ( params["#{index[0]}"] && !params["#{index[0]}"][:id].blank?)
            due_date_temp = DueDate.find_by_id(params["#{index[0]}"][:id])
            due_date_temp.update_attributes(params["#{index[0]}"])
            (return_string += "Please enter a valid #{type_name} deadline </br>") if due_date_temp.errors.length > 0
          elsif (params["#{index[0]}"] && !params["#{index[0]}"][:due_at].blank?)
            due_date = DueDate::set_duedate(params["#{index[0]}"],type, @assignment.id, index[1] )
            return_string += "Please enter a valid #{type_name} deadline </br>" if !due_date
          end
        end
      end


      return_string

    end

    #---------------------------------------------------------------------------------------------------------------------
    #  SET_DAYS_BETWEEN_SUBMISSIONS  (Helper function for CREATE and UPDATE)
    #   Sets days between submissions for staggered assignments
    #---------------------------------------------------------------------------------------------------------------------

    def set_days_between_submissions

      if params[:days].nil? && params[:weeks].nil?
        @days = 0
        @weeks = 0
      elsif params[:days].nil?
        @days = 0
      elsif params[:weeks].nil?
        @weeks = 0
      else
        @days = params[:days].to_i
        @weeks = params[:weeks].to_i
      end


      @assignment.days_between_submissions = @days + (@weeks*7)
    end

    # this function finds all the due_dates for a given assignment and calculates the time when the reminder for these deadlines needs to be sent. Enqueues them in the delayed_jobs table
    def add_to_delayed_queue
      duedates = DueDate::find_all_by_assignment_id(@assignment.id)
      for i in (0 .. duedates.length-1)
        deadline_type = DeadlineType.find(duedates[i].deadline_type_id).name
        due_at = duedates[i].due_at(:db).to_s
        Time.parse(due_at)
        due_at= Time.parse(due_at)
        mi=find_min_from_now(due_at)
        diff = mi-(duedates[i].threshold)*60
        dj=Delayed::Job.enqueue(DelayedMailer.new(@assignment.id, deadline_type, duedates[i].due_at(:db).to_s) , 1, diff.minutes.from_now)
        duedates[i].update_attribute(:delayed_job_id, dj.id)
      end
    end

    # Deletes the job with id equal to "delayed_job_id" from the delayed_jobs queue
    def delete_from_delayed_queue(delayed_job_id)
      dj=Delayed::Job.find(delayed_job_id)
      if (dj != nil && dj.id != nil)
        dj.delete
      end
    end

    # This functions finds the epoch time in seconds of the due_at parameter and finds the difference of it
    # from the current time and returns this difference in minutes
    def find_min_from_now(due_at)
      curr_time=DateTime.now(:db).to_s
      curr_time=Time.parse(curr_time)
      time_in_min=((due_at - curr_time).to_i/60)

      return time_in_min
    end
    #--------------------------------------------------------------------------------------------------------------------
    # EDIT
    # Edit existing assignment
    #--------------------------------------------------------------------------------------------------------------------

    def edit
      @assignment = Assignment.find(params[:id])
      prepare_to_edit
    end

    #--------------------------------------------------------------------------------------------------------------------
    # PREPARE_TO_EDIT  (Helper function for CREATE, EDIT and UPDATE)
    # Prepare to edit existing assignment
    #--------------------------------------------------------------------------------------------------------------------
    def prepare_to_edit
      if !@assignment.days_between_submissions.nil?
        @weeks = @assignment.days_between_submissions/7
        @days = @assignment.days_between_submissions - @weeks*7
      else
        @weeks = 0
        @days = 0
      end

      get_limits_and_weights
      @wiki_types = WikiType.all
    end

    def define_instructor_notification_limit(assignment_id, questionnaire_id, limit)
      existing = NotificationLimit.find(:first, :conditions => ['user_id = ? and assignment_id = ? and questionnaire_id = ?',session[:user].id,assignment_id,questionnaire_id])
      if existing.nil?
        NotificationLimit.create(:user_id => session[:user].id,
                                 :assignment_id => assignment_id,
                                 :questionnaire_id => questionnaire_id,
                                 :limit => limit)
      else
        existing.limit = limit
        existing.save
      end
    end

    def set_questionnaires
      @assignment.questionnaires = Array.new
      params[:questionnaires].each{
        | key, value |
        if value.to_i > 0 and (q = Questionnaire.find(value))
          @assignment.questionnaires << q
      end
      }
    end

    def get_limits_and_weights
      @limits = Hash.new
      @weights = Hash.new

      if session[:user].role.name == "Teaching Assistant"
        user_id = Ta.get_my_instructor(session[:user]).id
      else
        user_id = session[:user].id
      end

      default = AssignmentQuestionnaire.find_by_user_id_and_assignment_id_and_questionnaire_id(user_id,nil,nil)

      if default.nil?
        default_limit_value = 15
      else
        default_limit_value = default.notification_limit
      end

<<<<<<< HEAD
      @limits[:review]     = default_limit_value
      @limits[:metareview] = default_limit_value
      @limits[:feedback]   = default_limit_value
      @limits[:teammate]   = default_limit_value
      @limits[:bookmarkrating]= default_limit_value

      @weights[:review] = 100
      @weights[:metareview] = 0
      @weights[:feedback] = 0
      @weights[:teammate] = 0
      @weights[:bookmarkrating] = 0

      @assignment.questionnaires.each{
        | questionnaire |
        aq = AssignmentQuestionnaire.find_by_assignment_id_and_questionnaire_id(@assignment.id, questionnaire.id)
        @limits[questionnaire.symbol] = aq.notification_limit
        @weights[questionnaire.symbol] = aq.questionnaire_weight
      }
    end

    def set_limits_and_weights
      if session[:user].role.name == "Teaching Assistant"
        user_id = TA.get_my_instructor(session[:user]).id
      else
        user_id = session[:user].id
      end

      default = AssignmentQuestionnaire.find_by_user_id_and_assignment_id_and_questionnaire_id(user_id,nil,nil)
=======
    #TODO: require params[:assignment][:directory_path] to be not null
    #TODO: insert warning if directory_path is duplicated
    load_redis
    if @assignment.update_attributes(params[:assignment])
      flash[:note] = 'Assignment was successfully saved.'
      #TODO: deal with submission path change
      # Need to rename the bottom-level directory and/or move intermediate directories on the path to an
      # appropriate place
      # Probably there are 2 different operations:
      #  - rename an assgt. -- implemented by renaming a directory
      #  - assigning an assignment to a course -- implemented by moving a directory.
>>>>>>> f47a1d5e

      @assignment.questionnaires.each{
        | questionnaire |

        aq = AssignmentQuestionnaire.find_by_assignment_id_and_questionnaire_id(@assignment.id, questionnaire.id)
        if params[:limits][questionnaire.symbol].length > 0
          aq.update_attribute('notification_limit',params[:limits][questionnaire.symbol])
        else
          aq.update_attribute('notification_limit',default.notification_limit)
        end
        aq.update_attribute('questionnaire_weight',params[:weights][questionnaire.symbol])
        aq.update_attribute('user_id',user_id)
        aq.save
      }
    end
    # a method combines functionality of set_questionnaire and set_limits_and_weights, and it works better with paper_trail versioning
    def set_assignment_questionnaires
      if session[:user].role.name == "Teaching Assistant"
        user_id = TA.get_my_instructor(session[:user]).id
      else
        user_id = session[:user].id
      end

      # update assignment questionnaires, if assignment questionnaire doesn't exist, create one
      default = AssignmentQuestionnaire.find_by_user_id_and_assignment_id_and_questionnaire_id(user_id,nil,nil)
      params[:questionnaires].each do |key,value|
        if value.to_i > 0 and (@q = Questionnaire.find_by_id(value))
          if AssignmentQuestionnaire.find_by_assignment_id_and_questionnaire_id(@assignment.id,@q.id)
            @aq = AssignmentQuestionnaire.find_by_assignment_id_and_questionnaire_id(@assignment.id,@q.id)
          else
            @aq = AssignmentQuestionnaire.new(:assignment_id => @assignment.id,:questionnaire_id=> @q.id)
          end
          if params[:limits][@q.symbol].length > 0
            @aq.notification_limit = params[:limits][@q.symbol]
          else
            @aq.notification_limit= default.notification_limit
          end
          @aq.questionnaire_weight= params[:weights][@q.symbol]
          @aq.user_id=user_id
          @aq.save!
        end
      end

      @aqs = AssignmentQuestionnaire.find_all_by_assignment_id(@assignment.id)
      for aq in @aqs
        should_delete = true
        params[:questionnaires].each do |key,value|
          if aq.questionnaire_id.to_s == value.to_s
            should_delete = false
          end
        end
        if should_delete == true
          aq.destroy
        end
      end
      end
      #--------------------------------------------------------------------------------------------------------------------
      # GET_PATH (Helper function for CREATE and UPDATE)
      #  return the file location if there is any for the assignment
      #--------------------------------------------------------------------------------------------------------------------
      def get_path
        begin
          file_path = @assignment.get_path
        rescue
          file_path = nil
        end
        return file_path
      end

      #--------------------------------------------------------------------------------------------------------------------
      # COPY_PARTICIPANTS_FROM_COURSE
      #  if assignment and course are given copy the course participants to assignment
      #--------------------------------------------------------------------------------------------------------------------
      def copy_participants_from_course
        if params[:assignment][:course_id]
          begin
            Course.find(params[:assignment][:course_id]).copy_participants(params[:id])
          rescue
            flash[:error] = $!
          end
        end
      end


      def set_requirement
        #@required = Hash.new
        if params[:required][:review]
          @assignment.num_reviews = params[:required][:review]
        end

        if params[:required][:metareview]
          @assignment.num_review_of_reviews = params[:required][:metareview]
        end

      end

      #--------------------------------------------------------------------------------------------------------------------
      # UPDATE
      #  make updates to assignment
      #--------------------------------------------------------------------------------------------------------------------
      def update
        if params[:assignment][:course_id]
          begin
            Course.find(params[:assignment][:course_id]).copy_participants(params[:id])
          rescue
            flash[:error] = $!
          end
        end
        @assignment = Assignment.find(params[:id])
        begin
          oldpath = @assignment.get_path
        rescue
          oldpath = nil
        end

        if params[:days].nil? && params[:weeks].nil?
          @days = 0
          @weeks = 0
        elsif params[:days].nil?
          @days = 0
        elsif params[:weeks].nil?
          @weeks = 0
        else
          @days = params[:days].to_i
          @weeks = params[:weeks].to_i
        end


        @assignment.days_between_submissions = @days + (@weeks*7)

        # The update call below updates only the assignment table. The due dates must be updated separately.
        set_requirement

        late_policy_set = set_late_policy(params)

        if @assignment.calculate_penalty == true && params[:assignment][:calculate_penalty] == "false"
          @late_policy = LatePolicy.find_by_id(params[:assignment][:late_policy_id])
          @late_policy.update_attribute(:times_used, @late_policy.times_used - 1)

          # delete corresponding rows from Calculated_penalties
          @penaltyObjs = CalculatedPenalty.all

          @penaltyObjs.each do |pen|
            @participant = Participant.find_by_id(pen.participant_id)
            if @participant.parent_id == @assignment.id
              #@penalties = calculate_penalty(pen.participant_id)
              #@total_penalty = (@penalties[:submission] + @penalties[:review] + @penalties[:meta_review])
              pen.delete
            end

          end
          @assignment.update_attribute(:is_penalty_calculated, false)
          @assignment.update_attribute(:late_policy_id, nil)
        elsif @assignment.calculate_penalty == false && params[:assignment][:calculate_penalty] == "true"
          # add rows in calculated_penalties

          @late_policy = LatePolicy.find_by_id(params[:assignment][:late_policy_id])

          @late_policy.update_attribute(:times_used, @late_policy.times_used + 1)

          participants = AssignmentParticipant.find_all_by_parent_id(@assignment.id)
          participants.each do |p|
            @penalties = calculate_penalty(p.id)
            if(@penalties[:submission] != 0 || @penalties[:review] != 0 || @penalties[:meta_review] != 0)
              @total_penalty = (@penalties[:submission] + @penalties[:review] + @penalties[:meta_review])
              penalty_attr1 = {:deadline_type_id => 1,:participant_id => @participant.id, :penalty_points => @penalties[:submission]}
              CalculatedPenalty.create(penalty_attr1)

              penalty_attr2 = {:deadline_type_id => 2,:participant_id => @participant.id, :penalty_points => @penalties[:review]}
              CalculatedPenalty.create(penalty_attr2)

              penalty_attr3 = {:deadline_type_id => 5,:participant_id => @participant.id, :penalty_points => @penalties[:meta_review]}
              CalculatedPenalty.create(penalty_attr3)
            end

          end
          @assignment.update_attribute(:is_penalty_calculated, true)
        end
        # Update the penalties in calculated_penalties table.
        if @assignment.late_policy_id != params[:assignment][:late_policy_id]
          #policy changed so we change the times used field for proper ordering of policies in the dropdown
          @late_policy = LatePolicy.find_by_id(@assignment.late_policy_id)
          if (@late_policy.times_used.to_i > 0)
            @late_policy.update_attribute(:times_used, @late_policy.times_used - 1)
          end

          @late_policy = LatePolicy.find_by_id(params[:assignment][:late_policy_id])
          @late_policy.update_attribute(:times_used, @late_policy.times_used + 1)

          @penaltyObjs = CalculatedPenalty.all

          @penaltyObjs.each do |pen|
            @participant = Participant.find_by_id(pen.participant_id)
            if @participant.parent_id == @assignment.id
              @penalties = calculate_penalty(pen.participant_id)
              @total_penalty = (@penalties[:submission] + @penalties[:review] + @penalties[:meta_review])
              if pen.deadline_type_id.to_i == 1
                pen.update_attribute(:penalty_points, @penalties[:submission])
              elsif pen.deadline_type_id.to_i == 2
                pen.update_attribute(:penalty_points, @penalties[:review])
              elsif pen.deadline_type_id.to_i == 5
                pen.update_attribute(:penalty_points, @penalties[:meta_review])
              end
            end
          end
        end

        if @assignment.calculate_penalty == true && params[:assignment][:calculate_penalty] == "false"
          params[:assignment][:late_policy_id] = nil
        end
        if(!late_policy_set)
          flash[:error] = "Please select a valid late policy!!"
          prepare_to_edit
          @assignment.calculate_penalty = true
          render :action => 'edit'
        elsif @assignment.update_attributes(params[:assignment])
          if params[:questionnaires] and params[:limits] and params[:weights]
            #set_questionnaires
            #set_limits_and_weights
            set_assignment_questionnaires
          end

          begin
            newpath = @assignment.get_path
          rescue
            newpath = nil
          end
          if oldpath != nil and newpath != nil
            FileHelper.update_file_location(oldpath,newpath)
          end

          begin
            # Iterate over due_dates, from due_date[0] to the maximum due_date

            if params[:due_date]
              for due_date_key in params[:due_date].keys
                due_date_temp = DueDate.find(due_date_key)
                # delete the previous jobs from the delayed_jobs table
                djobs = Delayed::Job.where(['handler LIKE "%assignment_id: ?%"', @assignment.id])
                for dj in djobs
                  delete_from_delayed_queue(dj.id)
                end
                due_date_temp.update_attributes(params[:due_date][due_date_key])
                raise "Please enter a valid date & time" if due_date_temp.errors.length > 0
              end
              # add to the delayed_jobs queue according to the updated due_dates
              add_to_delayed_queue
            end

            undo_link("Assignment \"#{@assignment.name}\" was successfully updated. ")
            redirect_to :action => 'show', :id => @assignment

          rescue
            flash[:error] = $!
            prepare_to_edit
            render :action => 'edit', :id => @assignment
          end
        else # Simply refresh the page
          @wiki_types = WikiType.all
          render :action => 'edit'
        end
      end

      #--------------------------------------------------------------------------------------------------------------------
      # SHOW
      #
      #--------------------------------------------------------------------------------------------------------------------
      def show
        @assignment = Assignment.find(params[:id])
      end

      #--------------------------------------------------------------------------------------------------------------------
      # DELETE
      #  delete assignment
      #--------------------------------------------------------------------------------------------------------------------
      def delete
        @assignment = Assignment.find(params[:id])

        # If the assignment is already deleted, go back to the list of assignments
        if @assignment
          begin
            #delete from delayed_jobs queue
            djobs = Delayed::Job.where(['handler LIKE "%assignment_id: ?%"', @assignment.id])
            for dj in djobs
              delete_from_delayed_queue(dj.id)
            end

            @user = session[:user]
            id = @user.get_instructor
            if(id != @assignment.instructor_id)
              raise "Not authorised to delete this assignment"
            end
            @assignment.delete(params[:force])
            flash[:notice] = "The assignment is deleted"
          rescue
            url_yes = url_for :action => 'delete', :id => params[:id], :force => 1
            url_no  = url_for :action => 'delete', :id => params[:id]
            error = $!
            flash[:error] = error.to_s + " Delete this assignment anyway?&nbsp;<a href='#{url_yes}'>Yes</a>&nbsp;|&nbsp;<a href='#{url_no}'>No</a><BR/>"
          end
        end
        undo_link("Assignment: \"#{@assignment.name}\" has deleted successfully. ")
        redirect_to :controller => 'tree_display', :action => 'list'
      end

      #--------------------------------------------------------------------------------------------------------------------
      # LIST
      #
      #--------------------------------------------------------------------------------------------------------------------
      def list
        set_up_display_options("ASSIGNMENT")
        @assignments=super(Assignment)
        #    @assignment_pages, @assignments = paginate :assignments, :per_page => 10
      end

      #--------------------------------------------------------------------------------------------------------------------
      # TOGGLE_ACCESS
      #  Toggle the access permission for this assignment from public to private, or vice versa
      #--------------------------------------------------------------------------------------------------------------------
      def toggle_access
        @assignment = Assignment.find(params[:id])
        @assignment.private = !@assignment.private
        @assignment.save
        undo_link("Assignment \"#{@assignment.name}\" has been made private successfully. ")
        redirect_to :controller => 'tree_display', :action => 'list'
      end

      #--------------------------------------------------------------------------------------------------------------------
      # DEFINE_INSTRUCTOR_NOTIFICATION_LIMIT
      #  !!!NO usages found
      #--------------------------------------------------------------------------------------------------------------------
      def define_instructor_notification_limit(assignment_id, questionnaire_id, limit)
        existing = NotificationLimit.find(:first, :conditions => ['user_id = ? and assignment_id = ? and questionnaire_id = ?',session[:user].id,assignment_id,questionnaire_id])
        if existing.nil?
          NotificationLimit.create(:user_id => session[:user].id,
                                   :assignment_id => assignment_id,
                                   :questionnaire_id => questionnaire_id,
                                   :limit => limit)
        else
          existing.limit = limit
          existing.save
        end
      end

      #--------------------------------------------------------------------------------------------------------------------
      # ASSOCIATE_ASSIGNMENT_TO_COURSE
      #  !!!NO usages found
      #--------------------------------------------------------------------------------------------------------------------
      def associate_assignment_to_course
        @assignment = Assignment.find(params[:id])
        @user =  ApplicationHelper::get_user_role(session[:user])
        @user = session[:user]
        @courses = @user.set_courses_to_assignment
      end

      #--------------------------------------------------------------------------------------------------------------------
      # REMOVE_ASSIGNMENT_FROM_COURSE
      #  !!!NO usages found
      #--------------------------------------------------------------------------------------------------------------------
      def remove_assignment_from_course
        @assignment = Assignment.find(params[:id])
        oldpath = assignment.get_path rescue nil
        @assignment.course_id = nil
        @assignment.save
        newpath = assignment.get_path rescue nil
        FileHelper.update_file_location(oldpath,newpath)
        undo_link("Assignment \"#{@assignment.name}\" has been removed from course successfully. ")
        redirect_to :controller => 'tree_display', :action => 'list'
      end

      :private
      def set_late_policy(params)
        late_policy_set=true
        if(params[:assignment][:calculate_penalty]=="true")
          if(params[:assignment][:late_policy_id].to_i==0)
            late_policy_set=false
          end
        end

        if(params[:assignment][:late_policy_id].to_i==0)
          @assignment.late_policy_id=nil
          params[:assignment][:late_policy_id]=nil
        end
        return late_policy_set
      end


      # generate the undo link
      #def undo_link
      #  "<a href = #{url_for(:controller => :versions,:action => :revert,:id => @assignment.versions.last.id)}>undo</a>"
      #end
    end<|MERGE_RESOLUTION|>--- conflicted
+++ resolved
@@ -24,7 +24,6 @@
     if @assignment.save
       Assignment.record_timestamps = true
 
-<<<<<<< HEAD
       old_assign.assignment_questionnaires.each do |aq|
         AssignmentQuestionnaire.create(
           :assignment_id => @assignment.id,
@@ -34,108 +33,6 @@
           :questionnaire_weight => aq.questionnaire_weight
         )
       end
-=======
-  def load_redis
-    rf1 = ScoreCache.find(:first, :conditions => ["reviewee_id = ? and object_type = ?", params[:id], "Threshold"])
-    if rf1 == nil
-      rf1 = ScoreCache.new
-    end
-    rf1.reviewee_id = params[:id]
-    rf1.range = "nothing"
-    if params[:assigned][:thresh]
-      rf1.score = params[:assigned][:thresh]
-    else
-      rf1.score = 20
-    end
-    rf1.object_type="Threshold"
-    rf1.save
-
-    rf2 = ScoreCache.find(:first, :conditions => ["reviewee_id = ? and object_type = ?", params[:id], "RedisFactor"])
-    if rf2 == nil
-      rf2 = ScoreCache.new
-    end
-    rf2.reviewee_id = params[:id]
-    rf2.range= "nothing"
-
-    if params[:assigned][:rfactor]
-      rf2.score = params[:assigned][:rfactor]
-    else
-      rf2.score = 1
-    end
-
-    rf2.object_type="RedisFactor"
-    rf2.save
-
-    rf3 = ScoreCache.find(:first, :conditions => ["reviewee_id = ? and object_type = ?", params[:id], "MaxDeduct"])
-    if rf3 == nil
-      rf3 = ScoreCache.new
-    end
-    rf3.reviewee_id = params[:id]
-    rf3.range= "nothing"
-    if params[:assigned][:mdp]
-      rf3.score = params[:assigned][:mdp]
-    else
-      rf3.score = 20
-    end
-    rf3.object_type="MaxDeduct"
-    rf3.save
-
-    rf4 = ScoreCache.find(:first, :conditions => ["reviewee_id = ? and object_type = ?", params[:id], "IfClass"])
-    if rf4 == nil
-      rf4 = ScoreCache.new
-    end
-    rf4.reviewee_id = params[:id]
-    rf4.range= "nothing"
-    if params[:assigned][:ifclass] == true
-      rf4.score = 1
-    elsif params[:assigned][:ifclass] == false
-      rf4.score = 0
-    else
-      rf4.score = 0
-    end
-    rf4.object_type="IfClass"
-    rf4.save
-
-    rf5 = ScoreCache.find(:first, :conditions => ["reviewee_id = ? and object_type = ?", params[:id], "HardLine"])
-    if rf5 == nil
-      rf5 = ScoreCache.new
-    end
-    rf5.reviewee_id = params[:id]
-    rf5.range= "nothing"
-    if params[:assigned][:hardline]
-      rf5.score = params[:assigned][:hardline]
-    else
-      rf5.score = 85
-    end
-    rf5.object_type="HardLine"
-    rf5.save
-
-  end
-
-
-
-  def create
-    params[:assignment][:max_team_size] ||= 1
-    # E726 Fall2012 Changes Begin
-        # Code for adding rubrics if option selected in the form was "Same as Review Rubric"
-        if(params[:selfreview_checkbox] == "selfreview_checkbox")
-                 params[:questionnaires][:selfreview] = params[:questionnaires][:review]
-                 params[:weights][:selfreview] = params[:weights][:review]
-                 params[:limits][:selfreview] = params[:limits][:review]
-               end
-       if(params[:managerreview_checkbox] == "managerreview_checkbox")
-                 params[:questionnaires][:managerreview] = params[:questionnaires][:review]
-                 params[:weights][:managerreview] = params[:weights][:review]
-                 params[:limits][:managerreview] = params[:limits][:review]
-               end
-       if(params[:readerreview_checkbox] == "readerreview_checkbox")
-                 params[:questionnaires][:readerreview] = params[:questionnaires][:review]
-                 params[:weights][:readerreview] = params[:weights][:review]
-                 params[:limits][:readerreview] = params[:limits][:review]
-               end
-        # E726 Fall2012 Changes End
-    @assignment = Assignment.new(params[:assignment])
->>>>>>> f47a1d5e
 
       DueDate.copy(old_assign.id, @assignment.id)
       @assignment.create_node()
@@ -338,7 +235,6 @@
           @wiki_types = WikiType.all
           render :action => 'new'
         end
-
       else
         @wiki_types = WikiType.all
         render :action => 'new'
@@ -547,7 +443,6 @@
         default_limit_value = default.notification_limit
       end
 
-<<<<<<< HEAD
       @limits[:review]     = default_limit_value
       @limits[:metareview] = default_limit_value
       @limits[:feedback]   = default_limit_value
@@ -576,19 +471,6 @@
       end
 
       default = AssignmentQuestionnaire.find_by_user_id_and_assignment_id_and_questionnaire_id(user_id,nil,nil)
-=======
-    #TODO: require params[:assignment][:directory_path] to be not null
-    #TODO: insert warning if directory_path is duplicated
-    load_redis
-    if @assignment.update_attributes(params[:assignment])
-      flash[:note] = 'Assignment was successfully saved.'
-      #TODO: deal with submission path change
-      # Need to rename the bottom-level directory and/or move intermediate directories on the path to an
-      # appropriate place
-      # Probably there are 2 different operations:
-      #  - rename an assgt. -- implemented by renaming a directory
-      #  - assigning an assignment to a course -- implemented by moving a directory.
->>>>>>> f47a1d5e
 
       @assignment.questionnaires.each{
         | questionnaire |

class AssignmentController < ApplicationController
  auto_complete_for :user, :name
  before_filter :authorize
  
<<<<<<< HEAD
=======
  #-------------------------------------------------------------------------------------------------------------------
  # COPY
  # Creates a copy of an assignment along with dates and submission directory
  #-------------------------------------------------------------------------------------------------------------------
>>>>>>> 38ab2fd2
  def copy
    Assignment.record_timestamps = false
    #creating a copy of an assignment; along with the dates and submission directory too
    old_assign = Assignment.find(params[:id])
    new_assign = old_assign.clone
    @user =  ApplicationHelper::get_user_role(session[:user])
    @user = session[:user]
    @user.set_instructor(new_assign)
<<<<<<< HEAD
    new_assign.update_attribute('name','Copy of '+new_assign.name)     
    new_assign.update_attribute('created_at',Time.now)
    new_assign.update_attribute('updated_at',Time.now)
    
=======
    new_assign.update_attribute('name','Copy of ' + new_assign.name)
    new_assign.update_attribute('created_at', Time.now)
    new_assign.update_attribute('updated_at', Time.now)
    
    if new_assign.directory_path.present?
      new_assign.update_attribute('directory_path', new_assign.directory_path + '_copy')
    end
    
    session[:copy_flag] = true
    new_assign.copy_flag = true
>>>>>>> 38ab2fd2

    
    if new_assign.save 
      Assignment.record_timestamps = true

      old_assign.assignment_questionnaires.each do |aq|
        AssignmentQuestionnaire.create(
          :assignment_id => new_assign.id,
          :questionnaire_id => aq.questionnaire_id,
          :user_id => session[:user].id,
          :notification_limit => aq.notification_limit,
          :questionnaire_weight => aq.questionnaire_weight
        )
      end
      
      DueDate.copy(old_assign.id, new_assign.id)           
      new_assign.create_node()
      
      flash[:note] = 'Warning: The submission directory for the copy of this assignment will be the same as the submission directory for the existing assignment, which will allow student submissions to one assignment to overwrite submissions to the other assignment.  If you do not want this to happen, change the submission directory in the new copy of the assignment.'
      redirect_to :action => 'edit', :id => new_assign.id
    else
      flash[:error] = 'The assignment was not able to be copied. Please check the original assignment for missing information.'
      redirect_to :action => 'list', :controller => 'tree_display'
    end    
  end  
  
  def new
    #creating new assignment and setting default values using helper functions
    if params[:parent_id]
      @course = Course.find(params[:parent_id])           
    end    
    
    @assignment = Assignment.new
    
    @wiki_types = WikiType.find(:all)
    @private = params[:private] == true        
    #calling the defalut values mathods
<<<<<<< HEAD
    get_limits_and_weights 
=======
    get_limits_and_weights
    
    if (session[:user].role.name == "Administrator") or (session[:user].role.name == "Super-Administrator")
      flash[:note] = "Note: The Submission Directory field to be filled in is the path relative to the instructor\'s
      home directory (named after his user.name). However, when an administrator creates an assignment,
      (s)he needs to preface the path with the user.name of the instructor whose assignment it is."
    end
>>>>>>> 38ab2fd2
  end
  
  
  # Toggle the access permission for this assignment from public to private, or vice versa
  def toggle_access
    assignment = Assignment.find(params[:id])
    assignment.private = !assignment.private
    assignment.save
    
    redirect_to :controller => 'tree_display', :action => 'list'
  end
  
<<<<<<< HEAD
=======
  # This functions finds the epoch time in seconds of the due_at parameter and finds the difference of it
  # from the current time and returns this difference in minutes
  def find_min_from_now(due_at)

		curr_time=DateTime.now.to_s(:db)
		curr_time=Time.parse(curr_time)
		time_in_min=((due_at - curr_time).to_i/60)
		return time_in_min
  end
  # Deletes the job with id equal to "delayed_job_id" from the delayed_jobs queue
  def delete_from_delayed_queue (delayed_job_id)
    dj=Delayed::Job.find(delayed_job_id)
    if (dj != nil && dj.id != nil)
      dj.delete
    end
  end

  # this function finds all the due_dates for a given assignment and calculates the time when the reminder for these deadlines needs to be sent. Enqueues them in the delayed_jobs table
  def add_to_delayed_queue
		duedates = DueDate::find_all_by_assignment_id(@assignment.id)
		for i in (0 .. duedates.length-1)
			deadline_type = DeadlineType.find(duedates[i].deadline_type_id).name
			due_at = duedates[i].due_at.to_datetime.to_s(:db)
			Time.parse(due_at)
			due_at= Time.parse(due_at)
			mi=find_min_from_now(due_at)
      			diff = mi-(duedates[i].threshold)*60
	 	        dj=Delayed::Job.enqueue(DelayedMailer.new(@assignment.id, deadline_type, duedates[i].due_at.to_s(:db)) , 1, diff.minutes.from_now)
      #duedates[i].update_attribute(:delayed_job_id, dj.id)
		end
  end
  
>>>>>>> 38ab2fd2
  def create
    # The Assignment Directory field to be filled in is the path relative to the instructor's home directory (named after his user.name)
    # However, when an administrator creates an assignment, (s)he needs to preface the path with the user.name of the instructor whose assignment it is.    
    @assignment = Assignment.new(params[:assignment])    
    @user =  ApplicationHelper::get_user_role(session[:user])
    @user = session[:user]
    @user.set_instructor(@assignment) 
    @assignment.submitter_count = 0    
    ## feedback added
    ##
    
    if params[:days].nil? && params[:weeks].nil?
      @days = 0
      @weeks = 0
    elsif params[:days].nil?
      @days = 0
    elsif params[:weeks].nil?
      @weeks = 0
    else
      @days = params[:days].to_i
      @weeks = params[:weeks].to_i      
    end
    
    
    @assignment.days_between_submissions = @days + (@weeks*7)
    
    # Deadline types used in the deadline_types DB table
    deadline = DeadlineType.find_by_name("submission")
    @Submission_deadline = deadline.id
    
    deadline = DeadlineType.find_by_name("review")
    @Review_deadline = deadline.id
    
    deadline = DeadlineType.find_by_name("resubmission")
    @Resubmission_deadline = deadline.id
    
    deadline = DeadlineType.find_by_name("rereview")
    @Rereview_deadline = deadline.id
    
    deadline = DeadlineType.find_by_name("metareview")
    @Review_of_review_deadline = deadline.id
    
    deadline = DeadlineType.find_by_name("drop_topic")
    @drop_topic_deadline = deadline.id
<<<<<<< HEAD

=======
    
    deadline = DeadlineType.find_by_name("signup")
    @signup_deadline = deadline.id
    
    deadline = DeadlineType.find_by_name("team_formation")
    @team_formation_deadline = deadline.id
    
>>>>>>> 38ab2fd2
    check_flag = @assignment.availability_flag

    if(check_flag == true && params[:submit_deadline].nil?)
      raise "Please enter a valid Submission deadline!!"
      render :action => 'create'
    elsif (@assignment.save)
      set_questionnaires   
      set_limits_and_weights
      
      max_round = 1
      
      begin
        #setting the Due Dates with a helper function written in DueDate.rb
        if check_flag == true
            due_date = DueDate::set_duedate(params[:submit_deadline],@Submission_deadline, @assignment.id, max_round )
            raise "Please enter a valid Submission deadline" if !due_date
        else
            due_date = DueDate::set_duedate(params[:submit_deadline],@Submission_deadline, @assignment.id, max_round )
        end
        due_date = DueDate::set_duedate(params[:review_deadline],@Review_deadline, @assignment.id, max_round )
#        raise "Please enter a valid Review deadline" if !due_date
        max_round = 2;
        
        due_date = DueDate::set_duedate(params[:drop_topic_deadline],@drop_topic_deadline, @assignment.id, 0)
 #       raise "Please enter a valid Drop-Topic deadline" if !due_date
        
        if params[:assignment_helper][:no_of_reviews].to_i >= 2
          for resubmit_duedate_key in params[:additional_submit_deadline].keys
            #setting the Due Dates with a helper function written in DueDate.rb
            due_date = DueDate::set_duedate(params[:additional_submit_deadline][resubmit_duedate_key],@Resubmission_deadline, @assignment.id, max_round )
            raise "Please enter a valid Resubmission deadline" if !due_date
            max_round = max_round + 1
          end
          max_round = 2
          for rereview_duedate_key in params[:additional_review_deadline].keys
            #setting the Due Dates with a helper function written in DueDate.rb
            due_date = DueDate::set_duedate(params[:additional_review_deadline][rereview_duedate_key],@Rereview_deadline, @assignment.id, max_round )
            raise "Please enter a valid Rereview deadline" if !due_date
            max_round = max_round + 1
          end
        end
        #setting the Due Dates with a helper function written in DueDate.rb
        @assignment.questionnaires.each{
          |questionnaire|
          if questionnaire.instance_of? MetareviewQuestionnaire
            due_date = DueDate::set_duedate(params[:reviewofreview_deadline],@Review_of_review_deadline, @assignment.id, max_round )
            raise "Please enter a valid Metareview deadline" if !due_date
          end
        }
<<<<<<< HEAD
               
        # Create submission directory for this assignment
        # If assignment is a Wiki Assignment (or has no directory)
        # the helper will not create a path
        FileHelper.create_directory(@assignment)      
=======
        
        # Create submission directory for this assignment
        # If assignment is a Wiki Assignment (or has no directory)
        # the helper will not create a path
        FileHelper.create_directory(@assignment) 
>>>>>>> 38ab2fd2
        
        # Creating node information for assignment display
        @assignment.create_node()
        
        flash[:alert] = "There is already an assignment named \"#{@assignment.name}\". &nbsp;<a style='color: blue;' href='../../assignment/edit/#{@assignment.id}'>Edit assignment</a>" if @assignment.duplicate_name?
        flash[:note] = 'Assignment was successfully created.'
        redirect_to :action => 'list', :controller => 'tree_display'
      rescue
        flash[:error] = $!
        prepare_to_edit
        @wiki_types = WikiType.find(:all)
        render :action => 'new'
      end
<<<<<<< HEAD
      
=======
>>>>>>> 38ab2fd2
    else
      @wiki_types = WikiType.find(:all)
      render :action => 'new'
    end
<<<<<<< HEAD
    
  end
  
=======
    # function that facilitates sending of email reminders
    add_to_delayed_queue
  end

  #---------------------------------------------------------------------------------------------------------------------
  #  SET_DUE_DATES  (Helper function for CREATE and UPDATE)
  #   Creates and sets review deadlines using a helper function written in DueDate.rb
  #   If :id is not blank - update due date in database, else if :due_at is not blank - create due date in database
  #---------------------------------------------------------------------------------------------------------------------
  def set_due_dates

    return_string = ""

    max_round = 2

    if params[:assignment][:rounds_of_reviews].to_i >= 2

      #Resubmission Deadlines
      @Resubmission_deadline = DeadlineType.find_by_name("resubmission").id
      for resubmit_duedate_key in params[:additional_submit_deadline].keys
        if (!params[:additional_submit_deadline][resubmit_duedate_key][:id].blank?)
          due_date_temp = DueDate.find_by_id(params[:additional_submit_deadline][resubmit_duedate_key][:id])
          due_date_temp.update_attributes(params[:additional_submit_deadline][resubmit_duedate_key])
          return_string += "Please enter a valid Resubmission deadline </br>" if due_date_temp.errors.length > 0
        elsif (!params[:additional_submit_deadline][resubmit_duedate_key][:due_at].blank?)
          due_date = DueDate::set_duedate(params[:additional_submit_deadline][resubmit_duedate_key],@Resubmission_deadline, @assignment.id, max_round )
          return_string += "Please enter a valid Resubmission deadline</br>" if !due_date
        end
        max_round = max_round + 1
      end
      max_round = 2

      #ReReview Deadlines
      @Rereview_deadline = DeadlineType.find_by_name("rereview").id
      for rereview_duedate_key in params[:additional_review_deadline].keys
        if (!params[:additional_review_deadline][rereview_duedate_key][:id].blank?)
          due_date_temp = DueDate.find_by_id(params[:additional_review_deadline][rereview_duedate_key][:id])
          due_date_temp.update_attributes(params[:additional_review_deadline][rereview_duedate_key])
          return_string += "Please enter a valid Rereview deadline </br>" if due_date_temp.errors.length > 0
        elsif (!params[:additional_review_deadline][rereview_duedate_key][:due_at].blank?)
          due_date = DueDate::set_duedate(params[:additional_review_deadline][rereview_duedate_key],@Rereview_deadline, @assignment.id, max_round )
          return_string += "Please enter a valid Rereview deadline</br>" if !due_date
        end
        max_round = max_round + 1
      end
    end

    #Build array for other deadlines
    rows, cols = 5,2
    param_deadline = Hash.new

    param_deadline[DeadlineType.find_by_name("submission").id] = [:submit_deadline, 1]
    param_deadline[DeadlineType.find_by_name("review").id] = [:review_deadline,1]
    param_deadline[DeadlineType.find_by_name("drop_topic").id] = [:drop_topic_deadline,0]
    param_deadline[DeadlineType.find_by_name("metareview").id] = [:reviewofreview_deadline, max_round]



    #Update/Create all deadlines
    param_deadline.each_with_index do |type, index|
      if (!index[0].nil?)
        type_name = DeadlineType.find_by_id(type).name.capitalize
        if ( params["#{index[0]}"] && !params["#{index[0]}"][:id].blank?)
          due_date_temp = DueDate.find_by_id(params["#{index[0]}"][:id])
          due_date_temp.update_attributes(params["#{index[0]}"])
          (return_string += "Please enter a valid #{type_name} deadline </br>") if due_date_temp.errors.length > 0
        elsif (params["#{index[0]}"] && !params["#{index[0]}"][:due_at].blank?)
          due_date = DueDate::set_duedate(params["#{index[0]}"],type, @assignment.id, index[1] )
          return_string += "Please enter a valid #{type_name} deadline </br>" if !due_date
        end
      end
    end


    return_string

  end

  #---------------------------------------------------------------------------------------------------------------------
  #  SET_DAYS_BETWEEN_SUBMISSIONS  (Helper function for CREATE and UPDATE)
  #   Sets days between submissions for staggered assignments
  #---------------------------------------------------------------------------------------------------------------------
  
  def set_days_between_submissions

    if params[:days].nil? && params[:weeks].nil?
      @days = 0
      @weeks = 0
    elsif params[:days].nil?
      @days = 0
    elsif params[:weeks].nil?
      @weeks = 0
    else
      @days = params[:days].to_i
      @weeks = params[:weeks].to_i
    end


    @assignment.days_between_submissions = @days + (@weeks*7)
  end

  # this function finds all the due_dates for a given assignment and calculates the time when the reminder for these deadlines needs to be sent. Enqueues them in the delayed_jobs table
  def add_to_delayed_queue
		duedates = DueDate::find_all_by_assignment_id(@assignment.id)
		for i in (0 .. duedates.length-1)
			deadline_type = DeadlineType.find(duedates[i].deadline_type_id).name
			due_at = duedates[i].due_at(:db).to_s
			Time.parse(due_at)
			due_at= Time.parse(due_at)
			mi=find_min_from_now(due_at)
      diff = mi-(duedates[i].threshold)*60
      dj=Delayed::Job.enqueue(DelayedMailer.new(@assignment.id, deadline_type, duedates[i].due_at(:db).to_s) , 1, diff.minutes.from_now)
      duedates[i].update_attribute(:delayed_job_id, dj.id)
		end
  end
  
  # Deletes the job with id equal to "delayed_job_id" from the delayed_jobs queue
  def delete_from_delayed_queue(delayed_job_id)
    dj=Delayed::Job.find(delayed_job_id)
    if (dj != nil && dj.id != nil)
      dj.delete
    end
  end
  
  # This functions finds the epoch time in seconds of the due_at parameter and finds the difference of it
  # from the current time and returns this difference in minutes
  def find_min_from_now(due_at)
		curr_time=DateTime.now(:db).to_s
		curr_time=Time.parse(curr_time)
		time_in_min=((due_at - curr_time).to_i/60)
		
		return time_in_min
  end
  
  #--------------------------------------------------------------------------------------------------------------------
  # EDIT
  # Edit existing assignment
  #--------------------------------------------------------------------------------------------------------------------
>>>>>>> 38ab2fd2
  def edit
    @assignment = Assignment.find(params[:id])
    prepare_to_edit
  end
  
<<<<<<< HEAD
=======
  #--------------------------------------------------------------------------------------------------------------------
  # PREPARE_TO_EDIT  (Helper function for CREATE, EDIT and UPDATE)
  # Prepare to edit existing assignment
  #--------------------------------------------------------------------------------------------------------------------
>>>>>>> 38ab2fd2
  def prepare_to_edit
    if !@assignment.days_between_submissions.nil?
      @weeks = @assignment.days_between_submissions/7
      @days = @assignment.days_between_submissions - @weeks*7
    else
      @weeks = 0
      @days = 0
    end

    get_limits_and_weights    
    @wiki_types = WikiType.find(:all)
  end
  
  def define_instructor_notification_limit(assignment_id, questionnaire_id, limit)
    existing = NotificationLimit.find(:first, :conditions => ['user_id = ? and assignment_id = ? and questionnaire_id = ?',session[:user].id,assignment_id,questionnaire_id])
    if existing.nil?
      NotificationLimit.create(:user_id => session[:user].id,
                                :assignment_id => assignment_id,
                                :questionnaire_id => questionnaire_id,
                                :limit => limit)
    else
      existing.limit = limit
      existing.save
    end    
  end  
  
  def set_questionnaires
    @assignment.questionnaires = Array.new
    params[:questionnaires].each{
      | key, value |       
      if value.to_i > 0 and (q = Questionnaire.find(value))
        @assignment.questionnaires << q
     end
    }     
  end   
  
  def get_limits_and_weights 
    @limits = Hash.new   
    @weights = Hash.new
    
    if session[:user].role.name == "Teaching Assistant"
      user_id = Ta.get_my_instructor(session[:user]).id
    else
      user_id = session[:user].id
    end
    
    default = AssignmentQuestionnaire.find_by_user_id_and_assignment_id_and_questionnaire_id(user_id,nil,nil)

    if default.nil?
      default_limit_value = 15
    else
      default_limit_value = default.notification_limit
    end

    @limits[:review]     = default_limit_value
    @limits[:metareview] = default_limit_value
    @limits[:feedback]   = default_limit_value
    @limits[:teammate]   = default_limit_value
   
    @weights[:review] = 100
    @weights[:metareview] = 0
    @weights[:feedback] = 0
    @weights[:teammate] = 0    
    
    @assignment.questionnaires.each{
      | questionnaire |
      aq = AssignmentQuestionnaire.find_by_assignment_id_and_questionnaire_id(@assignment.id, questionnaire.id)
      @limits[questionnaire.symbol] = aq.notification_limit   
      @weights[questionnaire.symbol] = aq.questionnaire_weight
    }             
  end
  
  def set_limits_and_weights
    if session[:user].role.name == "Teaching Assistant"
      user_id = TA.get_my_instructor(session[:user]).id
    else
      user_id = session[:user].id
    end
    
    default = AssignmentQuestionnaire.find_by_user_id_and_assignment_id_and_questionnaire_id(user_id,nil,nil)
    
    @assignment.questionnaires.each{
      | questionnaire |
      aq = AssignmentQuestionnaire.find_by_assignment_id_and_questionnaire_id(@assignment.id, questionnaire.id)
      if params[:limits][questionnaire.symbol].length > 0
        aq.update_attribute('notification_limit',params[:limits][questionnaire.symbol])
      else
        aq.update_attribute('notification_limit',default.notification_limit)
      end
      aq.update_attribute('questionnaire_weight',params[:weights][questionnaire.symbol])
      aq.update_attribute('user_id',user_id)
    }
  end
  
  def update      
    if params[:assignment][:course_id]
      begin
        Course.find(params[:assignment][:course_id]).copy_participants(params[:id])
      rescue
        flash[:error] = $!
      end
    end
    @assignment = Assignment.find(params[:id])
    begin 
      oldpath = @assignment.get_path
    rescue
      oldpath = nil
    end

    if params[:days].nil? && params[:weeks].nil?
      @days = 0
      @weeks = 0
    elsif params[:days].nil?
      @days = 0
    elsif params[:weeks].nil?
      @weeks = 0
    else
      @days = params[:days].to_i
      @weeks = params[:weeks].to_i
    end


    @assignment.days_between_submissions = @days + (@weeks*7)

    # The update call below updates only the assignment table. The due dates must be updated separately.
    if @assignment.update_attributes(params[:assignment])     
      if params[:questionnaires] and params[:limits] and params[:weights]
        set_questionnaires
        set_limits_and_weights
      end

      begin
        newpath = @assignment.get_path        
      rescue
        newpath = nil
      end
      if oldpath != nil and newpath != nil
        FileHelper.update_file_location(oldpath,newpath)
      end
      
      begin
        # Iterate over due_dates, from due_date[0] to the maximum due_date
        if params[:due_date]
          for due_date_key in params[:due_date].keys
            due_date_temp = DueDate.find(due_date_key)
            due_date_temp.update_attributes(params[:due_date][due_date_key])     
            raise "Please enter a valid date & time" if due_date_temp.errors.length > 0
          end
<<<<<<< HEAD
=======
	        # add to the delayed_jobs queue according to the updated due_dates
          add_to_delayed_queue
>>>>>>> 38ab2fd2
        end
     
        flash[:notice] = 'Assignment was successfully updated.'
        redirect_to :action => 'show', :id => @assignment                  
     
      rescue
        flash[:error] = $!
        prepare_to_edit
        render :action => 'edit', :id => @assignment
      end
    else # Simply refresh the page
      @wiki_types = WikiType.find(:all)
      render :action => 'edit'
    end    
  end
  
  def show
    @assignment = Assignment.find(params[:id])
  end
  
  def delete
    assignment = Assignment.find(params[:id])
    
    # If the assignment is already deleted, go back to the list of assignments
    if assignment 
      begin
<<<<<<< HEAD
=======
      	#delete from delayed_jobs queue
        djobs = Delayed::Job.find(:all, :conditions => ['handler LIKE "%assignment_id: ?%"', assignment.id])
        for dj in djobs
          delete_from_delayed_queue(dj.id)
        end
        
>>>>>>> 38ab2fd2
        @user = session[:user]
        id = @user.get_instructor
        if(id != assignment.instructor_id)
          raise "Not authorised to delete this assignment"
        end
        assignment.delete(params[:force])
        @a = Node.find(:first, :conditions => ['node_object_id = ? and type = ?',params[:id],'AssignmentNode'])
     
        @a.destroy
        flash[:notice] = "The assignment is deleted"
      rescue
        url_yes = url_for :action => 'delete', :id => params[:id], :force => 1
        url_no  = url_for :action => 'delete', :id => params[:id]
        error = $!
        flash[:error] = error.to_s + " Delete this assignment anyway?&nbsp;<a href='#{url_yes}'>Yes</a>&nbsp;|&nbsp;<a href='#{url_no}'>No</a><BR/>"
      end
    end
    
    redirect_to :controller => 'tree_display', :action => 'list'
  end  
  
  def list
    set_up_display_options("ASSIGNMENT")
    @assignments=super(Assignment)
    #    @assignment_pages, @assignments = paginate :assignments, :per_page => 10
  end
  
  def associate_assignment_to_course
    @assignment = Assignment.find(params[:id])
    @user =  ApplicationHelper::get_user_role(session[:user])
    @user = session[:user]
    @courses = @user.set_courses_to_assignment
  end
  
  def remove_assignment_from_course    
    assignment = Assignment.find(params[:id])
    oldpath = assignment.get_path rescue nil
    assignment.course_id = nil    
    assignment.save
    newpath = assignment.get_path rescue nil
    FileHelper.update_file_location(oldpath,newpath)
    redirect_to :controller => 'tree_display', :action => 'list'
  end  
end<|MERGE_RESOLUTION|>--- conflicted
+++ resolved
@@ -1,14 +1,8 @@
 class AssignmentController < ApplicationController
   auto_complete_for :user, :name
   before_filter :authorize
-  
-<<<<<<< HEAD
-=======
-  #-------------------------------------------------------------------------------------------------------------------
-  # COPY
+
   # Creates a copy of an assignment along with dates and submission directory
-  #-------------------------------------------------------------------------------------------------------------------
->>>>>>> 38ab2fd2
   def copy
     Assignment.record_timestamps = false
     #creating a copy of an assignment; along with the dates and submission directory too
@@ -17,12 +11,7 @@
     @user =  ApplicationHelper::get_user_role(session[:user])
     @user = session[:user]
     @user.set_instructor(new_assign)
-<<<<<<< HEAD
-    new_assign.update_attribute('name','Copy of '+new_assign.name)     
-    new_assign.update_attribute('created_at',Time.now)
-    new_assign.update_attribute('updated_at',Time.now)
-    
-=======
+    
     new_assign.update_attribute('name','Copy of ' + new_assign.name)
     new_assign.update_attribute('created_at', Time.now)
     new_assign.update_attribute('updated_at', Time.now)
@@ -33,7 +22,6 @@
     
     session[:copy_flag] = true
     new_assign.copy_flag = true
->>>>>>> 38ab2fd2
 
     
     if new_assign.save 
@@ -71,9 +59,6 @@
     @wiki_types = WikiType.find(:all)
     @private = params[:private] == true        
     #calling the defalut values mathods
-<<<<<<< HEAD
-    get_limits_and_weights 
-=======
     get_limits_and_weights
     
     if (session[:user].role.name == "Administrator") or (session[:user].role.name == "Super-Administrator")
@@ -81,7 +66,6 @@
       home directory (named after his user.name). However, when an administrator creates an assignment,
       (s)he needs to preface the path with the user.name of the instructor whose assignment it is."
     end
->>>>>>> 38ab2fd2
   end
   
   
@@ -94,8 +78,6 @@
     redirect_to :controller => 'tree_display', :action => 'list'
   end
   
-<<<<<<< HEAD
-=======
   # This functions finds the epoch time in seconds of the due_at parameter and finds the difference of it
   # from the current time and returns this difference in minutes
   def find_min_from_now(due_at)
@@ -128,7 +110,6 @@
 		end
   end
   
->>>>>>> 38ab2fd2
   def create
     # The Assignment Directory field to be filled in is the path relative to the instructor's home directory (named after his user.name)
     # However, when an administrator creates an assignment, (s)he needs to preface the path with the user.name of the instructor whose assignment it is.    
@@ -173,17 +154,13 @@
     
     deadline = DeadlineType.find_by_name("drop_topic")
     @drop_topic_deadline = deadline.id
-<<<<<<< HEAD
-
-=======
     
     deadline = DeadlineType.find_by_name("signup")
     @signup_deadline = deadline.id
     
     deadline = DeadlineType.find_by_name("team_formation")
     @team_formation_deadline = deadline.id
-    
->>>>>>> 38ab2fd2
+
     check_flag = @assignment.availability_flag
 
     if(check_flag == true && params[:submit_deadline].nil?)
@@ -233,19 +210,11 @@
             raise "Please enter a valid Metareview deadline" if !due_date
           end
         }
-<<<<<<< HEAD
-               
-        # Create submission directory for this assignment
-        # If assignment is a Wiki Assignment (or has no directory)
-        # the helper will not create a path
-        FileHelper.create_directory(@assignment)      
-=======
         
         # Create submission directory for this assignment
         # If assignment is a Wiki Assignment (or has no directory)
         # the helper will not create a path
-        FileHelper.create_directory(@assignment) 
->>>>>>> 38ab2fd2
+        FileHelper.create_directory(@assignment)
         
         # Creating node information for assignment display
         @assignment.create_node()
@@ -259,19 +228,11 @@
         @wiki_types = WikiType.find(:all)
         render :action => 'new'
       end
-<<<<<<< HEAD
       
-=======
->>>>>>> 38ab2fd2
     else
       @wiki_types = WikiType.find(:all)
       render :action => 'new'
     end
-<<<<<<< HEAD
-    
-  end
-  
-=======
     # function that facilitates sending of email reminders
     add_to_delayed_queue
   end
@@ -410,19 +371,14 @@
   # EDIT
   # Edit existing assignment
   #--------------------------------------------------------------------------------------------------------------------
->>>>>>> 38ab2fd2
   def edit
     @assignment = Assignment.find(params[:id])
     prepare_to_edit
   end
-  
-<<<<<<< HEAD
-=======
   #--------------------------------------------------------------------------------------------------------------------
   # PREPARE_TO_EDIT  (Helper function for CREATE, EDIT and UPDATE)
   # Prepare to edit existing assignment
   #--------------------------------------------------------------------------------------------------------------------
->>>>>>> 38ab2fd2
   def prepare_to_edit
     if !@assignment.days_between_submissions.nil?
       @weeks = @assignment.days_between_submissions/7
@@ -571,11 +527,8 @@
             due_date_temp.update_attributes(params[:due_date][due_date_key])     
             raise "Please enter a valid date & time" if due_date_temp.errors.length > 0
           end
-<<<<<<< HEAD
-=======
 	        # add to the delayed_jobs queue according to the updated due_dates
           add_to_delayed_queue
->>>>>>> 38ab2fd2
         end
      
         flash[:notice] = 'Assignment was successfully updated.'
@@ -602,15 +555,12 @@
     # If the assignment is already deleted, go back to the list of assignments
     if assignment 
       begin
-<<<<<<< HEAD
-=======
       	#delete from delayed_jobs queue
         djobs = Delayed::Job.find(:all, :conditions => ['handler LIKE "%assignment_id: ?%"', assignment.id])
         for dj in djobs
           delete_from_delayed_queue(dj.id)
         end
         
->>>>>>> 38ab2fd2
         @user = session[:user]
         id = @user.get_instructor
         if(id != assignment.instructor_id)

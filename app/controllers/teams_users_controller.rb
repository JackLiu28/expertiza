class TeamsUsersController < ApplicationController  

  def auto_complete_for_user_name      
    team = Team.find(session[:team_id])    
    @users = team.get_possible_team_members(params[:user][:name])
    render :inline => "<%= auto_complete_result @users, 'name' %>", :layout => false
  end

  def list
    @team = Team.find_by_id(params[:id])
    @assignment = Assignment.find(@team.assignment_id)        
    @teams_users = TeamsUser.paginate(:page => params[:page], :per_page => 10, :conditions => ["team_id = ?", params[:id]])
  end
  
  def new
    @team = Team.find_by_id(params[:id])    
  end
  
  def create    
    user = User.find_by_name(params[:user][:name].strip)
    if !user
      urlCreate = url_for :controller => 'users', :action => 'new'      
      flash[:error] = "\"#{params[:user][:name].strip}\" is not defined. Please <a href=\"#{urlCreate}\">create</a> this user before continuing."            
    end
    team = Team.find_by_id(params[:id])
    
      team.add_member(user)

    @teamuser = TeamsUser.last
    flash[:note] = "#{undo_link}"
    
    #  flash[:error] = $!
    #end
    redirect_to :controller => 'team', :action => 'list', :id => team.parent_id
  end
        
  def delete
<<<<<<< HEAD
    @teams_user = TeamsUser.find(params[:id])
    parent_id = Team.find(@teams_user.team_id).parent_id
    TeamUserNode.find_by_node_object_id(@teams_user.id).destroy
    @teams_user.destroy
=======
    @teamuser = TeamsUser.find(params[:id])
    parent_id = Team.find(@teamuser.team_id).parent_id
    @teamuser.destroy
    flash[:note] = "#{undo_link}"
>>>>>>> 4f8a32e2
    redirect_to :controller => 'team', :action => 'list', :id => parent_id   
  end    

  def delete_selected
    params[:item].each {
      |item_id|      
      team_user = TeamsUser.find(item_id).first
      team_user.destroy
    }
    
    redirect_to :action => 'list', :id => params[:id]
  end

  def undo_link
    "<a href = #{url_for(:controller => :versions,:action => :revert,:id => @teamuser.versions.last.id)}>undo</a>"
  end


  
end<|MERGE_RESOLUTION|>--- conflicted
+++ resolved
@@ -35,17 +35,10 @@
   end
         
   def delete
-<<<<<<< HEAD
     @teams_user = TeamsUser.find(params[:id])
     parent_id = Team.find(@teams_user.team_id).parent_id
     TeamUserNode.find_by_node_object_id(@teams_user.id).destroy
     @teams_user.destroy
-=======
-    @teamuser = TeamsUser.find(params[:id])
-    parent_id = Team.find(@teamuser.team_id).parent_id
-    @teamuser.destroy
-    flash[:note] = "#{undo_link}"
->>>>>>> 4f8a32e2
     redirect_to :controller => 'team', :action => 'list', :id => parent_id   
   end    
 

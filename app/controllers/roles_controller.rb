--- conflicted
+++ resolved
@@ -48,13 +48,8 @@
     if @role.update_with_params(params[:role])
       Role.rebuild_cache
       @role = Role.find(params[:id])
-<<<<<<< HEAD
-      flash[:notice] = 'Role was successfully updated.'
+      flash[:notice] = 'The role was successfully updated.'
       redirect_to action: 'show', id: @role.id
-=======
-      flash[:notice] = 'The role was successfully updated.'
-      redirect_to :action => 'show', :id => @role.id
->>>>>>> 3486692f
     else
       foreign
       render action: 'edit'

class StudentTeamController < ApplicationController
  auto_complete_for :user, :name
   
  def view
    @student = AssignmentParticipant.find(params[:id])
    return unless current_user_id?(@student.user_id)
    
    @send_invs = Invitation.find(:all, :conditions => ['from_id = ? and assignment_id = ?', @student.user.id, @student.assignment.id])
    @received_invs = Invitation.find(:all, :conditions => ['to_id = ? and assignment_id = ? and reply_status = "W"', @student.user.id, @student.assignment.id])
  end
   
  def create
    @student = AssignmentParticipant.find(params[:id])
    return unless current_user_id?(@student.user_id)

    check = AssignmentTeam.find(:all, :conditions => ["name =? and parent_id =?", params[:team][:name], @student.parent_id])        

    #check if the team name is in use
    if (check.length == 0)
      @team = AssignmentTeam.new(params[:team])
      @team.parent_id = @student.parent_id
      @team.save
      parent = AssignmentNode.find_by_node_object_id(@student.parent_id)
      TeamNode.create(:parent_id => parent.id, :node_object_id => @team.id)
      user = User.find(@student.user_id)
<<<<<<< HEAD
      @team.add_member(user, @team.parent_id)    
=======
      @team.add_member(user)

      undo_link("Team \"#{@team.name}\" has been created successfully. ")

>>>>>>> 264b8a66
      redirect_to :controller => 'student_team', :action => 'view' , :id=> @student.id
    else
      flash[:notice] = 'Team name is already in use.'
      redirect_to :controller => 'student_team', :action => 'view' , :id=> @student.id
    end 
  end
  
  def edit 
    @team = AssignmentTeam.find_by_id(params[:team_id])
    @student = AssignmentParticipant.find(params[:student_id])
    return unless current_user_id?(@student.user_id)
  end
  
  def update
    @team = AssignmentTeam.find_by_id(params[:team_id])
    check = AssignmentTeam.find(:all, :conditions => ["name =? and parent_id =?", params[:team][:name], @team.parent_id])    
    if (check.length == 0)
       if @team.update_attributes(params[:team])
         undo_link("Team \"#{@team.name}\" has been updated successfully. ")

          redirect_to :controller => 'student_team', :action => 'view', :id => params[:student_id]
       end
    elsif (check.length == 1 && (check[0].name <=> @team.name) == 0)
      undo_link("Team \"#{@team.name}\" has been updated successfully. ")

      redirect_to :controller => 'student_team', :action => 'view', :id => params[:student_id]
    else
      flash[:notice] = 'Team name is already in use.'
      redirect_to :controller =>'student_team', :action => 'edit', :team_id =>params[:team_id], :student_id => params[:student_id]
    end 
  end

  def advertise_for_partners
      puts "team #{params[:team_id]}"
      Team.update_all("advertise_for_partner=true",:id=>params[:team_id])
      #respond_to do |format|
      #  format.html #  index.html.erb
      #format.xml  { render :xml => @log_entries }
      #end
      #redirect_to :controller => 'student_team', :action => 'advertise_for_partners' , :id => params[:team_id]
  end
  def remove
    Team.update_all("advertise_for_partner=false",:id=>params[:team_id])

    redirect_to :controller => 'student_team', :action => 'view' , :id => params[:team_id]
  end

  def leave
    @student = AssignmentParticipant.find(params[:student_id])
    return unless current_user_id?(@student.user_id)
    #remove the topic_id from participants
    @student.update_topic_id(nil)

    #remove the entry from teams_users
    user = TeamsUser.find(:first, :conditions =>["team_id =? and user_id =?", params[:team_id], @student.user_id])
    if user
      user.destroy

      undo_link("User \"#{user.name}\" has been removed from the team successfully. ")
    end
    
    #if your old team does not have any members, delete the entry for the team
    other_members = TeamsUser.find(:all, :conditions => ['team_id = ?', params[:team_id]])
    if other_members.length == 0
      old_team = AssignmentTeam.find(:first, :conditions => ['id = ?', params[:team_id]])
      if old_team != nil
        old_team.destroy
        #if assignment has signup sheet then the topic selected by the team has to go back to the pool
        #or to the first team in the waitlist
        signups = SignedUpUser.find(:all, :conditions => {:creator_id => params[:team_id]})
        signups.each {|signup|
          #get the topic_id
          signup_topic_id = signup.topic_id
          #destroy the signup
          signup.destroy
          
          #get the number of non-waitlisted users signed up for this topic
          non_waitlisted_users = SignedUpUser.find(:all, :conditions => {:topic_id => signup_topic_id, :is_waitlisted => false})
          #get the number of max-choosers for the topic
          max_choosers = SignUpTopic.find(:first, :conditions => {:id => signup_topic_id}).max_choosers
          
          #check if this number is less than the max choosers
          if non_waitlisted_users.length < max_choosers
            first_waitlisted_user = SignedUpUser.find(:first, :conditions => {:topic_id => signup_topic_id, :is_waitlisted => true})
  
            #moving the waitlisted user into the confirmed signed up users list
            if !first_waitlisted_user.nil?
              first_waitlisted_user.is_waitlisted = false
              first_waitlisted_user.save

              waitlisted_team_user = TeamsUser.find(:first, :conditions => {:team_id => first_waitlisted_user.creator_id})
              #waitlisted_team_user could be nil since the team the student left could have been the one waitlisted on the topic
              #and teams_users for the team has been deleted in one of the earlier lines of code
              
             if !waitlisted_team_user.nil?
                user_id = waitlisted_team_user.user_id
                if !user_id.nil?
                  participant = Participant.find_by_user_id(user_id)
                  participant.update_topic_id(nil)    
                end
             end
            end      
          end
          #signup.destroy
        }
      end
    end
    
    #remove all the sent invitations
    old_invs = Invitation.find(:all, :conditions => ['from_id = ? and assignment_id = ?', @student.user_id, @student.parent_id])
    for old_inv in old_invs
      old_inv.destroy
    end
    
    #reset the participants submission directory to nil
    #per EFG:
    #the participant is responsible for resubmitting their work
    #no restriction is placed on when a participant can leave
    @student.directory_num = nil
    @student.save
    
    redirect_to :controller => 'student_team', :action => 'view' , :id => @student.id
  end
  
  def review
    @assignment = Assignment.find_by_id(params[:assignment_id])
    redirect_to :controller =>'questionnaire', :action => 'view_questionnaire', :id => @assignment.questionnaires.find_by_type('AuthorFeedbackQuestionnaire').id
  end
end<|MERGE_RESOLUTION|>--- conflicted
+++ resolved
@@ -23,14 +23,10 @@
       parent = AssignmentNode.find_by_node_object_id(@student.parent_id)
       TeamNode.create(:parent_id => parent.id, :node_object_id => @team.id)
       user = User.find(@student.user_id)
-<<<<<<< HEAD
-      @team.add_member(user, @team.parent_id)    
-=======
-      @team.add_member(user)
+      @team.add_member(user, @team.parent_id)
 
       undo_link("Team \"#{@team.name}\" has been created successfully. ")
 
->>>>>>> 264b8a66
       redirect_to :controller => 'student_team', :action => 'view' , :id=> @student.id
     else
       flash[:notice] = 'Team name is already in use.'

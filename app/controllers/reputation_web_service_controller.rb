require 'json'
require 'uri'
require 'net/http'
require 'openssl'
require 'base64'

class ReputationWebServiceController < ApplicationController

	@@request_body = ''
	@@response_body = ''
	@@assignment_id = ''
	@@another_assignment_id = ''
	@@round_num = ''
	@@algorithm = ''
	@@additional_info = ''
	@@response = ''

	def action_allowed?
	  ['Super-Administrator',
       'Administrator',
       'Instructor',
       'Teaching Assistant'].include? current_role_name
	end

	# normal db query, return peer review grades
	def db_query(assignment_id, another_assignment_id = 0, round_num, hasTopic)
=begin
	  query="SELECT U.id, RM.reviewee_id as submission_id, "+
		    "sum(A.answer * Q.weight) / sum(QN.max_question_score * Q.weight) * 100 as total_score "+
			# new way to calculate the grades of coding artifacts
			#"100 - SUM((QN.max_question_score-A.answer) * Q.weight) AS total_score "+
			"from answers A  "+
			"inner join questions Q on A.question_id = Q.id "+
			"inner join questionnaires QN on Q.questionnaire_id = QN.id "+
			"inner join responses R on A.response_id = R.id "+
			"inner join response_maps RM on R.map_id = RM.id "+
			"inner join participants P on P.id = RM.reviewer_id "+
			"inner join users U on U.id = P.user_id "+
			"inner join teams T on T.id = RM.reviewee_id "
			query += "inner join signed_up_teams SU_team on SU_team.team_id = T.id " if hasTopic == true
			query += "where RM.type='ReviewResponseMap' "+
			"and RM.reviewed_object_id = "+  assignment_id.to_s + " " +
			"and A.answer is not null "+
			"and Q.type ='Criterion' "+
			#If one assignment is varying rubric by round (724, 733, 736) or 2-round peer review with (735), 
			#the round field in response records corresponding to ReviewResponseMap will be 1 or 2, will not be null.
			"and R.round = 2 "  
			query+="and SU_team.is_waitlisted = 0 " if hasTopic == true
			query+="group by RM.id "+
			"order by RM.reviewee_id"

        result = ActiveRecord::Base.connection.select_all(query)
=end
		raw_data_array = Array.new
		assignment_ids = Array.new
		assignment_ids << assignment_id
		assignment_ids << another_assignment_id unless another_assignment_id == 0
		ReviewResponseMap.where(['reviewed_object_id in (?) and calibrate_to = ?', assignment_ids, false]).each do |response_map|
			reviewer = response_map.reviewer.user
			team = AssignmentTeam.find(response_map.reviewee_id)
			topic_condition = ((hasTopic and SignedUpTeam.where(team_id: team.id).first.is_waitlisted == false) or !hasTopic)
			last_valid_response = response_map.response.select{|r| r.round == round_num}.sort.last
			valid_response = [last_valid_response] unless last_valid_response.nil?
			if topic_condition == true and !valid_response.nil? and !valid_response.empty?
				valid_response.each do |response|
					answers = Answer.where(response_id: response.id)
					max_question_score = answers.first.question.questionnaire.max_question_score
					temp_sum = 0
					weight_sum = 0
					valid_answer = answers.select{|a| a.question.type == 'Criterion' and !a.answer.nil?}
					unless valid_answer.empty?
						valid_answer.each do |answer|
							temp_sum += answer.answer * answer.question.weight
							weight_sum += answer.question.weight
						end

						peer_review_grade = 100.0 * temp_sum / (weight_sum * max_question_score)
						raw_data_array << [reviewer.id, team.id, peer_review_grade.round(4)]
 					end
				end
			end
		end
		raw_data_array
	end

	# special db query, return quiz scores
	def db_query_with_quiz_score(assignment_id, another_assignment_id = 0)
		raw_data_array = Array.new
		assignment_ids = Array.new
		assignment_ids << assignment_id
		assignment_ids << another_assignment_id unless another_assignment_id == 0
		teams = AssignmentTeam.where(['parent_id in (?)', assignment_ids])
		team_ids = Array.new
		teams.each{|team| team_ids << team.id }
		quiz_questionnnaires = QuizQuestionnaire.where(['instructor_id in (?)', team_ids])
		quiz_questionnnaire_ids = Array.new
		quiz_questionnnaires.each{|questionnaire| quiz_questionnnaire_ids << questionnaire.id }
		QuizResponseMap.where(['reviewed_object_id in (?)', quiz_questionnnaire_ids]).each do |response_map|
			quiz_score = response_map.quiz_score
			participant = Participant.find(response_map.reviewer_id)
			raw_data_array << [participant.user_id, response_map.reviewee_id, quiz_score]
		end
		raw_data_array
	end

	def json_generator(assignment_id, another_assignment_id = 0, round_num = 2, type = 'peer review grades')
		assignment = Assignment.find_by_id(assignment_id)
		has_topic = !SignUpTopic.where(assignment_id: assignment_id).empty?
		
		if type == 'peer review grades'
			@results = db_query(assignment.id, another_assignment_id, round_num, has_topic)
 		elsif type == 'quiz scores'
			@results = db_query_with_quiz_score(assignment.id, another_assignment_id)
		end
		request_body = Hash.new
		inner_msg = Hash.new
		@results.each_with_index do |record, index|
			if !request_body.has_key?('submission' + record[1].to_s)
				request_body['submission' + record[1].to_s] = Hash.new
			end
			request_body['submission' + record[1].to_s]['stu' + record[0].to_s] = record[2]
    end
 		# sort the 2-dimention hash
		request_body.each {|k, v| request_body[k] = v.sort.to_h }
		request_body.sort.to_h
	end

	def client
		 @request_body = @@request_body
		 @response_body = @@response_body
		 @max_assignment_id = Assignment.last.id
		 @assignment = Assignment.find(@@assignment_id) rescue nil
		 @another_assignment = Assignment.find(@@another_assignment_id) rescue nil
		 @round_num = @@round_num
		 @algorithm = @@algorithm
		 @additional_info = @@additional_info
		 @response = @@response
	end

	def send_post_request
		# https://www.socialtext.net/open/very_simple_rest_in_ruby_part_3_post_to_create_a_new_workspace
<<<<<<< HEAD
		# uri = URI.parse('http://152.7.99.160:3000//calculations/reputation_algorithms')
		req = Net::HTTP::Post.new('/reputation/calculations/reputation_algorithms', initheader = {'Content-Type' =>'application/json'})
=======
		req = Net::HTTP::Post.new('/reputation/calculations/reputation_algorithms', initheader = {'Content-Type' =>'application/json', 'charset' => 'utf-8'})
>>>>>>> ac0ce541
		curr_assignment_id = (params[:assignment_id].empty? ? '724' : params[:assignment_id])
		req.body = json_generator(curr_assignment_id, params[:another_assignment_id].to_i, params[:round_num].to_i, 'peer review grades').to_json
		req.body[0] = '' # remove the first '{'
    	@@assignment_id = params[:assignment_id]
		@@round_num = params[:round_num]
		@@algorithm = params[:algorithm]
		@@another_assignment_id = params[:another_assignment_id]

		if params[:checkbox][:expert_grade] == 'Add expert grades'
			@@additional_info = 'add expert grades'
			case params[:assignment_id]
			when '724' # expert grades of Wiki 1a (724)
				if params[:another_assignment_id].to_i == 0
					req.body.prepend("\"expert_grades\": {\"submission23967\":93,\"submission23969\":89,\"submission23971\":95,\"submission23972\":86,\"submission23973\":91,\"submission23975\":94,\"submission23979\":90,\"submission23980\":94,\"submission23981\":87,\"submission23982\":79,\"submission23983\":91,\"submission23986\":92,\"submission23987\":91,\"submission23988\":93,\"submission23991\":98,\"submission23992\":91,\"submission23994\":87,\"submission23995\":93,\"submission23998\":92,\"submission23999\":87,\"submission24000\":93,\"submission24001\":93,\"submission24006\":96,\"submission24007\":87,\"submission24008\":92,\"submission24009\":92,\"submission24010\":93,\"submission24012\":94,\"submission24013\":96,\"submission24016\":91,\"submission24018\":93,\"submission24024\":96,\"submission24028\":88,\"submission24031\":94,\"submission24040\":93,\"submission24043\":95,\"submission24044\":91,\"submission24046\":95,\"submission24051\":92},")
				else   # expert grades of Wiki 1a and 1b (724, 733)
		 			req.body.prepend("\"expert_grades\": {\"submission23967\":93, \"submission23969\":89, \"submission23971\":95, \"submission23972\":86, \"submission23973\":91, \"submission23975\":94, \"submission23979\":90, \"submission23980\":94, \"submission23981\":87, \"submission23982\":79, \"submission23983\":91, \"submission23986\":92, \"submission23987\":91, \"submission23988\":93, \"submission23991\":98, \"submission23992\":91, \"submission23994\":87, \"submission23995\":93, \"submission23998\":92, \"submission23999\":87, \"submission24000\":93, \"submission24001\":93, \"submission24006\":96, \"submission24007\":87, \"submission24008\":92, \"submission24009\":92, \"submission24010\":93, \"submission24012\":94, \"submission24013\":96, \"submission24016\":91, \"submission24018\":93, \"submission24024\":96, \"submission24028\":88, \"submission24031\":94, \"submission24040\":93, \"submission24043\":95, \"submission24044\":91, \"submission24046\":95, \"submission24051\":92, \"submission24100\":90, \"submission24079\":92, \"submission24298\":86, \"submission24545\":92, \"submission24082\":96, \"submission24080\":86, \"submission24284\":92, \"submission24534\":93, \"submission24285\":94, \"submission24297\":91},")
		 		end
			when '735' # expert grades of program 1 (735)
				req.body.prepend("\"expert_grades\": {\"submission24083\":96.084,\"submission24085\":88.811,\"submission24086\":100,\"submission24087\":100,\"submission24088\":92.657,\"submission24091\":96.783,\"submission24092\":90.21,\"submission24093\":100,\"submission24097\":90.909,\"submission24098\":98.601,\"submission24101\":99.301,\"submission24278\":98.601,\"submission24279\":72.727,\"submission24281\":54.476,\"submission24289\":94.406,\"submission24291\":99.301,\"submission24293\":93.706,\"submission24296\":98.601,\"submission24302\":83.217,\"submission24303\":91.329,\"submission24305\":100,\"submission24307\":100,\"submission24308\":100,\"submission24311\":95.804,\"submission24313\":91.049,\"submission24314\":100,\"submission24315\":97.483,\"submission24316\":91.608,\"submission24317\":98.182,\"submission24320\":90.21,\"submission24321\":90.21,\"submission24322\":98.601},")
			when '754' # expert grades of Wiki contribution (754)
				req.body.prepend("\"expert_grades\": {\"submission25030\":95,\"submission25031\":92,\"submission25033\":88,\"submission25034\":98,\"submission25035\":100,\"submission25037\":95,\"submission25038\":95,\"submission25039\":93,\"submission25040\":96,\"submission25041\":90,\"submission25042\":100,\"submission25046\":95,\"submission25049\":90,\"submission25050\":88,\"submission25053\":91,\"submission25054\":96,\"submission25055\":94,\"submission25059\":96,\"submission25071\":85,\"submission25082\":100,\"submission25086\":95,\"submission25097\":90,\"submission25098\":85,\"submission25102\":97,\"submission25103\":94,\"submission25105\":98,\"submission25114\":95,\"submission25115\":94},")
			when '756' # expert grades of Wikipedia contribution (756)
				req.body.prepend("\"expert_grades\": {\"submission25107\":76.6667,\"submission25109\":83.3333},")
			end
		elsif params[:checkbox][:hamer] == 'Add initial Hamer reputation values'
			@@additional_info = 'add initial hamer reputation values'
			case params[:hamer_assignment_id]
			when '724' # initial hamer reputation from Wiki 1a (724)
				if params[:another_hamer_assignment_id].to_i == 0
					req.body.prepend("\"initial_hamer_reputation\":{\"stu5787\":1.726,\"stu5790\":3.275,\"stu5791\":1.059,\"stu5796\":0.461,\"stu5797\":5.593,\"stu5800\":3.116,\"stu5807\":2.776,\"stu5808\":4.077,\"stu5810\":0.74,\"stu5815\":2.301,\"stu5818\":1.186,\"stu5825\":2.686,\"stu5826\":2.053,\"stu5827\":0.447,\"stu5828\":0.521,\"stu5829\":3.236,\"stu5835\":1.13,\"stu5837\":0.414,\"stu5839\":0.531,\"stu5843\":2.217,\"stu5846\":1.337,\"stu5849\":0.786,\"stu5850\":2.023,\"stu5855\":0.26,\"stu5856\":0.481,\"stu5857\":2.198,\"stu5859\":2.212,\"stu5860\":0.811,\"stu5862\":0.632,\"stu5864\":1.098,\"stu5866\":0.361,\"stu5867\":5.945,\"stu5870\":3.368,\"stu5874\":1.749,\"stu5880\":0.56},")
				elsif params[:another_hamer_assignment_id].to_i == 733  # initial hamer reputation of Wiki 1a and 1b (724, 733)
					req.body.prepend("\"initial_hamer_reputation\":{\"stu5687\":1.251,\"stu5787\":2.14,\"stu5790\":3.421,\"stu5791\":1.462,\"stu5795\":1.107,\"stu5796\":0.635,\"stu5797\":2.15,\"stu5800\":1.253,\"stu5801\":2.653,\"stu5804\":2.15,\"stu5806\":0.799,\"stu5807\":2.086,\"stu5808\":4.218,\"stu5810\":1.021,\"stu5811\":3.76,\"stu5814\":0.919,\"stu5815\":2.497,\"stu5818\":0.311,\"stu5820\":2.47,\"stu5822\":2.302,\"stu5824\":2.103,\"stu5825\":2.85,\"stu5826\":2.287,\"stu5827\":0.432,\"stu5828\":0.719,\"stu5829\":3.383,\"stu5830\":0.881,\"stu5832\":2.544,\"stu5835\":1.56,\"stu5837\":0.571,\"stu5839\":0.733,\"stu5840\":0.984,\"stu5841\":0.5,\"stu5843\":2.424,\"stu5846\":1.612,\"stu5848\":0.747,\"stu5849\":0.295,\"stu5850\":2.263,\"stu5855\":0.33,\"stu5856\":0.664,\"stu5857\":2.407,\"stu5859\":2.419,\"stu5860\":0.619,\"stu5862\":0.873,\"stu5863\":0.714,\"stu5864\":1.515,\"stu5866\":0.499,\"stu5867\":2.191,\"stu5868\":1.986,\"stu5869\":0.746,\"stu5870\":0.249,\"stu5871\":2.135,\"stu5873\":0.521,\"stu5874\":0.911,\"stu5875\":1.949,\"stu5876\":1.313,\"stu5880\":0.773},")
				end
			when '735' # initial hamer reputation from program 1 (735)
				req.body.prepend("\"initial_hamer_reputation\":{\"stu4381\":2.649,\"stu5415\":3.022,\"stu5687\":3.578,\"stu5787\":3.142,\"stu5788\":2.424,\"stu5789\":0.134,\"stu5790\":2.885,\"stu5792\":2.27,\"stu5793\":2.317,\"stu5794\":2.219,\"stu5795\":1.232,\"stu5796\":0.832,\"stu5797\":2.946,\"stu5798\":0.225,\"stu5799\":5.365,\"stu5800\":2.749,\"stu5801\":4.161,\"stu5802\":4.78,\"stu5803\":0.366,\"stu5804\":0.262,\"stu5805\":3.016,\"stu5806\":0.561,\"stu5807\":3.028,\"stu5808\":3.573,\"stu5810\":3.664,\"stu5812\":2.638,\"stu5813\":2.621,\"stu5814\":3.035,\"stu5815\":2.985,\"stu5816\":0.11,\"stu5817\":2.16,\"stu5818\":0.448,\"stu5821\":0.294,\"stu5822\":1.874,\"stu5823\":3.339,\"stu5824\":3.597,\"stu5825\":4.033,\"stu5826\":2.962,\"stu5827\":1.49,\"stu5828\":3.208,\"stu5830\":1.211,\"stu5832\":0.406,\"stu5833\":3.04,\"stu5836\":3.396,\"stu5838\":4.519,\"stu5839\":2.974,\"stu5840\":1.952,\"stu5843\":3.515,\"stu5844\":0.627,\"stu5845\":2.355,\"stu5846\":3.604,\"stu5847\":3.847,\"stu5848\":1.488,\"stu5849\":2.078,\"stu5850\":2.957,\"stu5851\":2.774,\"stu5852\":2.345,\"stu5853\":1.717,\"stu5854\":2.275,\"stu5855\":2.216,\"stu5856\":1.4,\"stu5857\":3.463,\"stu5858\":3.132,\"stu5859\":3.327,\"stu5860\":0.965,\"stu5861\":1.683,\"stu5862\":1.646,\"stu5863\":0.457,\"stu5864\":3.901,\"stu5866\":2.402,\"stu5867\":1.495,\"stu5868\":0.198,\"stu5869\":1.434,\"stu5870\":0.43,\"stu5871\":0.654,\"stu5872\":0.854,\"stu5873\":2.645,\"stu5874\":1.988,\"stu5875\":0.089,\"stu5876\":3.438,\"stu5878\":3.763,\"stu5880\":2.444,\"stu5881\":0.316},")
			when '736' # initial hamer reputation from Calibration assignment (736)
				req.body.prepend("\"initial_hamer_reputation\":{\"stu4381\":3.5,\"stu5415\":2.34,\"stu5687\":2.421,\"stu5787\":2.821,\"stu5788\":2.397,\"stu5789\":2.307,\"stu5790\":0.266,\"stu5792\":1.112,\"stu5793\":2.654,\"stu5794\":1.98,\"stu5795\":1.04,\"stu5796\":2.077,\"stu5797\":2.839,\"stu5798\":3.365,\"stu5799\":0.842,\"stu5800\":3.373,\"stu5801\":3.253,\"stu5802\":1.355,\"stu5803\":3.107,\"stu5804\":2.061,\"stu5805\":3.013,\"stu5806\":0.608,\"stu5807\":1.661,\"stu5808\":3.04,\"stu5810\":1.045,\"stu5813\":0.461,\"stu5814\":0.618,\"stu5815\":3.374,\"stu5817\":1.401,\"stu5818\":0.085,\"stu5821\":2.889,\"stu5822\":0.704,\"stu5823\":3.112,\"stu5824\":3.31,\"stu5825\":2.955,\"stu5826\":3.082,\"stu5827\":0.39,\"stu5828\":2.539,\"stu5829\":0.174,\"stu5830\":3.604,\"stu5832\":3.706,\"stu5833\":2.747,\"stu5835\":0.543,\"stu5836\":2.173,\"stu5838\":2.766,\"stu5839\":2.874,\"stu5840\":0.259,\"stu5841\":2.919,\"stu5843\":2.837,\"stu5846\":2.271,\"stu5847\":1.487,\"stu5848\":2.416,\"stu5849\":0.401,\"stu5850\":2.401,\"stu5851\":2.944,\"stu5852\":1.653,\"stu5853\":0.619,\"stu5854\":2.046,\"stu5855\":0.451,\"stu5856\":0.763,\"stu5857\":2.505,\"stu5858\":2.525,\"stu5859\":2.521,\"stu5860\":2.392,\"stu5861\":3.142,\"stu5862\":0.852,\"stu5863\":1.572,\"stu5864\":3.334,\"stu5866\":2.534,\"stu5867\":0.292,\"stu5869\":1.096,\"stu5870\":0.095,\"stu5871\":1.252,\"stu5872\":2.271,\"stu5873\":0.944,\"stu5874\":1.24,\"stu5875\":1.603,\"stu5876\":3.091,\"stu5878\":3.593,\"stu5880\":0.878,\"stu5881\":4.198},")
			when '754' # initial hamer reputation from (754)
				req.body.prepend("\"initial_hamer_reputation\":{\"stu5498\":0.473,\"stu5884\":2.732,\"stu5892\":0.904,\"stu5899\":2.139,\"stu5900\":0.956,\"stu5913\":2.997,\"stu5918\":2.929,\"stu5920\":0.749,\"stu5931\":2.093,\"stu5933\":1.156,\"stu6361\":2.498,\"stu6362\":0.286,\"stu6364\":2.736,\"stu6368\":0.516,\"stu6370\":2.891,\"stu6371\":0.398,\"stu6372\":2.034,\"stu6373\":2.87,\"stu6374\":0.768,\"stu6375\":2.113,\"stu6376\":2.991,\"stu6378\":2.365,\"stu6380\":2.356,\"stu6381\":2.759,\"stu6382\":1.542,\"stu6385\":0.919,\"stu6387\":0.336,\"stu6388\":2.08,\"stu6389\":0.946,\"stu6390\":0.879,\"stu6391\":1.574,\"stu6392\":0.265,\"stu6394\":1.538,\"stu6397\":0.528,\"stu6399\":2.287,\"stu6400\":0.37,\"stu6403\":2.973,\"stu6404\":2.459,\"stu6405\":3.113,\"stu6410\":0.178,\"stu6414\":2.279,\"stu6415\":2.797,\"stu6417\":2.672,\"stu6420\":2.383,\"stu6423\":0.174,\"stu6425\":3.047,\"stu6426\":2.137,\"stu6429\":3.0,\"stu6430\":2.017,\"stu6433\":3.722,\"stu6468\":2.713,\"stu6469\":0.345,\"stu6471\":2.795,\"stu6472\":2.419},")
			when '756' # initial hamer reputation from Calibration assignment (756)
				req.body.prepend("\"initial_hamer_reputation\":{\"stu5498\":1.402,\"stu5884\":2.174,\"stu5892\":3.009,\"stu5899\":2.542,\"stu5900\":6.397,\"stu5913\":3.331,\"stu5918\":0.499,\"stu5920\":2.095,\"stu5931\":0.449,\"stu5933\":1.122,\"stu6360\":0.249,\"stu6361\":3.009,\"stu6362\":0.623,\"stu6364\":0.614,\"stu6368\":3.331,\"stu6370\":2.664,\"stu6371\":2.095,\"stu6372\":0.863,\"stu6373\":0.774,\"stu6374\":1.122,\"stu6375\":1.726,\"stu6376\":0.184,\"stu6378\":2.663,\"stu6380\":2.174,\"stu6381\":2.174,\"stu6382\":2.095,\"stu6385\":3.331,\"stu6387\":1.32,\"stu6389\":2.174,\"stu6390\":3.331,\"stu6391\":0.66,\"stu6392\":0.154,\"stu6397\":1.726,\"stu6399\":2.542,\"stu6400\":2.095,\"stu6403\":0.222,\"stu6404\":1.402,\"stu6410\":1.32,\"stu6414\":2.663,\"stu6415\":0.623,\"stu6417\":2.664,\"stu6420\":2.174,\"stu6423\":1.246,\"stu6425\":6.397,\"stu6426\":2.664,\"stu6429\":2.663,\"stu6430\":1.402,\"stu6433\":2.542,\"stu6468\":2.256,\"stu6469\":0.897,\"stu6471\":0.449,\"stu6472\":0.66},")
			when '764' # initial hamer reputation from (764)
				req.body.prepend("\"initial_hamer_reputation\":{\"stu5498\":1.314,\"stu5884\":1.04,\"stu5892\":3.303,\"stu5899\":0.335,\"stu5900\":0.373,\"stu5913\":2.609,\"stu5918\":0.33,\"stu5920\":3.417,\"stu5931\":2.402,\"stu5933\":2.522,\"stu6361\":0.619,\"stu6362\":1.548,\"stu6364\":0.619,\"stu6368\":2.486,\"stu6370\":1.405,\"stu6371\":1.044,\"stu6372\":1.92,\"stu6373\":2.764,\"stu6374\":0.263,\"stu6375\":2.144,\"stu6376\":0.788,\"stu6378\":2.642,\"stu6380\":2.218,\"stu6381\":2.783,\"stu6382\":2.551,\"stu6385\":2.684,\"stu6387\":2.588,\"stu6388\":2.222,\"stu6389\":0.779,\"stu6390\":0.552,\"stu6391\":2.179,\"stu6392\":1.52,\"stu6394\":2.689,\"stu6397\":2.87,\"stu6399\":2.074,\"stu6400\":0.287,\"stu6403\":0.455,\"stu6404\":3.086,\"stu6410\":2.547,\"stu6415\":0.221,\"stu6417\":0.324,\"stu6420\":2.408,\"stu6423\":2.036,\"stu6425\":2.667,\"stu6426\":0.758,\"stu6429\":2.257,\"stu6430\":0.436,\"stu6433\":0.664,\"stu6468\":2.453,\"stu6469\":2.423,\"stu6471\":2.401,\"stu6472\":0.69},")
			when '765' # initial hamer reputation from (765)
				req.body.prepend("\"initial_hamer_reputation\":{\"stu5498\":3.005,\"stu5884\":2.36,\"stu5892\":2.358,\"stu5899\":0.724,\"stu5900\":0.318,\"stu5918\":0.203,\"stu5920\":0.455,\"stu5931\":0.771,\"stu5933\":0.188,\"stu6361\":2.146,\"stu6362\":0.329,\"stu6364\":2.82,\"stu6368\":2.109,\"stu6370\":2.857,\"stu6371\":1.341,\"stu6372\":0.317,\"stu6373\":2.511,\"stu6374\":2.888,\"stu6375\":1.1,\"stu6378\":2.463,\"stu6380\":0.561,\"stu6381\":3.226,\"stu6382\":0.353,\"stu6385\":1.931,\"stu6387\":2.511,\"stu6388\":0.852,\"stu6390\":2.291,\"stu6391\":0.257,\"stu6392\":2.157,\"stu6397\":2.46,\"stu6399\":2.559,\"stu6400\":0.23,\"stu6403\":2.516,\"stu6404\":3.014,\"stu6405\":1.586,\"stu6410\":3.599,\"stu6414\":2.356,\"stu6415\":1.95,\"stu6417\":1.892,\"stu6420\":3.489,\"stu6423\":1.065,\"stu6425\":2.313,\"stu6426\":2.397,\"stu6429\":2.418,\"stu6430\":3.779,\"stu6433\":3.088,\"stu6468\":2.566,\"stu6469\":2.593,\"stu6471\":2.301,\"stu6472\":2.175},")
			# 754 round1
			when '1'
				req.body.prepend("\"initial_hamer_reputation\":{\"stu5498\":2.25,\"stu5884\":0.691,\"stu5892\":1.468,\"stu5899\":0.618,\"stu5900\":3.03,\"stu5913\":2.437,\"stu5918\":2.52,\"stu5920\":1.477,\"stu5931\":1.084,\"stu5933\":0.689,\"stu6361\":1.259,\"stu6362\":0.847,\"stu6364\":2.156,\"stu6368\":1.362,\"stu6370\":2.17,\"stu6371\":2.143,\"stu6372\":0.379,\"stu6373\":1.888,\"stu6374\":2.161,\"stu6375\":0.626,\"stu6376\":2.34,\"stu6378\":0.483,\"stu6380\":3.399,\"stu6381\":1.18,\"stu6382\":1.084,\"stu6385\":4.08,\"stu6387\":2.347,\"stu6388\":0.264,\"stu6389\":0.704,\"stu6390\":2.913,\"stu6391\":2.405,\"stu6392\":1.509,\"stu6394\":2.612,\"stu6397\":2.847,\"stu6399\":0.821,\"stu6400\":1.075,\"stu6403\":2.613,\"stu6404\":1.826,\"stu6405\":2.591,\"stu6410\":0.257,\"stu6414\":2.577,\"stu6415\":1.42,\"stu6417\":1.902,\"stu6420\":2.062,\"stu6423\":2.506,\"stu6425\":1.111,\"stu6426\":1.474,\"stu6429\":1.416,\"stu6430\":2.964,\"stu6431\":2.451,\"stu6433\":3.396,\"stu6468\":1.467,\"stu6469\":0.154,\"stu6471\":0.125,\"stu6472\":3.058},")
			# 764 round 1
			when '2'
				req.body.prepend("\"initial_hamer_reputation\":{\"stu5498\":0.68,\"stu5884\":1.015,\"stu5892\":2.698,\"stu5899\":0.922,\"stu5900\":0.884,\"stu5913\":3.145,\"stu5918\":2.219,\"stu5920\":2.943,\"stu5931\":2.959,\"stu5933\":0.595,\"stu6361\":0.977,\"stu6362\":2.479,\"stu6364\":2.618,\"stu6368\":2.148,\"stu6370\":2.493,\"stu6371\":0.651,\"stu6372\":2.416,\"stu6373\":0.222,\"stu6374\":0.925,\"stu6375\":3.305,\"stu6376\":2.984,\"stu6378\":2.103,\"stu6380\":1.502,\"stu6381\":1.981,\"stu6382\":2.895,\"stu6385\":3.0,\"stu6387\":1.374,\"stu6388\":0.9,\"stu6389\":0.139,\"stu6390\":2.444,\"stu6391\":0.748,\"stu6392\":2.311,\"stu6397\":1.841,\"stu6399\":2.502,\"stu6400\":2.258,\"stu6403\":2.1,\"stu6404\":2.703,\"stu6405\":2.407,\"stu6410\":2.74,\"stu6414\":2.188,\"stu6415\":0.227,\"stu6417\":3.288,\"stu6420\":2.812,\"stu6423\":2.645,\"stu6425\":0.216,\"stu6426\":2.615,\"stu6429\":2.41,\"stu6430\":0.129,\"stu6433\":3.016,\"stu6468\":0.502,\"stu6469\":2.865,\"stu6471\":2.637,\"stu6472\":1.2},")
			# 765 round 1
			when '3'
				req.body.prepend("\"initial_hamer_reputation\":{\"stu5498\":1.81,\"stu5884\":2.77,\"stu5892\":2.821,\"stu5899\":2.84,\"stu5900\":3.067,\"stu5913\":4.235,\"stu5918\":0.719,\"stu5920\":2.744,\"stu5931\":2.708,\"stu5933\":0.085,\"stu6361\":1.398,\"stu6362\":0.412,\"stu6364\":3.449,\"stu6368\":2.916,\"stu6370\":0.311,\"stu6371\":1.474,\"stu6372\":2.469,\"stu6373\":2.727,\"stu6374\":1.741,\"stu6375\":0.093,\"stu6378\":0.485,\"stu6380\":1.78,\"stu6381\":3.577,\"stu6382\":1.23,\"stu6385\":2.809,\"stu6387\":2.842,\"stu6388\":2.465,\"stu6389\":3.023,\"stu6390\":1.039,\"stu6391\":0.951,\"stu6392\":2.939,\"stu6394\":2.455,\"stu6397\":2.818,\"stu6399\":2.94,\"stu6400\":0.33,\"stu6403\":2.577,\"stu6405\":2.437,\"stu6410\":3.916,\"stu6414\":3.533,\"stu6415\":2.689,\"stu6417\":2.985,\"stu6420\":1.84,\"stu6423\":2.773,\"stu6425\":2.869,\"stu6426\":1.693,\"stu6429\":2.5,\"stu6430\":0.479,\"stu6433\":3.082,\"stu6468\":0.333,\"stu6469\":1.481,\"stu6471\":2.225,\"stu6472\":2.473},")
			# 772 round 1
			when '4'
				req.body.prepend("\"initial_hamer_reputation\":{\"stu5498\":1.731,\"stu5884\":3.226,\"stu5892\":0.875,\"stu5899\":2.478,\"stu5900\":0.845,\"stu5913\":2.577,\"stu5918\":2.507,\"stu5920\":2.911,\"stu5931\":1.786,\"stu5933\":0.345,\"stu6361\":0.472,\"stu6362\":0.323,\"stu6364\":3.273,\"stu6368\":2.813,\"stu6370\":2.1,\"stu6371\":1.585,\"stu6372\":2.179,\"stu6373\":2.71,\"stu6374\":2.104,\"stu6375\":0.964,\"stu6378\":1.194,\"stu6380\":2.818,\"stu6381\":2.097,\"stu6382\":3.865,\"stu6385\":0.11,\"stu6387\":0.925,\"stu6388\":1.744,\"stu6389\":3.679,\"stu6390\":2.341,\"stu6391\":2.268,\"stu6392\":3.04,\"stu6394\":1.151,\"stu6397\":3.067,\"stu6399\":1.035,\"stu6403\":1.813,\"stu6404\":0.129,\"stu6405\":3.134,\"stu6410\":2.16,\"stu6414\":2.986,\"stu6415\":0.13,\"stu6417\":2.961,\"stu6420\":2.611,\"stu6423\":3.652,\"stu6425\":2.589,\"stu6426\":0.448,\"stu6429\":2.258,\"stu6430\":4.778,\"stu6433\":1.269,\"stu6468\":2.439,\"stu6469\":2.127,\"stu6471\":2.672,\"stu6472\":3.108},")
			# 754 round2
			when '5'
				req.body.prepend("\"initial_hamer_reputation\":{\"stu5498\":0.473,\"stu5884\":2.732,\"stu5892\":0.904,\"stu5899\":2.139,\"stu5900\":0.956,\"stu5913\":2.997,\"stu5918\":2.929,\"stu5920\":0.749,\"stu5931\":2.093,\"stu5933\":1.156,\"stu6361\":2.498,\"stu6362\":0.286,\"stu6364\":2.736,\"stu6368\":0.516,\"stu6370\":2.891,\"stu6371\":0.398,\"stu6372\":2.034,\"stu6373\":2.87,\"stu6374\":0.768,\"stu6375\":2.113,\"stu6376\":2.991,\"stu6378\":2.365,\"stu6380\":2.356,\"stu6381\":2.759,\"stu6382\":1.542,\"stu6385\":0.919,\"stu6387\":0.336,\"stu6388\":2.08,\"stu6389\":0.946,\"stu6390\":0.879,\"stu6391\":1.574,\"stu6392\":0.265,\"stu6394\":1.538,\"stu6397\":0.528,\"stu6399\":2.287,\"stu6400\":0.37,\"stu6403\":2.973,\"stu6404\":2.459,\"stu6405\":3.113,\"stu6410\":0.178,\"stu6414\":2.279,\"stu6415\":2.797,\"stu6417\":2.672,\"stu6420\":2.383,\"stu6423\":0.174,\"stu6425\":3.047,\"stu6426\":2.137,\"stu6429\":3.0,\"stu6430\":2.017,\"stu6433\":3.722,\"stu6468\":2.713,\"stu6469\":0.345,\"stu6471\":2.795,\"stu6472\":2.419},")
			# 764 round2
			when '6'
				req.body.prepend("\"initial_hamer_reputation\":{\"stu5498\":1.314,\"stu5884\":1.04,\"stu5892\":3.303,\"stu5899\":0.335,\"stu5900\":0.373,\"stu5913\":2.609,\"stu5918\":0.33,\"stu5920\":3.417,\"stu5931\":2.402,\"stu5933\":2.522,\"stu6361\":0.619,\"stu6362\":1.548,\"stu6364\":0.619,\"stu6368\":2.486,\"stu6370\":1.405,\"stu6371\":1.044,\"stu6372\":1.92,\"stu6373\":2.764,\"stu6374\":0.263,\"stu6375\":2.144,\"stu6376\":0.788,\"stu6378\":2.642,\"stu6380\":2.218,\"stu6381\":2.783,\"stu6382\":2.551,\"stu6385\":2.684,\"stu6387\":2.588,\"stu6388\":2.222,\"stu6389\":0.779,\"stu6390\":0.552,\"stu6391\":2.179,\"stu6392\":1.52,\"stu6394\":2.689,\"stu6397\":2.87,\"stu6399\":2.074,\"stu6400\":0.287,\"stu6403\":0.455,\"stu6404\":3.086,\"stu6410\":2.547,\"stu6415\":0.221,\"stu6417\":0.324,\"stu6420\":2.408,\"stu6423\":2.036,\"stu6425\":2.667,\"stu6426\":0.758,\"stu6429\":2.257,\"stu6430\":0.436,\"stu6433\":0.664,\"stu6468\":2.453,\"stu6469\":2.423,\"stu6471\":2.401,\"stu6472\":0.69},")
			end
		elsif params[:checkbox][:lauw] == 'Add initial Lauw reputation values'
			@@additional_info = 'add initial lauw reputation values'
			case params[:lauw_assignment_id]
			when '724' # initial lauw reputation from Wiki 1a (724)
				if params[:another_lauw_assignment_id].to_i == 0
					# do nothing now
				elsif params[:another_lauw_assignment_id].to_i == 733  # initial lauw reputation of Wiki 1a and 1b (724, 733)
					req.body.prepend("\"initial_lauw_leniency\":{\"stu5687\":-0.018,\"stu5787\":-0.025,\"stu5790\":-0.004,\"stu5791\":0.05,\"stu5795\":-0.061,\"stu5796\":0.009,\"stu5797\":0.113,\"stu5800\":0.127,\"stu5801\":0.07,\"stu5804\":-0.131,\"stu5806\":0.084,\"stu5807\":-0.099,\"stu5808\":-0.002,\"stu5810\":-0.006,\"stu5811\":-0.014,\"stu5814\":0.04,\"stu5815\":0.03,\"stu5818\":-0.424,\"stu5820\":0.069,\"stu5822\":0.09,\"stu5824\":-0.131,\"stu5825\":0.042,\"stu5826\":0.076,\"stu5827\":0.113,\"stu5828\":-0.165,\"stu5829\":-0.04,\"stu5830\":0.09,\"stu5832\":0.08,\"stu5835\":0.07,\"stu5837\":0.035,\"stu5839\":-0.144,\"stu5840\":0.003,\"stu5841\":-0.343,\"stu5843\":-0.053,\"stu5846\":-0.031,\"stu5848\":0.14,\"stu5849\":-0.391,\"stu5850\":0.003,\"stu5855\":0.051,\"stu5856\":0.09,\"stu5857\":0.09,\"stu5859\":0.08,\"stu5860\":0.025,\"stu5862\":0.05,\"stu5863\":0.07,\"stu5864\":-0.144,\"stu5866\":-0.014,\"stu5867\":0.03,\"stu5868\":0.09,\"stu5869\":0.053,\"stu5870\":-0.087,\"stu5871\":0.1,\"stu5873\":0.051,\"stu5874\":-0.119,\"stu5875\":-0.165,\"stu5876\":0.127,\"stu5880\":0.01},")
				end
			when '735' # initial lauw reputation from program 1 (735)
				req.body.prepend("\"initial_lauw_leniency\":{\"stu4381\":-0.086,\"stu5415\":0.003,\"stu5687\":0.039,\"stu5787\":-0.029,\"stu5788\":-0.034,\"stu5789\":0.124,\"stu5790\":-0.006,\"stu5792\":-0.017,\"stu5793\":0.014,\"stu5794\":0.027,\"stu5795\":-0.001,\"stu5796\":-0.029,\"stu5797\":0.012,\"stu5798\":0.012,\"stu5799\":0.008,\"stu5800\":-0.009,\"stu5801\":0.003,\"stu5802\":0.015,\"stu5803\":-1.0,\"stu5804\":-1.0,\"stu5805\":-0.016,\"stu5806\":0.014,\"stu5807\":0.054,\"stu5808\":0.027,\"stu5810\":0.042,\"stu5812\":0.128,\"stu5813\":-0.066,\"stu5814\":0.084,\"stu5815\":-0.016,\"stu5816\":-1.0,\"stu5817\":-0.165,\"stu5818\":-0.248,\"stu5821\":-1.0,\"stu5822\":0.025,\"stu5823\":-0.076,\"stu5824\":0.054,\"stu5825\":0.018,\"stu5826\":0.0,\"stu5827\":0.014,\"stu5828\":-0.051,\"stu5830\":0.098,\"stu5832\":-0.038,\"stu5833\":0.098,\"stu5836\":0.067,\"stu5838\":-0.021,\"stu5839\":-0.068,\"stu5840\":-0.209,\"stu5843\":-0.022,\"stu5844\":-0.138,\"stu5845\":-0.072,\"stu5846\":-0.05,\"stu5847\":-0.011,\"stu5848\":0.014,\"stu5849\":0.098,\"stu5850\":-0.017,\"stu5851\":0.014,\"stu5852\":0.006,\"stu5853\":0.084,\"stu5854\":-0.242,\"stu5855\":0.023,\"stu5856\":0.018,\"stu5857\":-0.048,\"stu5858\":-0.066,\"stu5859\":0.025,\"stu5860\":-0.45,\"stu5861\":-0.04,\"stu5862\":0.033,\"stu5863\":0.0,\"stu5864\":-0.019,\"stu5866\":-0.001,\"stu5867\":-0.047,\"stu5868\":-0.303,\"stu5869\":-0.111,\"stu5870\":0.039,\"stu5871\":0.023,\"stu5872\":0.098,\"stu5873\":0.098,\"stu5874\":-0.034,\"stu5875\":-0.068,\"stu5876\":0.014,\"stu5878\":-0.05,\"stu5880\":0.09,\"stu5881\":0.069},")
			when '736' # initial lauw reputation from (736)
				req.body.prepend("\"initial_lauw_leniency\":{\"stu4381\":0.156,\"stu5415\":0.126,\"stu5687\":-0.048,\"stu5787\":-0.022,\"stu5788\":-0.11,\"stu5789\":-0.072,\"stu5790\":-0.045,\"stu5792\":0.015,\"stu5793\":-0.053,\"stu5794\":0.071,\"stu5795\":0.082,\"stu5796\":0.054,\"stu5797\":0.032,\"stu5798\":-0.057,\"stu5799\":0.067,\"stu5800\":0.11,\"stu5801\":-0.073,\"stu5802\":0.109,\"stu5803\":0.011,\"stu5804\":0.126,\"stu5805\":-0.136,\"stu5806\":-0.019,\"stu5807\":0.161,\"stu5808\":0.183,\"stu5810\":-0.266,\"stu5813\":0.029,\"stu5814\":0.076,\"stu5815\":0.095,\"stu5817\":-0.182,\"stu5818\":-0.872,\"stu5821\":0.074,\"stu5822\":0.054,\"stu5823\":0.025,\"stu5824\":-0.088,\"stu5825\":0.082,\"stu5826\":0.076,\"stu5827\":0.059,\"stu5828\":-0.017,\"stu5829\":-0.894,\"stu5830\":0.091,\"stu5832\":0.076,\"stu5833\":0.11,\"stu5835\":-0.456,\"stu5836\":-0.019,\"stu5838\":0.064,\"stu5839\":0.07,\"stu5840\":-0.689,\"stu5841\":-0.038,\"stu5843\":0.144,\"stu5846\":0.054,\"stu5847\":0.022,\"stu5848\":0.071,\"stu5849\":0.156,\"stu5850\":0.095,\"stu5851\":-0.005,\"stu5852\":0.054,\"stu5853\":0.081,\"stu5854\":0.109,\"stu5855\":-0.16,\"stu5856\":0.104,\"stu5857\":-0.02,\"stu5858\":-0.176,\"stu5859\":0.118,\"stu5860\":0.014,\"stu5861\":0.091,\"stu5862\":0.025,\"stu5863\":-0.333,\"stu5864\":0.028,\"stu5866\":0.11,\"stu5867\":-0.025,\"stu5869\":-0.248,\"stu5870\":-0.056,\"stu5871\":-0.192,\"stu5872\":0.101,\"stu5873\":-0.182,\"stu5874\":0.022,\"stu5875\":-0.162,\"stu5876\":0.134,\"stu5878\":-0.02,\"stu5880\":0.134,\"stu5881\":-0.016},")
			when '754' # initial lauw reputation from (754)
				req.body.prepend("\"initial_lauw_leniency\":{\"stu5498\":-0.143,\"stu5884\":0.025,\"stu5892\":-0.111,\"stu5899\":-0.039,\"stu5900\":0.068,\"stu5913\":-0.013,\"stu5918\":0.007,\"stu5920\":-0.07,\"stu5931\":-0.007,\"stu5933\":-0.056,\"stu6361\":-0.047,\"stu6362\":-0.204,\"stu6364\":0.01,\"stu6368\":0.026,\"stu6370\":0.004,\"stu6371\":-0.039,\"stu6372\":-0.027,\"stu6373\":0.043,\"stu6374\":0.027,\"stu6375\":-0.056,\"stu6376\":0.028,\"stu6378\":0.028,\"stu6380\":0.038,\"stu6381\":0.034,\"stu6382\":-0.036,\"stu6385\":-0.027,\"stu6387\":-0.095,\"stu6388\":0.043,\"stu6389\":-0.041,\"stu6390\":-0.137,\"stu6391\":-0.067,\"stu6392\":-0.02,\"stu6394\":0.087,\"stu6397\":-0.023,\"stu6399\":-0.045,\"stu6400\":-0.141,\"stu6403\":0.029,\"stu6404\":0.021,\"stu6405\":-0.007,\"stu6410\":-0.171,\"stu6414\":-0.06,\"stu6415\":0.058,\"stu6417\":0.025,\"stu6420\":-0.006,\"stu6423\":-0.164,\"stu6425\":0.021,\"stu6426\":-0.02,\"stu6429\":-0.004,\"stu6430\":0.014,\"stu6433\":-0.003,\"stu6468\":0.053,\"stu6469\":-0.229,\"stu6471\":0.045,\"stu6472\":0.025},")
			when '756' # initial lauw reputation from Calibration assignment (756)
				req.body.prepend("\"initial_lauw_leniency\":{\"stu5498\":0.138,\"stu5884\":0.107,\"stu5892\":-0.042,\"stu5899\":-0.042,\"stu5900\":0.0,\"stu5913\":0.038,\"stu5918\":0.107,\"stu5920\":-0.042,\"stu5931\":0.038,\"stu5933\":0.074,\"stu6360\":-0.136,\"stu6361\":-0.042,\"stu6362\":-0.316,\"stu6364\":-0.25,\"stu6368\":0.038,\"stu6370\":0.074,\"stu6371\":0.038,\"stu6372\":0.038,\"stu6373\":-0.087,\"stu6374\":0.074,\"stu6375\":0.107,\"stu6376\":0.038,\"stu6378\":0.074,\"stu6380\":0.107,\"stu6381\":0.0,\"stu6382\":-0.042,\"stu6385\":-0.042,\"stu6387\":0.038,\"stu6389\":0.0,\"stu6390\":-0.042,\"stu6391\":-0.136,\"stu6392\":-0.25,\"stu6397\":0.107,\"stu6399\":0.038,\"stu6400\":0.038,\"stu6403\":0.038,\"stu6404\":-0.19,\"stu6410\":0.038,\"stu6414\":0.0,\"stu6415\":-0.316,\"stu6417\":0.08,\"stu6420\":-0.15,\"stu6423\":0.107,\"stu6425\":0.0,\"stu6426\":0.074,\"stu6429\":-0.087,\"stu6430\":-0.19,\"stu6433\":-0.087,\"stu6468\":0.074,\"stu6469\":-0.25,\"stu6471\":-0.042,\"stu6472\":-0.136},")
			when '764' # initial lauw reputation from (764)
				req.body.prepend("\"initial_lauw_leniency\":{\"stu5498\":-0.269,\"stu5884\":-0.034,\"stu5892\":0.003,\"stu5899\":-0.039,\"stu5900\":0.18,\"stu5913\":-0.001,\"stu5918\":-0.472,\"stu5920\":0.011,\"stu5931\":0.009,\"stu5933\":0.076,\"stu6361\":-0.247,\"stu6362\":-0.081,\"stu6364\":-0.214,\"stu6368\":0.151,\"stu6370\":0.121,\"stu6371\":0.003,\"stu6372\":-0.093,\"stu6373\":0.003,\"stu6374\":-0.487,\"stu6375\":-0.143,\"stu6376\":-0.034,\"stu6378\":-0.072,\"stu6380\":0.086,\"stu6381\":-0.026,\"stu6382\":0.049,\"stu6385\":0.056,\"stu6387\":0.046,\"stu6388\":0.126,\"stu6389\":0.184,\"stu6390\":-0.414,\"stu6391\":0.039,\"stu6392\":-0.072,\"stu6394\":0.093,\"stu6397\":0.085,\"stu6399\":-0.117,\"stu6400\":-0.034,\"stu6403\":0.169,\"stu6404\":-0.058,\"stu6410\":-0.072,\"stu6415\":-0.143,\"stu6417\":-0.034,\"stu6420\":-0.092,\"stu6423\":0.073,\"stu6425\":-0.039,\"stu6426\":-0.344,\"stu6429\":-0.075,\"stu6430\":0.199,\"stu6433\":-0.02,\"stu6468\":0.073,\"stu6469\":0.151,\"stu6471\":0.126,\"stu6472\":-0.239},")
			when '765' # initial lauw reputation from (765)
				req.body.prepend("\"initial_lauw_leniency\":{\"stu5498\":0.059,\"stu5884\":-0.009,\"stu5892\":0.096,\"stu5899\":-0.042,\"stu5900\":-0.105,\"stu5918\":-0.116,\"stu5920\":-0.25,\"stu5931\":-0.045,\"stu5933\":-0.365,\"stu6361\":-0.116,\"stu6362\":-0.006,\"stu6364\":-0.062,\"stu6368\":0.053,\"stu6370\":0.068,\"stu6371\":0.081,\"stu6372\":-0.492,\"stu6373\":0.063,\"stu6374\":0.075,\"stu6375\":0.107,\"stu6378\":-0.008,\"stu6380\":0.122,\"stu6381\":-0.014,\"stu6382\":0.045,\"stu6385\":-0.008,\"stu6387\":0.077,\"stu6388\":0.016,\"stu6390\":0.023,\"stu6391\":-0.127,\"stu6392\":-0.042,\"stu6397\":0.049,\"stu6399\":0.096,\"stu6400\":-0.043,\"stu6403\":-0.045,\"stu6404\":-0.006,\"stu6405\":0.105,\"stu6410\":0.03,\"stu6414\":0.023,\"stu6415\":0.122,\"stu6417\":0.081,\"stu6420\":0.03,\"stu6423\":0.077,\"stu6425\":0.076,\"stu6426\":0.131,\"stu6429\":-0.043,\"stu6430\":0.03,\"stu6433\":0.03,\"stu6468\":0.023,\"stu6469\":-0.009,\"stu6471\":-0.009,\"stu6472\":0.139},")
			# 754 round 1
			when '1'
				req.body.prepend("\"initial_lauw_leniency\":{\"stu5498\":-0.018,\"stu5884\":0.029,\"stu5892\":-0.013,\"stu5899\":-0.126,\"stu5900\":-0.018,\"stu5913\":0.077,\"stu5918\":0.088,\"stu5920\":-0.013,\"stu5931\":0.032,\"stu5933\":-0.083,\"stu6361\":-0.003,\"stu6362\":-0.123,\"stu6364\":-0.003,\"stu6368\":-0.129,\"stu6370\":-0.013,\"stu6371\":0.023,\"stu6372\":-0.15,\"stu6373\":0.116,\"stu6374\":0.066,\"stu6375\":0.006,\"stu6376\":0.027,\"stu6378\":0.092,\"stu6380\":-0.018,\"stu6381\":0.077,\"stu6382\":-0.135,\"stu6385\":0.02,\"stu6387\":0.017,\"stu6388\":-0.125,\"stu6389\":-0.237,\"stu6390\":0.017,\"stu6391\":-0.014,\"stu6392\":-0.09,\"stu6394\":0.048,\"stu6397\":0.023,\"stu6399\":-0.15,\"stu6400\":0.01,\"stu6403\":0.077,\"stu6404\":-0.013,\"stu6405\":-0.003,\"stu6410\":-0.078,\"stu6414\":-0.076,\"stu6415\":0.147,\"stu6417\":0.029,\"stu6420\":0.01,\"stu6423\":-0.053,\"stu6425\":-0.175,\"stu6426\":-0.09,\"stu6429\":0.043,\"stu6430\":0.09,\"stu6431\":0.097,\"stu6433\":-0.009,\"stu6468\":-0.013,\"stu6469\":-0.436,\"stu6471\":0.056,\"stu6472\":0.029},")
			# 764 round 1
			when '2'
				req.body.prepend("\"initial_lauw_leniency\":{\"stu5498\":-0.616,\"stu5884\":0.142,\"stu5892\":-0.01,\"stu5899\":-0.01,\"stu5900\":0.142,\"stu5913\":0.083,\"stu5918\":-0.136,\"stu5920\":-0.134,\"stu5931\":-0.012,\"stu5933\":-0.376,\"stu6361\":-0.391,\"stu6362\":0.142,\"stu6364\":-0.1,\"stu6368\":-0.273,\"stu6370\":0.14,\"stu6371\":0.172,\"stu6372\":0.224,\"stu6373\":-1.0,\"stu6374\":-0.48,\"stu6375\":0.015,\"stu6376\":-1.0,\"stu6378\":0.181,\"stu6380\":0.192,\"stu6381\":0.076,\"stu6382\":0.037,\"stu6385\":-0.029,\"stu6387\":0.151,\"stu6388\":-0.162,\"stu6389\":-0.136,\"stu6390\":0.083,\"stu6391\":0.054,\"stu6392\":-0.001,\"stu6397\":0.06,\"stu6399\":-0.035,\"stu6400\":0.123,\"stu6403\":0.255,\"stu6404\":-0.102,\"stu6405\":-0.188,\"stu6410\":0.099,\"stu6414\":0.176,\"stu6415\":0.192,\"stu6417\":0.06,\"stu6420\":0.046,\"stu6423\":0.111,\"stu6425\":0.015,\"stu6426\":-0.136,\"stu6429\":-0.082,\"stu6430\":-0.261,\"stu6433\":0.063,\"stu6468\":-0.363,\"stu6469\":-0.012,\"stu6471\":-0.013,\"stu6472\":-0.316},")
			# 765 round 1
			when '3'
				req.body.prepend("\"initial_lauw_leniency\":{\"stu5498\":-0.124,\"stu5884\":-0.036,\"stu5892\":0.085,\"stu5899\":-0.003,\"stu5900\":-0.072,\"stu5913\":0.086,\"stu5918\":0.034,\"stu5920\":0.091,\"stu5931\":0.086,\"stu5933\":-0.401,\"stu6361\":0.034,\"stu6362\":0.086,\"stu6364\":0.019,\"stu6368\":-0.031,\"stu6370\":-0.013,\"stu6371\":0.091,\"stu6372\":-0.013,\"stu6373\":0.143,\"stu6374\":-0.132,\"stu6375\":-1.0,\"stu6378\":0.034,\"stu6380\":0.19,\"stu6381\":0.077,\"stu6382\":0.135,\"stu6385\":0.091,\"stu6387\":0.028,\"stu6388\":-0.016,\"stu6389\":-0.013,\"stu6390\":0.063,\"stu6391\":0.109,\"stu6392\":-0.003,\"stu6394\":0.114,\"stu6397\":0.11,\"stu6399\":0.055,\"stu6400\":-0.624,\"stu6403\":0.169,\"stu6405\":0.082,\"stu6410\":0.115,\"stu6414\":0.114,\"stu6415\":0.141,\"stu6417\":0.003,\"stu6420\":0.193,\"stu6423\":-0.072,\"stu6425\":-0.062,\"stu6426\":0.025,\"stu6429\":0.137,\"stu6430\":-0.524,\"stu6433\":0.086,\"stu6468\":0.091,\"stu6469\":0.058,\"stu6471\":-0.036,\"stu6472\":-0.025},")
			# 772 round 1
			when '4'
				req.body.prepend("\"initial_lauw_leniency\":{\"stu5498\":0.117,\"stu5884\":-1.0,\"stu5892\":-0.306,\"stu5899\":-0.051,\"stu5900\":-0.493,\"stu5913\":-1.0,\"stu5918\":-0.126,\"stu5920\":0.129,\"stu5931\":-0.341,\"stu5933\":-0.045,\"stu6361\":-1.0,\"stu6362\":-1.0,\"stu6364\":-0.014,\"stu6368\":-0.003,\"stu6370\":-0.192,\"stu6371\":-0.568,\"stu6372\":-0.003,\"stu6373\":-0.183,\"stu6374\":-0.014,\"stu6375\":0.148,\"stu6378\":0.113,\"stu6380\":0.129,\"stu6381\":0.032,\"stu6382\":-0.079,\"stu6385\":0.833,\"stu6387\":0.074,\"stu6388\":-0.162,\"stu6389\":0.04,\"stu6390\":-0.183,\"stu6391\":0.197,\"stu6392\":-0.199,\"stu6394\":-1.0,\"stu6397\":0.091,\"stu6399\":0.252,\"stu6403\":0.151,\"stu6404\":0.818,\"stu6405\":-0.177,\"stu6410\":-0.274,\"stu6414\":-0.079,\"stu6415\":0.818,\"stu6417\":0.04,\"stu6420\":-0.079,\"stu6423\":-0.015,\"stu6425\":-1.0,\"stu6426\":0.04,\"stu6429\":0.071,\"stu6430\":-0.126,\"stu6433\":-0.177,\"stu6468\":0.08,\"stu6469\":-0.331,\"stu6471\":0.091,\"stu6472\":-1.0},")
			# 754 round2
			when '5'
				req.body.prepend("\"initial_lauw_leniency\":{\"stu5498\":-0.143,\"stu5884\":0.025,\"stu5892\":-0.111,\"stu5899\":-0.039,\"stu5900\":0.068,\"stu5913\":-0.013,\"stu5918\":0.007,\"stu5920\":-0.07,\"stu5931\":-0.007,\"stu5933\":-0.056,\"stu6361\":-0.047,\"stu6362\":-0.204,\"stu6364\":0.01,\"stu6368\":0.026,\"stu6370\":0.004,\"stu6371\":-0.039,\"stu6372\":-0.027,\"stu6373\":0.043,\"stu6374\":0.027,\"stu6375\":-0.056,\"stu6376\":0.028,\"stu6378\":0.028,\"stu6380\":0.038,\"stu6381\":0.034,\"stu6382\":-0.036,\"stu6385\":-0.027,\"stu6387\":-0.095,\"stu6388\":0.043,\"stu6389\":-0.041,\"stu6390\":-0.137,\"stu6391\":-0.067,\"stu6392\":-0.02,\"stu6394\":0.087,\"stu6397\":-0.023,\"stu6399\":-0.045,\"stu6400\":-0.141,\"stu6403\":0.029,\"stu6404\":0.021,\"stu6405\":-0.007,\"stu6410\":-0.171,\"stu6414\":-0.06,\"stu6415\":0.058,\"stu6417\":0.025,\"stu6420\":-0.006,\"stu6423\":-0.164,\"stu6425\":0.021,\"stu6426\":-0.02,\"stu6429\":-0.004,\"stu6430\":0.014,\"stu6433\":-0.003,\"stu6468\":0.053,\"stu6469\":-0.229,\"stu6471\":0.045,\"stu6472\":0.025},")
			# 764 round2
			when '6'
				req.body.prepend("\"initial_lauw_leniency\":{\"stu5498\":-0.269,\"stu5884\":-0.034,\"stu5892\":0.003,\"stu5899\":-0.039,\"stu5900\":0.18,\"stu5913\":-0.001,\"stu5918\":-0.472,\"stu5920\":0.011,\"stu5931\":0.009,\"stu5933\":0.076,\"stu6361\":-0.247,\"stu6362\":-0.081,\"stu6364\":-0.214,\"stu6368\":0.151,\"stu6370\":0.121,\"stu6371\":0.003,\"stu6372\":-0.093,\"stu6373\":0.003,\"stu6374\":-0.487,\"stu6375\":-0.143,\"stu6376\":-0.034,\"stu6378\":-0.072,\"stu6380\":0.086,\"stu6381\":-0.026,\"stu6382\":0.049,\"stu6385\":0.056,\"stu6387\":0.046,\"stu6388\":0.126,\"stu6389\":0.184,\"stu6390\":-0.414,\"stu6391\":0.039,\"stu6392\":-0.072,\"stu6394\":0.093,\"stu6397\":0.085,\"stu6399\":-0.117,\"stu6400\":-0.034,\"stu6403\":0.169,\"stu6404\":-0.058,\"stu6410\":-0.072,\"stu6415\":-0.143,\"stu6417\":-0.034,\"stu6420\":-0.092,\"stu6423\":0.073,\"stu6425\":-0.039,\"stu6426\":-0.344,\"stu6429\":-0.075,\"stu6430\":0.199,\"stu6433\":-0.02,\"stu6468\":0.073,\"stu6469\":0.151,\"stu6471\":0.126,\"stu6472\":-0.239},")
			end
		elsif params[:checkbox][:quiz] == 'Add quiz scores'
			@@additional_info = 'add quiz scores'
			quiz_str = json_generator(params[:assignment_id].to_i, params[:another_assignment_id].to_i, params[:round_num].to_i, 'quiz scores').to_json
			quiz_str[0] = ''
			quiz_str.prepend('"quiz_scores":{')
			quiz_str += ','
			quiz_str = quiz_str.gsub('"N/A"','20.0')
			req.body.prepend(quiz_str)
		else
			@@additional_info = ''
		end
			
		# Eg.
		# "{"initial_hamer_reputation": {"stu1": 0.90, "stu2":0.88, "stu3":0.93, "stu4":0.8, "stu5":0.93, "stu8":0.93},  #optional
		# "initial_lauw_leniency": {"stu1": 1.90, "stu2":0.98, "stu3":1.12, "stu4":0.94, "stu5":1.24, "stu8":1.18},  #optional
		# "expert_grades": {"submission1": 90, "submission2":88, "submission3":93},  #optional
		# "quiz_scores" : {"submission1" : {"stu1":100, "stu3":80}, "submission2":{"stu2":40, "stu1":60}}, #optional
		# "submission1": {"stu1":91, "stu3":99},"submission2": {"stu5":92, "stu8":90},"submission3": {"stu2":91, "stu4":88}}"
		req.body.prepend("{")
        @@request_body = req.body
		puts 'This is the request prior to encryption: ' + req.body
		puts
<<<<<<< HEAD

		response = Net::HTTP.new('prevdata.csc.ncsu.edu').start {|http| http.request(req)}
=======
		# Encryption
		# AES symmetric algorithm encrypts raw data
		aes_encrypted_request_data = aes_encrypt(req.body)
		req.body = aes_encrypted_request_data[0]
		# RSA asymmetric algorithm encrypts keys of AES
		encrypted_key = rsa_public_key1(aes_encrypted_request_data[1])
		encrypted_vi = rsa_public_key1(aes_encrypted_request_data[2])
		# fixed length 350
		req.body.prepend('", "data":"')
		req.body.prepend(encrypted_vi)
		req.body.prepend(encrypted_key)
		# request body should be in JSON format.
		req.body.prepend('{"keys":"')
		req.body << '"}'
		req.body.gsub!(/\n/, '\\n')
		response = Net::HTTP.new('peerlogic.csc.ncsu.edu').start {|http| http.request(req)}
		# RSA asymmetric algorithm decrypts keys of AES
		# Decryption
		response.body = JSON.parse(response.body)
		key = rsa_private_key2(response.body["keys"][0, 350])
		vi = rsa_private_key2(response.body["keys"][350,350])
		# AES symmetric algorithm decrypts data
		aes_encrypted_response_data = response.body["data"]
		response.body = aes_decrypt(aes_encrypted_response_data, key, vi)

>>>>>>> ac0ce541
		puts "Response #{response.code} #{response.message}:
          #{response.body}"
        puts
        @@response = response
        @@response_body = response.body



		JSON.parse(response.body.to_s).each do |alg, list|
      list.each do |id, rep|
        Participant.find_by_user_id(id).update(alg.to_sym => rep) unless /leniency/ =~ id.to_s
      end unless list.nil?
		end

		redirect_to action: 'client'
	end


	def rsa_public_key1(data)
		public_key_file = 'public1.pem'
		public_key = OpenSSL::PKey::RSA.new(File.read(public_key_file))
		encrypted_string = Base64.encode64(public_key.public_encrypt(data))

		return encrypted_string
	end

	def rsa_private_key2(cipertext)
		private_key_file = 'private2.pem'
		password = "ZXhwZXJ0aXph\n"
		encrypted_string = cipertext
		private_key = OpenSSL::PKey::RSA.new(File.read(private_key_file),Base64.decode64(password))
		string = private_key.private_decrypt(Base64.decode64(encrypted_string))

		return string
	end

	def aes_encrypt(data)
		cipher = OpenSSL::Cipher::AES.new(256, :CBC)
		cipher.encrypt
		key = cipher.random_key
		iv = cipher.random_iv
		cipertext = Base64.encode64(cipher.update(data) + cipher.final)
		return cipertext, key, iv
	end

	def aes_decrypt(cipertext, key, iv)
		decipher = OpenSSL::Cipher::AES.new(256, :CBC)
		decipher.decrypt
		decipher.key = key
		decipher.iv = iv
		plain = decipher.update(Base64.decode64(cipertext)) + decipher.final
		return plain
	end
end<|MERGE_RESOLUTION|>--- conflicted
+++ resolved
@@ -139,12 +139,7 @@
 
 	def send_post_request
 		# https://www.socialtext.net/open/very_simple_rest_in_ruby_part_3_post_to_create_a_new_workspace
-<<<<<<< HEAD
-		# uri = URI.parse('http://152.7.99.160:3000//calculations/reputation_algorithms')
-		req = Net::HTTP::Post.new('/reputation/calculations/reputation_algorithms', initheader = {'Content-Type' =>'application/json'})
-=======
 		req = Net::HTTP::Post.new('/reputation/calculations/reputation_algorithms', initheader = {'Content-Type' =>'application/json', 'charset' => 'utf-8'})
->>>>>>> ac0ce541
 		curr_assignment_id = (params[:assignment_id].empty? ? '724' : params[:assignment_id])
 		req.body = json_generator(curr_assignment_id, params[:another_assignment_id].to_i, params[:round_num].to_i, 'peer review grades').to_json
 		req.body[0] = '' # remove the first '{'
@@ -271,10 +266,6 @@
         @@request_body = req.body
 		puts 'This is the request prior to encryption: ' + req.body
 		puts
-<<<<<<< HEAD
-
-		response = Net::HTTP.new('prevdata.csc.ncsu.edu').start {|http| http.request(req)}
-=======
 		# Encryption
 		# AES symmetric algorithm encrypts raw data
 		aes_encrypted_request_data = aes_encrypt(req.body)
@@ -300,7 +291,6 @@
 		aes_encrypted_response_data = response.body["data"]
 		response.body = aes_decrypt(aes_encrypted_response_data, key, vi)
 
->>>>>>> ac0ce541
 		puts "Response #{response.code} #{response.message}:
           #{response.body}"
         puts

--- conflicted
+++ resolved
@@ -73,41 +73,17 @@
   
   # called when the display is requested
   # ajbudlon, July 3rd 2008
-<<<<<<< HEAD
-  def list  
-    if session[:display]      
-      @sortvar = session[:display][:sortvar]
-      @sortorder = session[:display][:sortorder]
-      if session[:display][:check] == "1"
-=======
   def list
     display = params[:display] || session[:display]
     if display
       @sortvar = display[:sortvar]
       @sortorder = display[:sortorder]
       if display[:check] == "1"
->>>>>>> 243320c7
         @show = nil
       else
         @show = true
       end
-<<<<<<< HEAD
-    end
-    if params[:display]      
-      @sortvar = params[:display][:sortvar]
-      @sortorder = params[:display][:sortorder] 
-      if params[:display][:check] == "1"
-        @show = nil
-      else
-        @show = true
-      end
-      session[:display] = params[:display]      
-    end
-  
-    if session[:display].nil? and params[:display].nil?
-=======
     else
->>>>>>> 243320c7
       @show = true
     end
     

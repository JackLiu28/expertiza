class TeamsController < ApplicationController
  include AuthorizationHelper

  autocomplete :user, :name

  # Check if the current user has TA privileges
  def action_allowed?
    current_user_has_ta_privileges?
  end

<<<<<<< HEAD
  # attempt to initialize team type in session
  def init_team_type(type)
    if type && Team.allowed_types.include?(type)
      session[:team_type] = type
    end
  end

  # retrieve an object's parent by its ID
  def parent_by_id(id)
    Object.const_get(session[:team_type]).find(id)
  end

  # retrieve an object's parent from the object's parent ID
  def parent_from_child(child)
    Object.const_get(session[:team_type]).find(child.parent_id)
  end

  # This function is used to create teams with random names.
=======
  # Creates teams with random names when called by an instructor.
>>>>>>> 1b1a684e
  # Instructors can call by clicking "Create teams" icon and then click "Create teams" at the bottom.
  def create_teams
    parent = parent_by_id(params[:id])
    Team.randomize_all_by_parent(parent, session[:team_type], params[:team_size].to_i)
    undo_link('Random teams have been successfully created.')
    ExpertizaLogger.info LoggerMessage.new(controller_name, '', 'Random teams have been successfully created', request)
    redirect_to action: 'list', id: parent.id
  end

  # Displays list of teams for a parent object(either assignment/course)
  def list
    init_team_type(params[:type])
    @assignment = Assignment.find_by(id: params[:id]) if session[:team_type] == Team.allowed_types[0]
    @is_valid_assignment = session[:team_type] == Team.allowed_types[0] && @assignment.max_team_size > 1
    begin
      @root_node = Object.const_get(session[:team_type] + 'Node').find_by(node_object_id: params[:id])
      @child_nodes = @root_node.get_teams
    rescue StandardError
      flash[:error] = $ERROR_INFO
    end
  end

  # Create an empty team manually
  def new
    init_team_type(Team.allowed_types[0]) unless session[:team_type]
    @parent = Object.const_get(session[:team_type]).find(params[:id])
  end

  # Called when a instructor tries to create an empty team manually
  def create
    parent = parent_by_id(params[:id])
    begin
      Team.check_for_existing(parent, params[:team][:name], session[:team_type])
      @team = Object.const_get(session[:team_type] + 'Team').create(name: params[:team][:name], parent_id: parent.id)
      TeamNode.create(parent_id: parent.id, node_object_id: @team.id)
      undo_link("The team \"#{@team.name}\" has been successfully created.")
      redirect_to action: 'list', id: parent.id
    rescue TeamExistsError
      flash[:error] = $ERROR_INFO
      redirect_to action: 'new', id: parent.id
    end
  end

  # Update the team
  def update
    @team = Team.find(params[:id])
    parent = parent_from_child(@team.parent_id)
    begin
      Team.check_for_existing(parent, params[:team][:name], session[:team_type])
      @team.name = params[:team][:name]
      @team.save
      flash[:success] = "The team \"#{@team.name}\" has been successfully updated."
      undo_link('')
      redirect_to action: 'list', id: parent.id
    rescue TeamExistsError
      flash[:error] = $ERROR_INFO
      redirect_to action: 'edit', id: @team.id
    end
  end

  # Edit the team
  def edit
    @team = Team.find(params[:id])
  end

  # Deleting all teams associated with a given parent object
  def delete_all
    root_node = Object.const_get(session[:team_type] + 'Node').find_by(node_object_id: params[:id])
    child_nodes = root_node.get_teams.map(&:node_object_id)
    Team.destroy_all if child_nodes
    redirect_to action: 'list', id: params[:id]
  end

  # Deleting a specific team associated with a given parent object
  def delete
    # delete records in team, teams_users, signed_up_teams table
    @team = Team.find_by(id: params[:id])
    unless @team.nil?
      @signed_up_team = SignedUpTeam.where(team_id: @team.id)
      @teams_users = TeamsUser.where(team_id: @team.id)

      if @signed_up_team == 1 && !@signUps.first.is_waitlisted # this team hold a topic
        # if there is another team in waitlist, make this team hold this topic
        topic_id = @signed_up_team.first.topic_id
        next_wait_listed_team = SignedUpTeam.where(topic_id: topic_id, is_waitlisted: true).first
        # if slot exist, then confirm the topic for this team and delete all waitlists for this team
        SignUpTopic.assign_to_first_waiting_team(next_wait_listed_team) if next_wait_listed_team
      end

      @sign_up_team.destroy_all if @sign_up_team
      @teams_users.destroy_all if @teams_users
      @team.destroy if @team
      undo_link("The team \"#{@team.name}\" has been successfully deleted.")
    end
    redirect_back fallback_location: root_path
  end

  # Copies existing teams from a course down to an assignment
  # The team and team members are all copied.
  def inherit
    assignment = Assignment.find(params[:id])
    if assignment.course_id
      course = Course.find(assignment.course_id)
      teams = course.get_teams
      if teams.empty?
        flash[:note] = 'No teams were found when trying to inherit.'
      else
        teams.each do |team|
          team.copy(assignment.id)
        end
      end
    else
      flash[:error] = 'No course was found for this assignment.'
    end
    redirect_to controller: 'teams', action: 'list', id: assignment.id
  end

  # Allows teams to be passed down from parent object down to its children
  def bequeath_all

    if session[:team_type] == 'Course'
      flash[:error] = 'Invalid team type for bequeathal'
      redirect_to controller: 'teams', action: 'list', id: params[:id]
      return
    end
    assignment = Assignment.find(params[:id])
    if assignment.course_id
      course = Course.find(assignment.course_id)
      if course.course_teams.any?
        flash[:error] = 'The course already has associated teams'
        redirect_to controller: 'teams', action: 'list', id: assignment.id
        return
      end
      teams = assignment.teams
      teams.each do |team|
        team.copy(course.id)
      end
      flash[:note] = teams.length.to_s + ' teams were successfully copied to "' + course.name + '"'
    else
      flash[:error] = 'No course was found for this assignment.'
    end
    redirect_to controller: 'teams', action: 'list', id: assignment.id
  end
end<|MERGE_RESOLUTION|>--- conflicted
+++ resolved
@@ -8,7 +8,6 @@
     current_user_has_ta_privileges?
   end
 
-<<<<<<< HEAD
   # attempt to initialize team type in session
   def init_team_type(type)
     if type && Team.allowed_types.include?(type)
@@ -27,9 +26,6 @@
   end
 
   # This function is used to create teams with random names.
-=======
-  # Creates teams with random names when called by an instructor.
->>>>>>> 1b1a684e
   # Instructors can call by clicking "Create teams" icon and then click "Create teams" at the bottom.
   def create_teams
     parent = parent_by_id(params[:id])

--- conflicted
+++ resolved
@@ -127,11 +127,7 @@
     if assignment.course_id >= 0
       course = Course.find(assignment.course_id)
       team.copy(course.id)
-<<<<<<< HEAD
-      flash[:note] = "\"" + team.name + "\" was successfully copied to \"" + course.name + "\""
-=======
-      flash[:note] = "The team \""+team.name+"\" was successfully copied to \""+course.name+"\"."
->>>>>>> 3486692f
+      flash[:note] = "The team \"" + team.name + "\" was successfully copied to \"" + course.name + "\""
     else
       flash[:error] = "This assignment is not #{url_for(controller: 'assignment', action: 'assign', id: assignment.id)} with a course."
     end

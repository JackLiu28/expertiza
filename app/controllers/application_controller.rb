--- conflicted
+++ resolved
@@ -1,11 +1,8 @@
 require 'goldberg_filters'
 
 class ApplicationController < ActionController::Base
-<<<<<<< HEAD
   include GoldbergFilters
-=======
   rescue_from ActiveRecord::RecordNotFound, :with => :record_not_found
->>>>>>> 264b8a66
 
   helper_method :current_user_session, :current_user, :current_user_role?
   protect_from_forgery unless Rails.env.test?
@@ -29,10 +26,11 @@
   delegate :allow?, to: :current_permission
   helper_method :allow?
 
-<<<<<<< HEAD
   def current_user_role?
     current_user.role.name
-=======
+  end
+  helper_method :current_user_role?
+
   def user_for_paper_trail
     if session[:user]
       session[:user].id
@@ -45,17 +43,11 @@
     @version = Version.find(:all,:conditions => ['whodunnit = ?',session[:user].id]).last
     if Time.now - @version.created_at < 5.0
       @link_name = params[:redo] == "true" ? "redo" : "undo"
-      flash[:note] = message + "<a href = #{url_for(:controller => :versions,:action => :revert,:id => @version.id,:redo => !params[:redo])}>#{@link_name}</a>"
+      flash[:notice] = message + "<a href = #{url_for(:controller => :versions,:action => :revert,:id => @version.id,:redo => !params[:redo])}>#{@link_name}</a>"
     end
   end
 
   private
-  def current_user_session
-    return @current_user_session if defined?(@current_user_session)
-    @current_user_session = UserSession.find
->>>>>>> 264b8a66
-  end
-  helper_method :current_user_role?
 
   def current_user
     @current_user ||= session[:user]
@@ -116,13 +108,10 @@
       redirect_to "/denied"
     end
   end
-<<<<<<< HEAD
-=======
 
   private
     def record_not_found
       redirect_to :controller => :tree_display,:action => :list
     end
 
->>>>>>> 264b8a66
 end
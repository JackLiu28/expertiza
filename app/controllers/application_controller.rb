--- conflicted
+++ resolved
@@ -1,12 +1,7 @@
 require 'goldberg_filters'
 
 class ApplicationController < ActionController::Base
-<<<<<<< HEAD
   include AccessHelper
-=======
-  include GoldbergFilters
-  rescue_from ActiveRecord::RecordNotFound, :with => :record_not_found
->>>>>>> 6ea83cee
 
   helper_method :current_user_session, :current_user, :current_user_role?
   protect_from_forgery unless Rails.env.test?

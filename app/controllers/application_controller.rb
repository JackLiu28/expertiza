--- conflicted
+++ resolved
@@ -2,82 +2,36 @@
 include GoldbergFilters
 
 class ApplicationController < ActionController::Base
-<<<<<<< HEAD
-  before_filter :goldberg_security_filter
-
-  protect_from_forgery unless Rails.env.test?
-  around_filter :set_time_zone
-
-  def set_time_zone
-    old_time_zone = Time.zone
-    logger.debug !(session[:user].nil?)
-    if (!(session[:user].nil?)) 
-      logger.debug "set timezone debug"
-      preferredtimezone = User.find_by_id(current_user.id).timezonepref
-      logger.debug preferredtimezone
-      Time.zone = preferredtimezone if logged_in?
-    end
-  ensure
-    yield
-    Time.zone = preferredtimezone
-  end
-
-  def logged_in?
-    current_user
-  end
-
-  def authorize(args = {})
-    unless current_permission(args).allow?(params[:controller], params[:action])
-      flash[:warn] = 'Please log in.'
-      redirect_back
-=======
   helper_method :current_user_session, :current_user, :current_user_role?
   protect_from_forgery unless Rails.env.test?
   filter_parameter_logging :password, :password_confirmation, :clear_password, :clear_password_confirmation
   before_filter :set_time_zone
+  before_filter :goldberg_security_filter
 
   def authorize
     unless current_user
       flash[:notice] = "Please log in."
       redirect_to :controller => 'user_sessions', :action => 'new'
->>>>>>> d3de801b
     end
     @user = current_user
   end
 
-<<<<<<< HEAD
-  def current_permission(args = {})
-    @authority ||= Authority.new args.merge({
-      current_user: current_user
-    })
-=======
   def current_user
     session[:user]
->>>>>>> d3de801b
   end
   delegate :allow?, to: :current_permission
   helper_method :allow?
 
-<<<<<<< HEAD
-  def redirect_back(default = :root)
-    redirect_to request.env['HTTP_REFERER'] ? :back : default
-  end
-
   def current_user_role?
     current_user.role.name
-=======
-  def current_user_id
-    current_user.id
->>>>>>> d3de801b
   end
   helper_method :current_user_role?
 
-<<<<<<< HEAD
   def current_user
     @current_user ||= session[:user]
   end
   helper_method :current_user
-=======
+
   def current_user_role
     current_user.role
   end
@@ -87,28 +41,18 @@
     current_user
   end
 
+  def redirect_back(default = :root)
+    redirect_to request.env['HTTP_REFERER'] ? :back : default
+  end
+
   def set_time_zone
     Time.zone = current_user.timezonepref if current_user
   end
 
-  def redirect_back(default = :root)
-    redirect_to request.env['HTTP_REFERER'] ? :back : default
-  end
->>>>>>> d3de801b
-
   private
 
   def require_user
-<<<<<<< HEAD
-    unless current_user
-      store_location
-      flash[:notice] = "You must be logged in to access this page"
-      redirect_back
-      return false
-    end
-=======
     invalid_login_status('in') unless current_user
->>>>>>> d3de801b
   end
 
   def require_no_user
@@ -121,31 +65,7 @@
   end
 
   protected
-<<<<<<< HEAD
-  def list(object_type)
-    # Calls the correct listing method based on the role of the
-    # logged-in user and the currently selected constraint.
-    #
-    # Example: object_type = Rubric, constraint = 'list_all'
-    # is transformed into Instructor.list_all(object_type, session[:user].id)
-    # if the user is currently logged in as an Instructor
-    constraint = @display_option.name
-    if constraint == nil or constraint == ''
-      constraint = 'list_mine'
-    end
 
-    ApplicationHelper::get_user_role(session[:user]).send(constraint, object_type, session[:user].id)
-  end
-
-  def get(object_type, id)
-    # Returns the first record found.  The record may not be found (e.g.,
-    # because it is private and belongs to someone else), so catch the exceptions.
-    ApplicationHelper::get_user_role(session[:user]).get(object_type, id, session[:user].id)
-  end
-
-=======
-
->>>>>>> d3de801b
   def set_up_display_options(object_type)
     # Create a set that will be used to populate the dropbox when a user lists a set of objects (assgts., questionnaires, etc.)
     # Get the Instructor::QUESTIONNAIRE constant
@@ -156,11 +76,7 @@
   # to see unauthorized data.
   # Ex: return unless current_user_id?(params[:user_id])
   def current_user_id?(user_id)
-<<<<<<< HEAD
-    redirect_to '/denied' unless user_id == current_user.id
-=======
     current_user.try(:id) == user_id
->>>>>>> d3de801b
   end
 
   def denied

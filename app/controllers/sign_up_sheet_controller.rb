# contains all functions related to management of the signup sheet for an assignment
# functions to add new topics to an assignment, edit properties of a particular topic, delete a topic, etc
# are included here

# A point to be taken into consideration is that :id (except when explicitly stated) here means topic id and not assignment id
# (this is referenced as :assignment id in the params has)
# The way it works is that assignments have their own id's, so do topics. A topic has a foreign key dependecy on the assignment_id
# Hence each topic has a field called assignment_id which points which can be used to identify the assignment that this topic belongs
# to

class SignUpSheetController < ApplicationController
  require 'rgl/adjacency'
  require 'rgl/dot'
  require 'rgl/topsort'

  def action_allowed?
    case params[:action]
    when 'set_priority', 'sign_up', 'delete_signup', 'list', 'show_team', 'switch_original_topic_to_approved_suggested_topic', 'publish_approved_suggested_topic', 'sort'
      ['Instructor',
       'Teaching Assistant',
       'Administrator',
       'Super-Administrator',
       'Student'].include? current_role_name and ((%w(list).include? action_name) ? are_needed_authorizations_present? : true)
    else
      ['Instructor',
       'Teaching Assistant',
       'Administrator',
       'Super-Administrator'].include? current_role_name
    end
  end

  # Includes functions for team management. Refer /app/helpers/ManageTeamHelper
  include ManageTeamHelper
  # Includes functions for Dead line management. Refer /app/helpers/DeadLineHelper
  include DeadlineHelper

  # GETs should be safe (see http://www.w3.org/2001/tag/doc/whenToUseGet.html)
  verify method: :post, only: [:destroy, :create, :update],
         redirect_to: {action: :list}

  # Prepares the form for adding a new topic. Used in conjunction with create
  def new
    @id = params[:id]
    @sign_up_topic = SignUpTopic.new
    @sign_up_topic.assignment = Assignment.find(params[:id])
    @topic = @sign_up_topic
  end

  # This method is used to create signup topics
  # In this code params[:id] is the assignment id and not topic id. The intuition is
  # that assignment id will virtually be the signup sheet id as well as we have assumed
  # that every assignment will have only one signup sheet
  def create
    topic = SignUpTopic.where(topic_name: params[:topic][:topic_name], assignment_id: params[:id]).first

    # if the topic already exists then update
    if topic.nil?
      setup_new_topic
    else
      update_existing_topic topic
    end
  end

  # This method is used to delete signup topics
  # Renaming delete method to destroy for rails 4 compatible
  def destroy
    @topic = SignUpTopic.find(params[:id])
    if @topic
      @topic.destroy
      undo_link("The topic: \"#{@topic.topic_name}\" has been successfully deleted. ")
    else
      flash[:error] = "The topic could not be deleted."
    end

    # if this assignment has staggered deadlines then destroy the dependencies as well
    if Assignment.find(params[:assignment_id])['staggered_deadline'] == true
      dependencies = TopicDependency.where(topic_id: params[:id])
      dependencies.each(&:destroy) unless dependencies.nil?
    end
    # changing the redirection url to topics tab in edit assignment view.
    redirect_to edit_assignment_path(params[:assignment_id]) + "#tabs-5"
  end

  # prepares the page. shows the form which can be used to enter new values for the different properties of an assignment
  def edit
    @topic = SignUpTopic.find(params[:id])
  end

  # updates the database tables to reflect the new values for the assignment. Used in conjuntion with edit
  def update
    @topic = SignUpTopic.find(params[:id])

    if @topic
      @topic.topic_identifier = params[:topic][:topic_identifier]

      update_max_choosers @topic

      # update tables
      @topic.category = params[:topic][:category]
      @topic.topic_name = params[:topic][:topic_name]
      @topic.micropayment = params[:topic][:micropayment]
      @topic.save
      undo_link("The topic: \"#{@topic.topic_name}\" has been successfully updated. ")
    else
      flash[:error] = "The topic could not be updated."
      end
    # changing the redirection url to topics tab in edit assignment view.
    redirect_to edit_assignment_path(params[:assignment_id]) + "#tabs-5"
    end

  # This displays a page that lists all the available topics for an assignment.
  # Contains links that let an admin or Instructor edit, delete, view enrolled/waitlisted members for each topic
  # Also contains links to delete topics and modify the deadlines for individual topics. Staggered means that different topics can have different deadlines.
  def add_signup_topics
    load_add_signup_topics(params[:id])
    SignUpSheet.add_signup_topic(params[:id])
  end

  def add_signup_topics_staggered
    add_signup_topics
  end

  # retrieves all the data associated with the given assignment. Includes all topics,
  def load_add_signup_topics(assignment_id)
    @id = assignment_id
    @sign_up_topics = SignUpTopic.where(['assignment_id = ?', assignment_id])
    @slots_filled = SignUpTopic.find_slots_filled(assignment_id)
    @slots_waitlisted = SignUpTopic.find_slots_waitlisted(assignment_id)

    @assignment = Assignment.find(assignment_id)
    # ACS Removed the if condition (and corresponding else) which differentiate assignments as team and individual assignments
    # to treat all assignments as team assignments
    # Though called participants, @participants are actually records in signed_up_teams table, which
    # is a mapping table between teams and topics (waitlisted recored are also counted)
    @participants = SignedUpTeam.find_team_participants(assignment_id)
  end

  def set_values_for_new_topic
    @sign_up_topic = SignUpTopic.new
    @sign_up_topic.topic_identifier = params[:topic][:topic_identifier]
    @sign_up_topic.topic_name = params[:topic][:topic_name]
    @sign_up_topic.max_choosers = params[:topic][:max_choosers]
    @sign_up_topic.category = params[:topic][:category]
    @sign_up_topic.assignment_id = params[:id]
    @assignment = Assignment.find(params[:id])
  end

  # simple function that redirects ti the /add_signup_topics or the /add_signup_topics_staggered page depending on assignment type
  # staggered means that different topics can have different deadlines.
  def redirect_to_sign_up(assignment_id)
    assignment = Assignment.find(assignment_id)
    (assignment.staggered_deadline == true) ? (redirect_to action: 'add_signup_topics_staggered', id: assignment_id) : (redirect_to action: 'add_signup_topics', id: assignment_id)
  end

  # simple function that redirects to assignment->edit->topic panel to display /add_signup_topics or the /add_signup_topics_staggered page
  # staggered means that different topics can have different deadlines.
  def redirect_to_assignment_edit(assignment_id)
    assignment = Assignment.find(assignment_id)
    redirect_to controller: 'assignments', action: 'edit', id: assignment_id
  end

  def list
    @assignment_id = params[:assignment_id].to_i
    @slots_filled = SignUpTopic.find_slots_filled(params[:assignment_id])
    @slots_waitlisted = SignUpTopic.find_slots_waitlisted(params[:assignment_id])
    @show_actions = true
    @priority = 0
    assignment = Assignment.find(@assignment_id)
    @sign_up_topics = SignUpTopic.where(assignment_id: @assignment_id, private_to: nil)
    @max_team_size = assignment.max_team_size

    if assignment.is_intelligent
      @bids = Bid.where(user_id: session[:user].id).order(:priority)
      signed_up_topics = []
      @bids.each do |bid|
        sign_up_topic = SignUpTopic.where(id: bid.topic_id)
        unless sign_up_topic.empty?
          signed_up_topics << sign_up_topic.first
        end
      end
      @sign_up_topics = @sign_up_topics - signed_up_topics
      @bids = signed_up_topics
    end

    @num_of_topics = @sign_up_topics.size
    @signup_topic_deadline = assignment.due_dates.find_by_deadline_type_id(7)
    @drop_topic_deadline = assignment.due_dates.find_by_deadline_type_id(6)
    @student_bids = Bid.where(user_id: session[:user].id)

    unless assignment.due_dates.find_by_deadline_type_id(1).nil?
      if !assignment.staggered_deadline? and assignment.due_dates.find_by_deadline_type_id(1).due_at < Time.now
        @show_actions = false
      end

      # Find whether the user has signed up for any topics; if so the user won't be able to
      # sign up again unless the former was a waitlisted topic
      # if team assignment, then team id needs to be passed as parameter else the user's id
      users_team = SignedUpTeam.find_team_users(@assignment_id, session[:user].id)

      @selected_topics = if users_team.empty?
                           nil
                         else
                           # TODO: fix this; cant use 0
                           SignedUpTeam.find_user_signup_topics(@assignment_id, users_team[0].t_id)
                         end

    end
    if assignment.is_intelligent
      render 'sign_up_sheet/intelligent_topic_selection' and return
    end
  end

  # this function is used to delete a previous signup
  def delete_signup
    assignment = Assignment.find(params[:assignment_id])
    participant = AssignmentParticipant.where('user_id = ? and parent_id = ?', session[:user].id, params[:assignment_id]).first
    drop_topic_deadline = assignment.due_dates.find_by_deadline_type_id(6)
    # A student who has already submitted work should not be allowed to drop his/her topic!
    # (A student/team has submitted if participant directory_num is non-null or submitted_hyperlinks is non-null.)
    # If there is no drop topic deadline, student can drop topic at any time (if all the submissions are deleted)
    # If there is a drop topic deadline, student cannot drop topic after this deadline.
    if !participant.team.submitted_files.empty? or !participant.team.hyperlinks.empty?
      flash[:error] = "You have already submitted your work, so you are not allowed to drop your topic."
    elsif !drop_topic_deadline.nil? and Time.now > drop_topic_deadline.due_at
      flash[:error] = "You cannot drop your topic after drop topic deadline!"
    else
      delete_signup_for_topic(params[:assignment_id], params[:id])
      flash[:success] = "You have successfully dropped your topic!"
    end
    redirect_to action: 'list', assignment_id: params[:assignment_id]
  end

  def delete_signup_for_topic(assignment_id, topic_id)
    @user_id = session[:user].id
    SignUpTopic.reassign_topic(@user_id, assignment_id, topic_id)
  end

  def sign_up
    # find the assignment to which user is signing up
    @assignment = Assignment.find(params[:assignment_id])
    @user_id = session[:user].id
    # Always use team_id ACS
    # s = Signupsheet.new
    # Team lazy initialization: check whether the user already has a team for this assignment
    unless SignUpSheet.signup_team(@assignment.id, @user_id, params[:id])
      flash[:error] = "You've already signed up for a topic!"
    end
    redirect_to action: 'list', assignment_id: params[:assignment_id]
  end

  def set_priority
    @user_id = session[:user].id
<<<<<<< HEAD
    # users_team = SignedUpTeam.find_team_users(params[:assignment_id].to_s, @user_id)
    # check = SignedUpTeam.find_by_sql(["SELECT su.* FROM signed_up_teams su , sign_up_topics st WHERE su.topic_id = st.id AND st.assignment_id = ? AND su.team_id = ? AND su.preference_priority_number = ?", params[:assignment_id].to_s, users_team[0].t_id, params[:priority].to_s])
    # if check.empty?
    #   signUp = SignedUpTeam.where(topic_id: params[:id], team_id: users_team[0].t_id).first
    #   # signUp.preference_priority_number = params[:priority].to_s
    #   if params[:priority].to_s.to_f > 0
    #     signUp.update_attribute('preference_priority_number', params[:priority].to_s)
    #   else
    #     flash[:error] = "That is an invalid priority."
    #   end
    # end
    check = Bid.where(user_id: @user_id, topic_id: params[:id])
    if !Bid.where(user_id: @user_id, priority: params[:priority]).empty?
      flash[:error] = "You have already selected this priority"
    elsif check.empty?
      Bid.create(topic_id: params[:id], user_id: @user_id, priority: params[:priority])
=======
    unless params[:topic].nil?
      team_user = TeamsUser.where(user_id: @user_id)
      users = User.find(@user_id)
      if !team_user.nil)
        users = TeamsUser.where(team_id: team_user.first.team_id)
      end
      users.each do |user|
        @bids = Bid.where("user_id LIKE ?", user.id )
        signed_up_topics = @bids.map {|bid| bid.topic_id}

        #Remove topics from bids table if the student moves data from Selection HTML table to Topics HTML table
        #This step is necessary to avoid duplicate priorities in Bids table
        signed_up_topics = signed_up_topics - params[:topic].map {|topic_id| topic_id.to_i}
        signed_up_topics.each do |topic|
          Bid.where(topic_id: topic, user_id: user.id).destroy_all
        end

        params[:topic].each_with_index do |topic_id,index |
          check = @bids.where(topic_id: topic_id)
          if check.empty?
            Bid.create(topic_id: topic_id, user_id: user.id, priority: index + 1)
          else
            Bid.where("topic_id LIKE ? AND user_id LIKE ?",topic_id, user.id).update_all({priority: index + 1})
          end
        end
        end
      end
>>>>>>> ec077f8e
    else
      #All topics are deselected by user
      Bid.where(user_id: @user_id).destroy_all
    end

    redirect_to action: 'list', assignment_id: params[:assignment_id]
  end

  # If the instructor needs to explicitly change the start/due dates of the topics
  # This is true in case of a staggered deadline type assignment. Individual deadlines can
  # be set on a per topic and per round basis
  def save_topic_deadlines
    assignment = Assignment.find(params[:assignment_id])
    @assignment_submission_due_dates = assignment.due_dates.select {|due_date| due_date.deadline_type_id == 1 }
    @assignment_review_due_dates = assignment.due_dates.select {|due_date| due_date.deadline_type_id == 2 }
    due_dates = params[:due_date]
    topics = SignUpTopic.where(assignment_id: params[:assignment_id])
    review_rounds = assignment.num_review_rounds
    topics.each_with_index do |topic, index|
      for i in 1..review_rounds
        @topic_submission_due_date = due_dates[topics[index].id.to_s + '_submission_' + i.to_s + '_due_date']
        @topic_review_due_date = due_dates[topics[index].id.to_s + '_review_' + i.to_s + '_due_date']
        @assignment_submission_due_date = DateTime.parse(@assignment_submission_due_dates[i - 1].due_at.to_s).strftime("%Y-%m-%d %H:%M")
        @assignment_review_due_date = DateTime.parse(@assignment_review_due_dates[i - 1].due_at.to_s).strftime("%Y-%m-%d %H:%M")
        %w(submission review).each do |deadline_type|
          deadline_type_id = DeadlineType.find_by_name(deadline_type).id
          next if instance_variable_get('@topic_' + deadline_type + '_due_date') == instance_variable_get('@assignment_' + deadline_type + '_due_date')
          topic_due_date = TopicDueDate.where(parent_id: topic.id, deadline_type_id: deadline_type_id, round: i).first rescue nil
          if topic_due_date.nil? # create a new record
            TopicDueDate.create(
              due_at:                      instance_variable_get('@topic_' + deadline_type + '_due_date'),
              deadline_type_id:            DeadlineType.find_by_name(deadline_type).id,
              parent_id:                   topic.id,
              submission_allowed_id:       instance_variable_get('@assignment_' + deadline_type + '_due_dates')[i - 1].submission_allowed_id,
              review_allowed_id:           instance_variable_get('@assignment_' + deadline_type + '_due_dates')[i - 1].review_allowed_id,
              review_of_review_allowed_id: instance_variable_get('@assignment_' + deadline_type + '_due_dates')[i - 1].review_of_review_allowed_id,
              round:                       i,
              flag:                        instance_variable_get('@assignment_' + deadline_type + '_due_dates')[i - 1].flag,
              threshold:                   instance_variable_get('@assignment_' + deadline_type + '_due_dates')[i - 1].threshold,
              delayed_job_id:              instance_variable_get('@assignment_' + deadline_type + '_due_dates')[i - 1].delayed_job_id,
              deadline_name:               instance_variable_get('@assignment_' + deadline_type + '_due_dates')[i - 1].deadline_name,
              description_url:             instance_variable_get('@assignment_' + deadline_type + '_due_dates')[i - 1].description_url,
              quiz_allowed_id:             instance_variable_get('@assignment_' + deadline_type + '_due_dates')[i - 1].quiz_allowed_id,
              teammate_review_allowed_id:  instance_variable_get('@assignment_' + deadline_type + '_due_dates')[i - 1].teammate_review_allowed_id,
              type:                       'TopicDueDate'
            )
          else # update an existed record
            topic_due_date.update_attributes(
              due_at:                      instance_variable_get('@topic_' + deadline_type + '_due_date'),
              submission_allowed_id:       instance_variable_get('@assignment_' + deadline_type + '_due_dates')[i - 1].submission_allowed_id,
              review_allowed_id:           instance_variable_get('@assignment_' + deadline_type + '_due_dates')[i - 1].review_allowed_id,
              review_of_review_allowed_id: instance_variable_get('@assignment_' + deadline_type + '_due_dates')[i - 1].review_of_review_allowed_id,
              quiz_allowed_id:             instance_variable_get('@assignment_' + deadline_type + '_due_dates')[i - 1].quiz_allowed_id,
              teammate_review_allowed_id:  instance_variable_get('@assignment_' + deadline_type + '_due_dates')[i - 1].teammate_review_allowed_id
            )
          end
        end
      end
    end
    redirect_to_assignment_edit(params[:assignment_id])
  end

  # This method is called when a student click on the trumpet icon. So this is a bad method name. --Yang
  def show_team
    if !(assignment = Assignment.find(params[:assignment_id])).nil? and !(topic = SignUpTopic.find(params[:id])).nil?
      @results = ad_info(assignment.id, topic.id)
      @results.each do |result|
        result.keys.each do |key|
          @current_team_name = result[key] if key.equal? :name
        end
      end
      @results.each do |result|
        @team_members = ""
        TeamsUser.where(team_id: result[:team_id]).each do |teamuser|
          @team_members += User.find(teamuser.user_id).name + " "
        end
      end
      # @team_members = find_team_members(topic)
    end
  end

  def switch_original_topic_to_approved_suggested_topic
    team_id = TeamsUser.team_id(params[:assignment_id].to_i, session[:user].id)
    original_topic_id = SignedUpTeam.topic_id(params[:assignment_id].to_i, session[:user].id)
    SignUpTopic.find(params[:id]).update_attribute('private_to', nil) if SignUpTopic.exists?(params[:id])
    SignedUpTeam.where(team_id: team_id, is_waitlisted: 0).first.update_attribute('topic_id', params[:id].to_i) if SignedUpTeam.exists?(team_id: team_id, is_waitlisted: 0)
    # check the waitlist of original topic. Let the first waitlisted team hold the topic, if exists.
    waitlisted_teams = SignedUpTeam.where(topic_id: original_topic_id, is_waitlisted: 1)
    unless waitlisted_teams.blank?
      waitlisted_first_team_first_user_id = TeamsUser.where(team_id: waitlisted_teams.first.team_id).first.user_id
      SignUpSheet.signup_team(params[:assignment_id].to_i, waitlisted_first_team_first_user_id, original_topic_id)
    end
    redirect_to action: 'list', assignment_id: params[:assignment_id]
  end

  def publish_approved_suggested_topic
    SignUpTopic.find(params[:id]).update_attribute('private_to', nil) if SignUpTopic.exists?(params[:id])
    redirect_to action: 'list', assignment_id: params[:assignment_id]
  end

  private

  # authorizations: reader,submitter, reviewer
  def are_needed_authorizations_present?
    @participant = Participant.where('user_id = ? and parent_id = ?', session[:user].id, params[:assignment_id]).first
    authorization = Participant.get_authorization(@participant.can_submit, @participant.can_review, @participant.can_take_quiz)
    if authorization == 'reader' or authorization == 'submitter' or authorization == 'reviewer'
      return false
    else
      return true
    end
  end

  def setup_new_topic
    set_values_for_new_topic

    if @assignment.is_microtask?
      @sign_up_topic.micropayment = params[:topic][:micropayment]
    end

    if @assignment.staggered_deadline?
      topic_set = []
      topic = @sign_up_topic.id
    end

    if @sign_up_topic.save
      undo_link "The topic: \"#{@sign_up_topic.topic_name}\" has been created successfully. "
      # changing the redirection url to topics tab in edit assignment view.
      redirect_to edit_assignment_path(@sign_up_topic.assignment_id) + "#tabs-5"
    else
      render action: 'new', id: params[:id]
    end
  end

  def update_existing_topic(topic)
    topic.topic_identifier = params[:topic][:topic_identifier]

    update_max_choosers topic

    topic.category = params[:topic][:category]
    # topic.assignment_id = params[:id]
    topic.save
    redirect_to_sign_up params[:id]
  end

  def update_max_choosers(topic)
    # While saving the max choosers you should be careful; if there are users who have signed up for this particular
    # topic and are on waitlist, then they have to be converted to confirmed topic based on the availability. But if
    # there are choosers already and if there is an attempt to decrease the max choosers, as of now I am not allowing
    # it.
    if SignedUpTeam.find_by_topic_id(topic.id).nil? || topic.max_choosers == params[:topic][:max_choosers]
      topic.max_choosers = params[:topic][:max_choosers]
    else
      if topic.max_choosers.to_i < params[:topic][:max_choosers].to_i
        topic.update_waitlisted_users params[:topic][:max_choosers]
        topic.max_choosers = params[:topic][:max_choosers]
      else
        flash[:error] = 'The value of the maximum number of choosers can only be increased! No change has been made to maximum choosers.'
      end
    end
  end

  # get info related to the ad for partners so that it can be displayed when an assignment_participant
  # clicks to see ads related to a topic
  def ad_info(_assignment_id, topic_id)
    # List that contains individual result object
    @result_list = []
    # Get the results
    @results = SignedUpTeam.where("topic_id = ?", topic_id.to_s)
    # Iterate through the results of the query and get the required attributes
    @results.each do |result|
      team = result.team
      topic = result.topic
      resultMap = {}
      resultMap[:team_id] = team.id
      resultMap[:comments_for_advertisement] = team.comments_for_advertisement
      resultMap[:name] = team.name
      resultMap[:assignment_id] = topic.assignment_id
      resultMap[:advertise_for_partner] = team.advertise_for_partner

      # Append to the list
      @result_list.append(resultMap)
    end
    @result_list
  end
end<|MERGE_RESOLUTION|>--- conflicted
+++ resolved
@@ -250,24 +250,6 @@
 
   def set_priority
     @user_id = session[:user].id
-<<<<<<< HEAD
-    # users_team = SignedUpTeam.find_team_users(params[:assignment_id].to_s, @user_id)
-    # check = SignedUpTeam.find_by_sql(["SELECT su.* FROM signed_up_teams su , sign_up_topics st WHERE su.topic_id = st.id AND st.assignment_id = ? AND su.team_id = ? AND su.preference_priority_number = ?", params[:assignment_id].to_s, users_team[0].t_id, params[:priority].to_s])
-    # if check.empty?
-    #   signUp = SignedUpTeam.where(topic_id: params[:id], team_id: users_team[0].t_id).first
-    #   # signUp.preference_priority_number = params[:priority].to_s
-    #   if params[:priority].to_s.to_f > 0
-    #     signUp.update_attribute('preference_priority_number', params[:priority].to_s)
-    #   else
-    #     flash[:error] = "That is an invalid priority."
-    #   end
-    # end
-    check = Bid.where(user_id: @user_id, topic_id: params[:id])
-    if !Bid.where(user_id: @user_id, priority: params[:priority]).empty?
-      flash[:error] = "You have already selected this priority"
-    elsif check.empty?
-      Bid.create(topic_id: params[:id], user_id: @user_id, priority: params[:priority])
-=======
     unless params[:topic].nil?
       team_user = TeamsUser.where(user_id: @user_id)
       users = User.find(@user_id)
@@ -295,7 +277,6 @@
         end
         end
       end
->>>>>>> ec077f8e
     else
       #All topics are deselected by user
       Bid.where(user_id: @user_id).destroy_all

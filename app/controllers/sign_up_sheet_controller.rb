# contains all functions related to management of the signup sheet for an assignment
# functions to add new topics to an assignment, edit properties of a particular topic, delete a topic, etc
# are included here

# A point to be taken into consideration is that :id (except when explicitly stated) here means topic id and not assignment id
# (this is referenced as :assignment id in the params has)
# The way it works is that assignments have their own id's, so do topics. A topic has a foreign key dependecy on the assignment_id
# Hence each topic has a field called assignment_id which points which can be used to identify the assignment that this topic belongs
# to

class SignUpSheetController < ApplicationController
  require 'rgl/adjacency'
  require 'rgl/dot'
  require 'rgl/topsort'

  def action_allowed?
    case params[:action]
    when 'sign_up', 'delete_signup', 'list', 'show_team', 'switch_original_topic_to_approved_suggested_topic', 'publish_approved_suggested_topic'
      ['Instructor',
       'Teaching Assistant',
       'Administrator',
       'Super-Administrator',
       'Student'].include? current_role_name and ((%w(list).include? action_name) ? are_needed_authorizations_present? : true)
    else
      ['Instructor',
       'Teaching Assistant',
       'Administrator',
       'Super-Administrator'].include? current_role_name
    end
  end

  # Includes functions for team management. Refer /app/helpers/ManageTeamHelper
  include ManageTeamHelper
  # Includes functions for Dead line management. Refer /app/helpers/DeadLineHelper
  include DeadlineHelper

  # GETs should be safe (see http://www.w3.org/2001/tag/doc/whenToUseGet.html)
  verify method: :post, only: [:destroy, :create, :update],
         redirect_to: {action: :list}

  # Prepares the form for adding a new topic. Used in conjunction with create
  def new
    @id = params[:id]
    @sign_up_topic = SignUpTopic.new
    @sign_up_topic.assignment = Assignment.find(params[:id])
    @topic = @sign_up_topic
  end

  # This method is used to create signup topics
  # In this code params[:id] is the assignment id and not topic id. The intuition is
  # that assignment id will virtually be the signup sheet id as well as we have assumed
  # that every assignment will have only one signup sheet
  def create
    topic = SignUpTopic.where(topic_name: params[:topic][:topic_name], assignment_id: params[:id]).first

    # if the topic already exists then update
    if topic.nil?
      setup_new_topic
    else
      update_existing_topic topic
    end
  end

  # This method is used to delete signup topics
  # Renaming delete method to destroy for rails 4 compatible
  def destroy
    @topic = SignUpTopic.find(params[:id])
    if @topic
      @topic.destroy
      undo_link("The topic: \"#{@topic.topic_name}\" has been successfully deleted. ")
    else
      flash[:error] = "The topic could not be deleted."
    end

    # if this assignment has staggered deadlines then destroy the dependencies as well
    if Assignment.find(params[:assignment_id])['staggered_deadline'] == true
      dependencies = TopicDependency.where(topic_id: params[:id])
      dependencies.each(&:destroy) unless dependencies.nil?
    end
    # changing the redirection url to topics tab in edit assignment view.
    redirect_to edit_assignment_path(params[:assignment_id]) + "#tabs-5"
  end

  # prepares the page. shows the form which can be used to enter new values for the different properties of an assignment
  def edit
    @topic = SignUpTopic.find(params[:id])
  end

  # updates the database tables to reflect the new values for the assignment. Used in conjuntion with edit
  def update
    @topic = SignUpTopic.find(params[:id])

    if @topic
      @topic.topic_identifier = params[:topic][:topic_identifier]

      update_max_choosers @topic

      # update tables
      @topic.category = params[:topic][:category]
      @topic.topic_name = params[:topic][:topic_name]
      @topic.micropayment = params[:topic][:micropayment]
      @topic.save
      undo_link("The topic: \"#{@topic.topic_name}\" has been successfully updated. ")
    else
      flash[:error] = "The topic could not be updated."
      end
    # changing the redirection url to topics tab in edit assignment view.
    redirect_to edit_assignment_path(params[:assignment_id]) + "#tabs-5"
    end

  # This displays a page that lists all the available topics for an assignment.
  # Contains links that let an admin or Instructor edit, delete, view enrolled/waitlisted members for each topic
  # Also contains links to delete topics and modify the deadlines for individual topics. Staggered means that different topics
  # can have different deadlines.
  def add_signup_topic
    load_add_signup_topics(params[:id])
    SignUpSheet.add_signup_topic(params[:id])
  end

  def add_signup_topics_staggered
    add_signup_topic
  end

  # similar to the above function except that all the topics and review/submission rounds have the similar deadlines
  def add_signup_topics
    load_add_signup_topics(params[:id])
  end

  # retrieves all the data associated with the given assignment. Includes all topics,
  def load_add_signup_topics(assignment_id)
    @id = assignment_id
    @sign_up_topics = SignUpTopic.where(['assignment_id = ?', assignment_id])
    @slots_filled = SignUpTopic.find_slots_filled(assignment_id)
    @slots_waitlisted = SignUpTopic.find_slots_waitlisted(assignment_id)

    @assignment = Assignment.find(assignment_id)
    # ACS Removed the if condition (and corresponding else) which differentiate assignments as team and individual assignments
    # to treat all assignments as team assignments
    # Though called participants, @participants are actually records in signed_up_teams table, which
    # is a mapping table between teams and topics (waitlisted recored are also counted)
    @participants = SignedUpTeam.find_team_participants(assignment_id)
  end

  def set_values_for_new_topic
    @sign_up_topic = SignUpTopic.new
    @sign_up_topic.topic_identifier = params[:topic][:topic_identifier]
    @sign_up_topic.topic_name = params[:topic][:topic_name]
    @sign_up_topic.max_choosers = params[:topic][:max_choosers]
    @sign_up_topic.category = params[:topic][:category]
    @sign_up_topic.assignment_id = params[:id]
    @assignment = Assignment.find(params[:id])
  end

  # simple function that redirects ti the /add_signup_topics or the /add_signup_topics_staggered page depending on assignment type
  # staggered means that different topics can have different deadlines.
  def redirect_to_sign_up(assignment_id)
    assignment = Assignment.find(assignment_id)
    (assignment.staggered_deadline == true) ? (redirect_to action: 'add_signup_topics_staggered', id: assignment_id) : (redirect_to action: 'add_signup_topics', id: assignment_id)
  end

  # simple function that redirects to assignment->edit->topic panel to display /add_signup_topics or the /add_signup_topics_staggered page
  # staggered means that different topics can have different deadlines.
  def redirect_to_assignment_edit(assignment_id)
    assignment = Assignment.find(assignment_id)
    redirect_to controller: 'assignments', action: 'edit', id: assignment_id
  end

  def list
    @assignment_id = params[:assignment_id].to_i
    @sign_up_topics = SignUpTopic.where(assignment_id: @assignment_id, private_to: nil)
    @slots_filled = SignUpTopic.find_slots_filled(params[:assignment_id])
    @slots_waitlisted = SignUpTopic.find_slots_waitlisted(params[:assignment_id])
    @show_actions = true
    @priority = 0
    assignment = Assignment.find(@assignment_id)
    @signup_topic_deadline = assignment.due_dates.find_by_deadline_type_id(7)
    @drop_topic_deadline = assignment.due_dates.find_by_deadline_type_id(6)

    unless assignment.due_dates.find_by_deadline_type_id(1).nil?
      if assignment.staggered_deadline? and assignment.due_dates.find_by_deadline_type_id(1).due_at < Time.now
        @show_actions = false
      end

      # Find whether the user has signed up for any topics; if so the user won't be able to
      # sign up again unless the former was a waitlisted topic
      # if team assignment, then team id needs to be passed as parameter else the user's id
      users_team = SignedUpTeam.find_team_users(@assignment_id, session[:user].id)

      @selected_topics = if users_team.empty?
                           nil
                         else
                           # TODO: fix this; cant use 0
                           SignedUpTeam.find_user_signup_topics(@assignment_id, users_team[0].t_id)
                         end

    end
  end

  # this function is used to delete a previous signup
  def delete_signup
    assignment = Assignment.find(params[:assignment_id])
    participant = AssignmentParticipant.where('user_id = ? and parent_id = ?', session[:user].id, params[:assignment_id]).first
    drop_topic_deadline = assignment.due_dates.find_by_deadline_type_id(6)
    # A student who has already submitted work should not be allowed to drop his/her topic!
    # (A student/team has submitted if participant directory_num is non-null or submitted_hyperlinks is non-null.)
    # If there is no drop topic deadline, student can drop topic at any time (if all the submissions are deleted)
    # If there is a drop topic deadline, student cannot drop topic after this deadline.
    if !participant.team.submitted_files.empty? or !participant.team.hyperlinks.empty?
      flash[:error] = "You have already submitted your work, so you are not allowed to drop your topic."
    elsif !drop_topic_deadline.nil? and Time.now > drop_topic_deadline.due_at
      flash[:error] = "You cannot drop your topic after drop topic deadline!"
    else
      delete_signup_for_topic(params[:assignment_id], params[:id])
      flash[:success] = "You have successfully dropped your topic!"
    end
    redirect_to action: 'list', assignment_id: params[:assignment_id]
  end

  def delete_signup_for_topic(assignment_id, topic_id)
    @user_id = session[:user].id
    SignUpTopic.reassign_topic(@user_id, assignment_id, topic_id)
  end

  def sign_up
    # find the assignment to which user is signing up
    @assignment = Assignment.find(params[:assignment_id])
    @user_id = session[:user].id
    # Always use team_id ACS
    # s = Signupsheet.new
    # Team lazy initialization: check whether the user already has a team for this assignment
    unless SignUpSheet.signup_team(@assignment.id, @user_id, params[:id])
      flash[:error] = "You've already signed up for a topic!"
    end
    redirect_to action: 'list', assignment_id: params[:assignment_id]
  end

  def set_priority
    @user_id = session[:user].id
    users_team = SignedUpTeam.find_team_users(params[:assignment_id].to_s, @user_id)
    check = SignedUpTeam.find_by_sql(["SELECT su.* FROM signed_up_teams su , sign_up_topics st WHERE su.topic_id = st.id AND st.assignment_id = ? AND su.team_id = ? AND su.preference_priority_number = ?", params[:assignment_id].to_s, users_team[0].t_id, params[:priority].to_s])
    if check.empty?
      signUp = SignedUpTeam.where(topic_id: params[:id], team_id: users_team[0].t_id).first
      # signUp.preference_priority_number = params[:priority].to_s
      if params[:priority].to_s.to_f > 0
        signUp.update_attribute('preference_priority_number', params[:priority].to_s)
      else
        flash[:error] = "That is an invalid priority."
      end
    end
    redirect_to action: 'list', id: params[:assignment_id]
  end

  # this function is used to prevent injection attacks.  A topic *dependent* on another topic cannot be
  # attempted until the other topic has been completed..
  def save_topic_dependencies
    # Prevent injection attacks - we're using this in a system() call later
    params[:assignment_id] = params[:assignment_id].to_i.to_s

    topics = SignUpTopic.where(assignment_id: params[:assignment_id])
    topics = topics.collect do |topic|
      # if there is no dependency for a topic then there wont be a post for that tag.
      # if this happens store the dependency as "0"
      !params['topic_dependencies_' + topic.id.to_s].nil? ? [topic.id, params['topic_dependencies_' + topic.id.to_s][:dependent_on]] : [topic.id, ["0"]]
    end
    # Save the dependency in the topic dependency table
    TopicDependency.save_dependency(topics)

    node = 'id'
    dg = build_dependency_graph(topics, node)

    if dg.acyclic?
      # This method produces sets of vertexes which should have common start time/deadlines
      set_of_topics = create_common_start_time_topics(dg)
      set_start_due_date(params[:assignment_id], set_of_topics)
      @top_sort = dg.topsort_iterator.to_a
    else
      flash[:error] = "There may be one or more cycles in the dependencies. Please correct them."
    end

    node = 'topic_name'
    dg = build_dependency_graph(topics, node) # rebuild with new node name

    graph_output_path = 'public/assets/staggered_deadline_assignment_graph'
    FileUtils.mkdir_p graph_output_path
    dg.write_to_graphic_file('jpg', "#{graph_output_path}/graph_#{params[:assignment_id]}")

    # execute linux bash script, convert .dot to jpg
    system("dot -Tjpg #{graph_output_path}/graph_#{params[:assignment_id]}.dot -o #{graph_output_path}/graph_#{params[:assignment_id]}.jpg")

    redirect_to_assignment_edit(params[:assignment_id])
  end

  # If the instructor needs to explicitly change the start/due dates of the topics
  # This is true in case of a staggered deadline type assignment. Individual deadlines can
  # be set on a per topic  and per round basis
  def save_topic_deadlines
    # session[:duedates] stores all original duedates info
    # due_dates stores staggered duedates
    due_dates = params[:due_date]

    topics = SignUpTopic.where(assignment_id: params[:assignment_id])
    review_rounds = Assignment.find(params[:assignment_id]).get_review_rounds
    # j represents the review rounds
    j = 0
    topics.each_with_index do |_topic, j|
      for i in 1..review_rounds
        topic_deadline_type_subm = DeadlineType.where(name: 'submission').first.id
        topic_deadline_subm = TopicDeadline.where(topic_id: session[:duedates][j]['id'].to_i, deadline_type_id: topic_deadline_type_subm, round: i).first

        topic_deadline_subm.update_attributes(due_at: due_dates[session[:duedates][j]['id'].to_s + '_submission_' + i.to_s + '_due_date'])
        flash[:error] = "Please enter a valid " + (i > 1 ? "Resubmission deadline " + (i - 1).to_s : "Submission deadline.") unless topic_deadline_subm.errors.empty?

        topic_deadline_type_rev = DeadlineType.where(name: 'review').first.id
        topic_deadline_rev = TopicDeadline.where(topic_id: session[:duedates][j]['id'].to_i, deadline_type_id: topic_deadline_type_rev, round: i).first
        topic_deadline_rev.update_attributes(due_at: due_dates[session[:duedates][j]['id'].to_s + '_review_' + i.to_s + '_due_date'])
        flash[:error] = "Please enter a valid Review deadline " + (i > 1 ? (i - 1).to_s : "") unless topic_deadline_rev.errors.empty?
      end

      deadline_type = DeadlineType.where(name: 'metareview')
      topic_deadline_subm = TopicDeadline.where(topic_id: session[:duedates][j]['id'], deadline_type_id: deadline_type.id).first
      topic_deadline_subm.update_attributes(due_at: due_dates[session[:duedates][j]['id'].to_s + '_submission_' + (review_rounds + 1).to_s + '_due_date'])
      flash[:error] = "Please enter a valid Meta review deadline." unless topic_deadline_subm.errors.empty?
    end

    redirect_to_assignment_edit(params[:assignment_id])
  end

  # used by save_topic_dependencies. The dependency graph is a partial ordering of topics ... some topics need to be done
  # before others can be attempted.
  def build_dependency_graph(topics, node)
    SignUpSheet.create_dependency_graph(topics, node)
  end

  # used by save_topic_dependencies. Do not know how this works
  def create_common_start_time_topics(dg)
    dg_reverse = dg.clone.reverse
    set_of_topics = []

    until dg_reverse.empty?
      i = 0
      temp_vertex_array = []
      dg_reverse.each_vertex do |vertex|
        temp_vertex_array.push(vertex) if dg_reverse.out_degree(vertex) == 0
      end
      # this cannot go inside the if statement above
      temp_vertex_array.each do |vertex|
        dg_reverse.remove_vertex(vertex)
      end
      set_of_topics.insert(i, temp_vertex_array)
      i += 1
    end
    set_of_topics
  end

  def set_start_due_date(assignment_id, set_of_topics)
    DeadlineHelper.set_start_due_date(assignment_id, set_of_topics)
  end

  # gets team_details to show it on team_details view for a given assignment
  def show_team
    if !(assignment = Assignment.find(params[:assignment_id])).nil? and !(topic = SignUpTopic.find(params[:id])).nil?
      @results = ad_info(assignment.id, topic.id)
      @results.each do |result|
        result.keys.each do |key|
          @current_team_name = result[key] if key.equal? :name
        end
      end
      @results.each do |result|
        @team_members = ""
        TeamsUser.where(team_id: result[:team_id]).each do |teamuser|
          @team_members += User.find(teamuser.user_id).name + " "
        end
      end
      # @team_members = find_team_members(topic)
    end
  end

  # get info related to the ad for partners so that it can be displayed when an assignment_participant
  # clicks to see ads related to a topic
  def ad_info(_assignment_id, topic_id)
    # List that contains individual result object
    @result_list = []
    # Get the results
    @results = SignedUpTeam.where("topic_id = ?", topic_id.to_s)
    # Iterate through the results of the query and get the required attributes
    @results.each do |result|
      team = result.team
      topic = result.topic
      resultMap = {}
      resultMap[:team_id] = team.id
      resultMap[:comments_for_advertisement] = team.comments_for_advertisement
      resultMap[:name] = team.name
      resultMap[:assignment_id] = topic.assignment_id
      resultMap[:advertise_for_partner] = team.advertise_for_partner

      # Append to the list
      @result_list.append(resultMap)
    end
    @result_list
  end

  def switch_original_topic_to_approved_suggested_topic
    team_id = TeamsUser.team_id(params[:assignment_id].to_i, session[:user].id)
    original_topic_id = SignedUpTeam.topic_id(params[:assignment_id].to_i, session[:user].id)
    SignUpTopic.find(params[:id]).update_attribute('private_to', nil) if SignUpTopic.exists?(params[:id])
    SignedUpTeam.where(team_id: team_id, is_waitlisted: 0).first.update_attribute('topic_id', params[:id].to_i) if SignedUpTeam.exists?(team_id: team_id, is_waitlisted: 0)
    # check the waitlist of original topic. Let the first waitlisted team hold the topic, if exists.
    waitlisted_teams = SignedUpTeam.where(topic_id: original_topic_id, is_waitlisted: 1)
    unless waitlisted_teams.blank?
      waitlisted_first_team_first_user_id = TeamsUser.where(team_id: waitlisted_teams.first.team_id).first.user_id
      SignUpSheet.signup_team(params[:assignment_id].to_i, waitlisted_first_team_first_user_id, original_topic_id)
    end
    redirect_to action: 'list', assignment_id: params[:assignment_id]
  end

  def publish_approved_suggested_topic
    SignUpTopic.find(params[:id]).update_attribute('private_to', nil) if SignUpTopic.exists?(params[:id])
    redirect_to action: 'list', assignment_id: params[:assignment_id]
  end

  private

  # authorizations: reader,submitter, reviewer
  def are_needed_authorizations_present?
    @participant = Participant.where('user_id = ? and parent_id = ?', session[:user].id, params[:assignment_id]).first
    authorization = Participant.get_authorization(@participant.can_submit, @participant.can_review, @participant.can_take_quiz)
    if authorization == 'reader' or authorization == 'submitter' or authorization == 'reviewer'
      return false
    else
      return true
    end
  end

  def setup_new_topic
    set_values_for_new_topic

    if @assignment.is_microtask?
      @sign_up_topic.micropayment = params[:topic][:micropayment]
    end

    if @assignment.staggered_deadline?
      topic_set = []
      topic = @sign_up_topic.id
    end

    if @sign_up_topic.save
<<<<<<< HEAD
      undo_link "Topic: \"#{@sign_up_topic.topic_name}\" has been created successfully. "
      # changing the redirection url to topics tab in edit assignment view.
=======
      undo_link "The topic: \"#{@sign_up_topic.topic_name}\" has been created successfully. "
      #changing the redirection url to topics tab in edit assignment view.
>>>>>>> 3486692f
      redirect_to edit_assignment_path(@sign_up_topic.assignment_id) + "#tabs-5"
    else
      render action: 'new', id: params[:id]
    end
  end

  def update_existing_topic(topic)
    topic.topic_identifier = params[:topic][:topic_identifier]

    update_max_choosers topic

    topic.category = params[:topic][:category]
    # topic.assignment_id = params[:id]
    topic.save
    redirect_to_sign_up params[:id]
  end

  def update_max_choosers(topic)
    # While saving the max choosers you should be careful; if there are users who have signed up for this particular
    # topic and are on waitlist, then they have to be converted to confirmed topic based on the availability. But if
    # there are choosers already and if there is an attempt to decrease the max choosers, as of now I am not allowing
    # it.
    if SignedUpTeam.find_by_topic_id(topic.id).nil? || topic.max_choosers == params[:topic][:max_choosers]
      topic.max_choosers = params[:topic][:max_choosers]
    else
      if topic.max_choosers.to_i < params[:topic][:max_choosers].to_i
        topic.update_waitlisted_users params[:topic][:max_choosers]
        topic.max_choosers = params[:topic][:max_choosers]
      else
        flash[:error] = 'The value of the maximum number of choosers can only be increased! No change has been made to maximum choosers.'
      end
    end
  end
end<|MERGE_RESOLUTION|>--- conflicted
+++ resolved
@@ -444,13 +444,8 @@
     end
 
     if @sign_up_topic.save
-<<<<<<< HEAD
-      undo_link "Topic: \"#{@sign_up_topic.topic_name}\" has been created successfully. "
+      undo_link "The topic: \"#{@sign_up_topic.topic_name}\" has been created successfully. "
       # changing the redirection url to topics tab in edit assignment view.
-=======
-      undo_link "The topic: \"#{@sign_up_topic.topic_name}\" has been created successfully. "
-      #changing the redirection url to topics tab in edit assignment view.
->>>>>>> 3486692f
       redirect_to edit_assignment_path(@sign_up_topic.assignment_id) + "#tabs-5"
     else
       render action: 'new', id: params[:id]

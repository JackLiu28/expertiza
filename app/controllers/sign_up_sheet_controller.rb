--- conflicted
+++ resolved
@@ -11,10 +11,6 @@
 class SignUpSheetController < ApplicationController
   require 'rgl/adjacency'
   require 'rgl/dot'
-<<<<<<< HEAD
-=======
- # require 'graph/graphviz_dot'
->>>>>>> dd35f8cd
   require 'rgl/topsort'
 
   def intelligent_sign_up

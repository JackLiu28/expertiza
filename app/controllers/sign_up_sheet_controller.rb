--- conflicted
+++ resolved
@@ -248,12 +248,7 @@
     assignment=Assignment.find(params[:id])
 
     if assignment.due_dates.find_by_deadline_type_id(1)!= nil
-<<<<<<< HEAD
-      # I change unless to if to show Actions column in signup sheet.
-      if !assignment.staggered_deadline? and assignment.due_dates.find_by_deadline_type_id(1).due_at < Time.now
-=======
       unless !(assignment.staggered_deadline? and assignment.due_dates.find_by_deadline_type_id(1).due_at < Time.now )
->>>>>>> efcd113b
         @show_actions = false
       end
     end
@@ -286,10 +281,6 @@
     #Always use team_id ACS
     s = Signupsheet.new
     #check whether the user already has a team for this assignment
-<<<<<<< HEAD
-    s = SignupSheet.new
-=======
->>>>>>> efcd113b
     s.signup_team(@assignment, @user_id, params[:id])
     redirect_to :action => 'list', :id => params[:assignment_id]
   end
@@ -469,4 +460,4 @@
       render :action => 'new', :id => assignment_id
     end
   end
-end
+end
--- conflicted
+++ resolved
@@ -1,5 +1,3 @@
-<<<<<<< HEAD
-=======
 #contains all functions related to management of the signup sheet for an assignment
 #functions to add new topics to an assignment, edit properties of a particular topic, delete a topic, etc
 #are included here
@@ -10,18 +8,25 @@
 #Hence each topic has a field called assignment_id which points which can be used to identify the assignment that this topic belongs
 #to
 
->>>>>>> 2013b6f4
 class SignUpSheetController < ApplicationController
   require 'rgl/adjacency'
   require 'rgl/dot'
   require 'graph/graphviz_dot'
   require 'rgl/topsort'
 
+#Includes functions for team management. Refer /app/helpers/ManageTeamHelper
+  include ManageTeamHelper
+#Includes functions for Dead line management. Refer /app/helpers/DeadLineHelper
+  include DeadlineHelper
 
   # GETs should be safe (see http://www.w3.org/2001/tag/doc/whenToUseGet.html)
   verify :method => :post, :only => [:destroy, :create, :update],
          :redirect_to => {:action => :list}
 
+#This displays a page that lists all the available topics for an assignment.
+#Contains links that let an admin or Instructor edit, delete, view enrolled/waitlisted members for each topic
+#Also contains links to delete topics and modify the deadlines for individual topics. Staggered means that different topics
+#can have different deadlines.
   def add_signup_topics_staggered
     load_add_signup_topics(params[:id])
 
@@ -75,14 +80,19 @@
     end
   end
 
+#similar to the above function except that all the topics and review/submission rounds have the similar deadlines
   def add_signup_topics
     load_add_signup_topics(params[:id])
   end
 
+#Seems like this function is similar to the above function> we are not quite sure what publishing rights mean. Seems like 
+#the values for the last column in http://expertiza.ncsu.edu/student_task/list are sourced from here
   def view_publishing_rights
     load_add_signup_topics(params[:id])
   end
 
+#retrieves all the data associated with the given assignment. Includes all topics, 
+#participants(people who are doing this assignment) and signed up users (people who have chosen a topic (confirmed or waitlisted)
   def load_add_signup_topics(assignment_id)
     @id = assignment_id
     @sign_up_topics = SignUpTopic.find(:all, :conditions => ['assignment_id = ?', assignment_id])
@@ -90,22 +100,17 @@
     @slots_waitlisted = SignUpTopic.find_slots_waitlisted(assignment_id)
 
     @assignment = Assignment.find(assignment_id)
-<<<<<<< HEAD
-    if !@assignment.team_assignment
-      @participants = SignedUpUser.find_participants(assignment_id)
-    else
-      @participants = SignedUpUser.find_team_participants(assignment_id)
-    end
-=======
     #ACS Removed the if condition (and corresponding else) which differentiate assignments as team and individual assignments
     # to treat all assignments as team assignments
     @participants = SignedUpUser.find_team_participants(assignment_id)
->>>>>>> 2013b6f4
-  end
-
+  end
+
+# Prepares the form for adding a new topic. Used in conjuntion with create
   def new
     @id = params[:id]
     @sign_up_topic = SignUpTopic.new
+    @sign_up_topic.assignment = Assignment.find(params[:id])
+    @topic = @sign_up_topic
   end
 
   #This method is used to create signup topics
@@ -139,14 +144,18 @@
       topic.save
       redirect_to_sign_up(params[:id])
     else
+#set the values for the new topic and commit to database
       @sign_up_topic = SignUpTopic.new
       @sign_up_topic.topic_identifier = params[:topic][:topic_identifier]
       @sign_up_topic.topic_name = params[:topic][:topic_name]
       @sign_up_topic.max_choosers = params[:topic][:max_choosers]
       @sign_up_topic.category = params[:topic][:category]
       @sign_up_topic.assignment_id = params[:id]
-
       @assignment = Assignment.find(params[:id])
+
+      if @assignment.is_microtask?
+        @sign_up_topic.micropayment = params[:topic][:micropayment]
+      end
 
       if @assignment.staggered_deadline?
         topic_set = Array.new
@@ -164,6 +173,8 @@
     end
   end
 
+#simple function that redirects ti the /add_signup_topics or the /add_signup_topics_staggered page depending on assignment type
+#staggered means that different topics can have different deadlines.
   def redirect_to_sign_up(assignment_id)
     assignment = Assignment.find(assignment_id)
     if assignment.staggered_deadline == true
@@ -192,12 +203,13 @@
     end
     redirect_to_sign_up(params[:assignment_id])
   end
-
+#prepares the page. shows the form which can be used to enter new values for the different properties of an assignment
   def edit
     @topic = SignUpTopic.find(params[:id])
     @assignment_id = params[:assignment_id]
   end
 
+#updates the database tables to reflect the new values for the assignment. Used in conjuntion with edit
   def update
     topic = SignUpTopic.find(params[:id])
 
@@ -218,9 +230,10 @@
           flash[:error] = 'Value of maximum choosers can only be increased! No change has been made to max choosers.'
         end
       end
-
+#update tables
       topic.category = params[:topic][:category]
       topic.topic_name = params[:topic][:topic_name]
+      topic.micropayment = params[:topic][:micropayment]
       topic.save
     else
       flash[:error] = "Topic could not be updated"
@@ -242,26 +255,15 @@
       end
     end
 
-<<<<<<< HEAD
-    #Find whether the user has signed up for any topics; if so the user won't be able to
-    #sign up again unless the former was a waitlisted topic
-    #if team assignment, then team id needs to be passed as parameter else the user's id
-    if assignment.team_assignment == true
-      users_team = SignedUpUser.find_team_users(params[:id], (session[:user].id))
-=======
     #ACS Removed the if condition (and corresponding else) which differentiate assignments as team and individual assignments
     # to treat all assignments as team assignments
     users_team = SignedUpUser.find_team_users(params[:id],(session[:user].id))
->>>>>>> 2013b6f4
-
-      if users_team.size == 0
-        @selected_topics = nil
-      else
-        #TODO: fix this; cant use 0
-        @selected_topics = otherConfirmedTopicforUser(params[:id], users_team[0].t_id)
-      end
-    else
-      @selected_topics = otherConfirmedTopicforUser(params[:id], session[:user].id)
+
+    if users_team.size == 0
+      @selected_topics = nil
+    else
+      #TODO: fix this; cant use 0
+      @selected_topics = otherConfirmedTopicforUser(params[:id], users_team[0].t_id)
     end
   end
 
@@ -282,21 +284,11 @@
       flash[:error] = "You cannot drop this topic because the drop deadline has passed."
     else
       #if team assignment find the creator id from teamusers table and teams
-<<<<<<< HEAD
-      if assignment.team_assignment == true
-        #users_team will contain the team id of the team to which the user belongs
-        users_team = SignedUpUser.find_team_users(assignment_id, (session[:user].id))
-        signup_record = SignedUpUser.find_by_topic_id_and_creator_id(topic_id, users_team[0].t_id)
-      else
-        signup_record = SignedUpUser.find_by_topic_id_and_creator_id(topic_id, session[:user].id)
-      end
-=======
       #ACS Removed the if condition (and corresponding else) which differentiate assignments as team and individual assignments
       # to treat all assignments as team assignments
       #users_team will contain the team id of the team to which the user belongs
       users_team = SignedUpUser.find_team_users(assignment_id,(session[:user].id))
       signup_record = SignedUpUser.find_by_topic_id_and_creator_id(topic_id, users_team[0].t_id)
->>>>>>> 2013b6f4
 
       #if a confirmed slot is deleted then push the first waiting list member to confirmed slot if someone is on the waitlist
       if signup_record.is_waitlisted == false
@@ -310,21 +302,12 @@
           first_waitlisted_user.save
 
           #update the participants details
-<<<<<<< HEAD
-          if assignment.team_assignment?
-            user_id = TeamsUser.find(:first, :conditions => {:team_id => first_waitlisted_user.creator_id}).user_id
-            participant = Participant.find_by_user_id_and_parent_id(user_id, assignment.id)
-          else
-            participant = Participant.find_by_user_id_and_parent_id(first_waitlisted_user.creator_id, assignment.id)
-          end
-=======
           #ACS Removed the if condition (and corresponding else) which differentiate assignments as team and individual assignments
           # to treat all assignments as team assignments
 
           user_id = TeamsUser.find(:first, :conditions => {:team_id => first_waitlisted_user.creator_id}).user_id
           participant = Participant.find_by_user_id_and_parent_id(user_id,assignment.id)
 
->>>>>>> 2013b6f4
           participant.update_topic_id(topic_id)
 
           SignUpTopic.cancel_all_waitlists(first_waitlisted_user.creator_id, assignment_id)
@@ -347,22 +330,8 @@
     assignment = Assignment.find(params[:assignment_id])
 
     #check whether team assignment. This is to decide whether a team_id or user_id should be the creator_id
-    if assignment.team_assignment == true
-
-<<<<<<< HEAD
-      #check whether the user already has a team for this assignment
-      users_team = SignedUpUser.find_team_users(params[:assignment_id], (session[:user].id))
-
-      if users_team.size == 0
-        #if team is not yet created, create new team.
-        team = create_team(params[:assignment_id])
-        user = User.find(session[:user].id)
-        teamuser = create_team_users(user, team.id)
-        confirmationStatus = confirmTopic(team.id, params[:id], params[:assignment_id])
-      else
-        confirmationStatus = confirmTopic(users_team[0].t_id, params[:id], params[:assignment_id])
-      end
-=======
+    #Always use team_id ACS
+
     #check whether the user already has a team for this assignment
     users_team = SignedUpUser.find_team_users(params[:assignment_id],(session[:user].id))
     if users_team.size == 0
@@ -371,9 +340,8 @@
       user = User.find(session[:user].id)
       teamuser = create_team_users(user, team.id)
       confirmationStatus = confirmTopic(team.id, params[:id], params[:assignment_id])
->>>>>>> 2013b6f4
-    else
-      confirmationStatus = confirmTopic(session[:user].id, params[:id], params[:assignment_id])
+    else
+      confirmationStatus = confirmTopic(users_team[0].t_id, params[:id], params[:assignment_id])
     end
 
     redirect_to :action => 'signup_topics', :id => params[:assignment_id]
@@ -458,11 +426,8 @@
     end
   end
 
-<<<<<<< HEAD
-=======
 #this function is used to prevent injection attacks.  A topic *dependent* on another topic cannot be
 # attempted until the other topic has been completed..
->>>>>>> 2013b6f4
   def save_topic_dependencies
     # Prevent injection attacks - we're using this in a system() call later
     params[:assignment_id] = params[:assignment_id].to_i.to_s
@@ -478,8 +443,7 @@
       end
     }
 
-
-    # Save the dependency in the topic dependency table
+   # Save the dependency in the topic dependency table
     TopicDependency.save_dependency(topics)
 
     node = 'id'
@@ -505,12 +469,10 @@
     redirect_to_sign_up(params[:assignment_id])
   end
 
-  def stringtodate(date)
-    DateTime.parse(date)
-  end
-
-
-  #If the instructor needs to explicitly change the start/due dates of the topics
+
+#If the instructor needs to explicitly change the start/due dates of the topics 
+#This is true in case of a staggered deadline type assignment. Individual deadlines can 
+# be set on a per topic  and per round basis
   def save_topic_deadlines
 
     due_dates = params[:due_date]
@@ -530,7 +492,7 @@
         topic_deadline_subm.update_attributes({'due_at' => due_date['submission_' + i.to_s]})
         flash[:error] = "Please enter a valid " + (i > 1 ? "Resubmission deadline " + (i-1).to_s : "Submission deadline") if topic_deadline_subm.errors.length > 0
 
-        topic_deadline_rev = TopicDeadline.find_by_topic_id_and_deadline_type_id_and_round(due_date['t_id'].to_i, topic_deadline_type_rev, i)
+        topic_deadline_rev = TopicDeadline.find_by_topic_id_and_deadline_type_id_and_round(due_date['t_id'].to_i, topic_deadline_type_rev,i)
         topic_deadline_rev.update_attributes({'due_at' => due_date['review_' + i.to_s]})
         flash[:error] = "Please enter a valid Review deadline " + (i > 1 ? (i-1).to_s : "") if topic_deadline_rev.errors.length > 0
       end
@@ -543,13 +505,9 @@
     redirect_to_sign_up(params[:assignment_id])
   end
 
-<<<<<<< HEAD
-  def build_dependency_graph(topics, node)
-=======
   #used by save_topic_dependencies. The dependency graph is a partial ordering of topics ... some topics need to be done
   # before others can be attempted.
   def build_dependency_graph(topics,node)
->>>>>>> 2013b6f4
     dg = RGL::DirectedAdjacencyGraph.new
 
     #create a graph of the assignment with appropriate dependency
@@ -572,7 +530,7 @@
     dg.remove_vertex("fake")
     dg
   end
-
+#used by save_topic_dependencies. Do not know how this works
   def create_common_start_time_topics(dg)
     dg_reverse = dg.clone.reverse()
     set_of_topics = Array.new
@@ -695,4 +653,32 @@
     query = "select t.id as team_id,t.comments_for_advertisement,t.name,su.assignment_id from teams t, signed_up_users s,sign_up_topics su where s.topic_id='"+topic_id.to_s+"' and s.creator_id=t.id and s.topic_id = su.id;    "
     SignUpTopic.find_by_sql(query)
   end
+
+  def create_default_for_microtask
+    assignment_id = params[:id]
+    @sign_up_topic = SignUpTopic.new
+    @sign_up_topic.topic_identifier = 'MT1'
+    @sign_up_topic.topic_name = 'Microtask Topic'
+    @sign_up_topic.max_choosers = '0'
+    @sign_up_topic.micropayment = 0
+    @sign_up_topic.assignment_id = assignment_id
+
+    @assignment = Assignment.find(params[:id])
+
+    if @assignment.staggered_deadline?
+      topic_set = Array.new
+      topic = @sign_up_topic.id
+
+    end
+
+    if @sign_up_topic.save
+
+      flash[:notice] = 'Default Microtask topic was created - please update.'
+      redirect_to_sign_up(assignment_id)
+    else
+      render :action => 'new', :id => assignment_id
+    end
+  end
+
+
 end
--- conflicted
+++ resolved
@@ -37,15 +37,9 @@
       can_review = permissions[:can_review]
       can_take_quiz = permissions[:can_take_quiz]
       #E2351 - add corresponding duty fill from permissions
-<<<<<<< HEAD
-      duty = permissions[:duty]
-      if curr_object.is_a?(Assignment)
-        curr_object.add_participant(params[:user][:name], can_submit, can_review, can_take_quiz, duty)
-=======
       can_mentor = permissions[:can_mentor]
       if curr_object.is_a?(Assignment)
         curr_object.add_participant(params[:user][:name], can_submit, can_review, can_take_quiz, can_mentor)
->>>>>>> f65257c9
       elsif curr_object.is_a?(Course)
         curr_object.add_participant(params[:user][:name])
       end
@@ -67,20 +61,12 @@
     can_submit = permissions[:can_submit]
     can_review = permissions[:can_review]
     can_take_quiz = permissions[:can_take_quiz]
-<<<<<<< HEAD
-    duty = permissions[:duty]
-=======
     can_mentor = permissions[:can_mentor]
->>>>>>> f65257c9
     parent_id = participant.parent_id
     # Upon successfully updating the attributes based on user role, a flash message is displayed to the user after the
     # change in the database. This also gives the user the error message if the update fails.
     begin
-<<<<<<< HEAD
-      participant.update_attributes(can_submit: can_submit, can_review: can_review, can_take_quiz: can_take_quiz, duty: duty)
-=======
       participant.update_attributes(can_submit: can_submit, can_review: can_review, can_take_quiz: can_take_quiz, can_mentor: can_mentor)
->>>>>>> f65257c9
       flash[:success] = 'The role of the selected participants has been successfully updated.'
     rescue StandardError
       flash[:error] = 'The update action failed.'

--- conflicted
+++ resolved
@@ -1,22 +1,14 @@
 class BookmarksController < ApplicationController
-<<<<<<< HEAD
   include AuthorizationHelper
-
-  def action_allowed?
-    case params[:action]
-    when 'list', 'new', 'create', 'bookmark_rating', 'save_bookmark_rating_score'
-      current_user_has_student_privileges?
-=======
   helper_method :specific_average_score
   helper_method :total_average_score
 
   def action_allowed?
     case params[:action]
     when 'list'
-      current_role_name =~ /^(Student|Instructor|Teaching Assistant)$/
+      current_user_has_student_privileges?
     when 'new', 'create', 'bookmark_rating', 'save_bookmark_rating_score'
       current_role_name.eql? 'Student'
->>>>>>> 6d4d3e48
     when 'edit', 'update', 'destroy'
       # edit, update, delete bookmarks can only be done by owner
       current_user_has_student_privileges? and current_user_created_bookmark_id?(params[:id])

--- conflicted
+++ resolved
@@ -2,20 +2,38 @@
   helper :wiki
   helper :submitted_content
   helper :file
-<<<<<<< HEAD
-
+
+  def action_allowed?
+    current_user
+  end
+
+  def latestResponseVersion
+    #get all previous versions of responses for the response map.
+    @review_scores=Array.new
+    @prev=Response.find_all_by_map_id(@map.id)
+    for element in @prev
+      @review_scores << element
+    end
+  end
+
+    def get_scores
+      @review_scores = Array.new
+      @question_type = Array.new
+      @questions.each{
+          | question |
+        @review_scores << Score.find_by_response_id_and_question_id(@response.id, question.id)
+        @question_type << QuestionType.find_by_question_id(question.id)
+      }
+    end
   def delete
     @response = Response.find(params[:id])
-    return if redirect_when_disallowed(@response)
-
-    map_id = @response.map.map_id
+      return if redirect_when_disallowed(@response)             #user cannot delete other people's responses. Needs to be authenticated.
+      map_id = @response.map.id
     @response.delete
     redirect_to :action => 'redirection', :id => map_id, :return => params[:return], :msg => "The response was deleted."
   end
-
   #Determining the current phase and check if a review is already existing for this stage.
   #If so, edit that version otherwise create a new version.
-
   def rereview
     @map=ResponseMap.find(params[:id])
     get_content
@@ -24,14 +42,15 @@
     @prev=Response.all
     #get all versions and find the latest version
     for element in @prev
-      if (element.map_id==@map.map_id)
+      if (element.map.id==@map.map.id)
         array_not_empty=1
         @review_scores << element
       end
     end
 
+    latestResponseVersion
     #sort all the available versions in descending order.
-    if array_not_empty==1
+      if @prev.present?
       @sorted=@review_scores.sort { |m1, m2| (m1.version_num and m2.version_num) ? m2.version_num <=> m1.version_num : (m1.version_num ? -1 : 1) }
       @largest_version_num=@sorted[0]
       @latest_phase=@largest_version_num.created_at
@@ -41,7 +60,6 @@
       current_time=Time.new.getutc
       #get the highest version numbered review
       next_due_date=@sorted_deadlines[0]
-
       #check in which phase the latest review was done.
       for deadline_version in @sorted_deadlines
         if (@largest_version_num.created_at < deadline_version.due_at)
@@ -54,11 +72,9 @@
         end
       end
     end
-
     #check if the latest review is done in the current phase.
     #if latest review is in current phase then edit the latest one.
     #else create a new version and update it.
-
     # editing the latest review
     if (deadline_version.due_at== deadline_time.due_at)
       #send it to edit here
@@ -79,23 +95,19 @@
       # Check whether this is Jen's assgt. & if so, use her rubric
       if (@assignment.instructor_id == User.find_by_name("jace_smith").id) && @title == "Review"
         if @assignment.id < 469
-          @next_action = "custom_update"
+            @next_action = "update"
           render :action => 'custom_response'
         else
-          @next_action = "custom_update"
+            @next_action = "update"
           render :action => 'custom_response_2011'
         end
       else
         # end of special code (except for the end below, to match the if above)
         #**********************
-
         render :action => 'response'
-
-      end
-      #   render :action => 'edit'
+      end
     else
       #else create a new version and update it.
-
       @header = "New"
       @next_action = "create"
       @feedback = params[:feedback]
@@ -107,10 +119,10 @@
       # Check whether this is Jen's assgt. & if so, use her rubric
       if (@assignment.instructor_id == User.find_by_name("jace_smith").id) && @title == "Review"
         if @assignment.id < 469
-          @next_action = "custom_create"
+            @next_action = "create"
           render :action => 'custom_response'
         else
-          @next_action = "custom_create"
+            @next_action = "create"
           render :action => 'custom_response_2011'
         end
       else
@@ -118,8 +130,6 @@
         #**********************
         render :action => 'response'
       end
-
-    end
   end
 
   def edit
@@ -139,128 +149,7 @@
         @review_scores << element
       end
     end
-    if array_not_empty==1
-=======
-
-  def action_allowed?
-    current_user
-  end
-
-  def latestResponseVersion
-    #get all previous versions of responses for the response map.
-    @review_scores=Array.new
-    @prev=Response.find_all_by_map_id(@map.id)
-    for element in @prev
-      @review_scores << element
-    end
-  end
-
-    def get_scores
-      @review_scores = Array.new
-      @question_type = Array.new
-      @questions.each{
-          | question |
-        @review_scores << Score.find_by_response_id_and_question_id(@response.id, question.id)
-        @question_type << QuestionType.find_by_question_id(question.id)
-      }
-    end
-    def delete
-      @response = Response.find(params[:id])
-      return if redirect_when_disallowed(@response)             #user cannot delete other people's responses. Needs to be authenticated.
-      map_id = @response.map.id
-      @response.delete
-      redirect_to :action => 'redirection', :id => map_id, :return => params[:return], :msg => "The response was deleted."
-    end
-    #Determining the current phase and check if a review is already existing for this stage.
-    #If so, edit that version otherwise create a new version.
-    def rereview
-      @map=ResponseMap.find(params[:id])
-      get_content
-      latestResponseVersion
-      #sort all the available versions in descending order.
-      if @prev.present?
-         @sorted=@review_scores.sort { |m1, m2| (m1.version_num and m2.version_num) ? m2.version_num <=> m1.version_num : (m1.version_num ? -1 : 1) }
-         @largest_version_num=@sorted[0]
-         @latest_phase=@largest_version_num.created_at
-         due_dates = DueDate.find(:all, :conditions => ["assignment_id = ?", @assignment.id])
-         @sorted_deadlines=Array.new
-         @sorted_deadlines=due_dates.sort { |m1, m2| (m1.due_at and m2.due_at) ? m1.due_at <=> m2.due_at : (m1.due_at ? -1 : 1) }
-         current_time=Time.new.getutc
-         #get the highest version numbered review
-         next_due_date=@sorted_deadlines[0]
-         #check in which phase the latest review was done.
-         for deadline_version in @sorted_deadlines
-           if (@largest_version_num.created_at < deadline_version.due_at)
-           break
-          end
-        end
-        for deadline_time in @sorted_deadlines
-          if(current_time < deadline_time.due_at)
-            break
-          end
-        end
-      end
-      #check if the latest review is done in the current phase.
-      #if latest review is in current phase then edit the latest one.
-      #else create a new version and update it.
-      # editing the latest review
-      if(deadline_version.due_at== deadline_time.due_at)
-        #send it to edit here
-        @header = "Edit"
-        @next_action = "update"
-        @return = params[:return]
-        @response = Response.find_by_map_id_and_version_num(params[:id],@largest_version_num.version_num)
-        return if redirect_when_disallowed(@response)
-        @modified_object = @response.id
-        @map = @response.map
-        get_content
-        @review_scores = Array.new
-        @questions.each{
-            | question |
-          @review_scores << Score.find_by_response_id_and_question_id(@response.id, question.id)
-        }
-        #**********************
-        # Check whether this is Jen's assgt. & if so, use her rubric
-        if (@assignment.instructor_id == User.find_by_name("jace_smith").id) && @title == "Review"
-          if @assignment.id < 469
-            @next_action = "update"
-            render :action => 'custom_response'
-          else
-            @next_action = "update"
-            render :action => 'custom_response_2011'
-          end
-        else
-          # end of special code (except for the end below, to match the if above)
-          #**********************
-          render :action => 'response'
-        end
-      else
-        #else create a new version and update it.
-        @header = "New"
-        @next_action = "create"
-        @feedback = params[:feedback]
-        @map = ResponseMap.find(params[:id])
-        @return = params[:return]
-        @modified_object = @map.id
-        get_content
-        #**********************
-        # Check whether this is Jen's assgt. & if so, use her rubric
-        if (@assignment.instructor_id == User.find_by_name("jace_smith").id) && @title == "Review"
-          if @assignment.id < 469
-            @next_action = "create"
-            render :action => 'custom_response'
-          else
-            @next_action = "create"
-            render :action => 'custom_response_2011'
-          end
-        else
-          # end of special code (except for the end below, to match the if above)
-          #**********************
-          render :action => 'response'
-        end
-      end
     if @prev.present?
->>>>>>> 745d4bcb
       @sorted=@review_scores.sort { |m1, m2| (m1.version_num and m2.version_num) ? m2.version_num <=> m1.version_num : (m1.version_num ? -1 : 1) }
       @largest_version_num=@sorted[0]
     end
@@ -285,9 +174,6 @@
     end
   end
 
-<<<<<<< HEAD
-  def update
-=======
     def edit
       @header = "Edit"
       @next_action = "update"
@@ -314,7 +200,6 @@
     end
 
   def update  ###-### Seems like this method may no longer be used -- not in E806 version of the file
->>>>>>> 745d4bcb
     @response = Response.find(params[:id])
     return if redirect_when_disallowed(@response)
     @myid = @response.response_id
@@ -327,19 +212,11 @@
       @questionnaire = @map.questionnaire
       questions = @questionnaire.questions
 
-<<<<<<< HEAD
       params[:responses].each_pair do |k, v|
-
-        score = Score.find_by_response_id_and_question_id(@response.response_id, questions[k.to_i].id)
-        if (score == nil)
-          score = Score.create(:response_id => @response.response_id, :question_id => questions[k.to_i].id, :score => v[:score], :comments => v[:comment])
-=======
-      params[:responses].each_pair do |k,v|
 
             score = Score.find_by_response_id_and_question_id(@response.id, questions[k.to_i].id)
         unless score
           score = Score.create(:response_id => @response.id, :question_id => questions[k.to_i].id, :score => v[:score], :comments => v[:comment])
->>>>>>> 745d4bcb
         end
         score.update_attribute('score', v[:score])
         score.update_attribute('comments', v[:comment])
@@ -356,31 +233,6 @@
     rescue
       msg = "An error occurred while saving the response:198 #{$!}"
     end
-<<<<<<< HEAD
-    redirect_to :controller => 'response', :action => 'saving', :id => @map.map_id, :return => params[:return], :msg => msg, :save_options => params[:save_options]
-  end
-
-  def custom_update
-    @response = Response.find(params[:id])
-    @myid = @response.response_id
-    msg = ""
-    begin
-      @myid = @response.response_id
-      @map = @response.map
-      @response.update_attribute('additional_comment', "")
-
-      @questionnaire = @map.questionnaire
-      questions = @questionnaire.questions
-
-      for i in 0..questions.size-1
-        score = Score.find_by_response_id_and_question_id(@response.response_id, questions[i.to_i].id)
-        score.update_attribute('comments', params[:custom_response][i.to_s])
-      end
-    rescue
-      msg = "#{@map.get_title} was not saved."
-    end
-
-    msg = "#{@map.get_title} was successfully saved."
     redirect_to :controller => 'response', :action => 'saving', :id => @map.map_id, :return => params[:return], :msg => msg, :save_options => params[:save_options]
   end
 
@@ -398,20 +250,6 @@
     end
   end
 
-=======
-    redirect_to :controller => 'response', :action => 'saving', :id => @map.id, :return => params[:return], :msg => msg, :save_options => params[:save_options]
-  end  
-
-  ###-### custom_update has been removed in this merge.
-    def view
-      @response = Response.find(params[:id])
-      return if redirect_when_disallowed(@response)
-      @map = @response.map
-      #get_content
-      #get_scores
-    end
-
->>>>>>> 745d4bcb
   def view
     @response = Response.find(params[:id])
     return if redirect_when_disallowed(@response)
@@ -447,14 +285,7 @@
       }
       if !@map.contributor.nil?
           team_member = TeamsUser.find_by_team_id(@map.contributor).user_id
-<<<<<<< HEAD
           @topic_id = Participant.find_by_parent_id_and_user_id(@map.assignment.id, team_member).topic_id
-        else
-          @topic_id = Participant.find(@map.contributor).topic_id
-        end
-=======
-          @topic_id = Participant.find_by_parent_id_and_user_id(@map.assignment.id,team_member).topic_id
->>>>>>> 745d4bcb
       end
     end
     end
@@ -468,28 +299,17 @@
           map = FeedbackResponseMap.create(:reviewed_object_id => review.id, :reviewer_id => reviewer.id, :reviewee_id => review.map.reviewer.id)
         end
         redirect_to :action => 'new', :id => map.id, :return => "feedback"
-      else
+        else
         redirect_to :back
-      end
-    end
-<<<<<<< HEAD
-  end
-
-  def create
-    @map = ResponseMap.find(params[:id])
-    @res = 0
-    msg = ""
-    error_msg = ""
-
-    begin
-=======
+        end
+      end
     def view
       @response = Response.find(params[:id])
       return if redirect_when_disallowed(@response)
       @map = @response.map
       get_content
       get_scores
-    end
+      end
     def new
       @header = "New"
       @next_action = "create"
@@ -508,101 +328,57 @@
         @next_action = "create"
 
                                                                   #changed part of code changed from custom create to create
-        render :action => 'custom_response'
-
-      else
->>>>>>> 745d4bcb
-
-        render :action => 'response'
-      end
-    end
-    def create
+      render :action => 'custom_response'
+
+    else
+
+      render :action => 'response'
+    end
+  end
+  def create
       @map = ResponseMap.find(params[:id])                 #assignment/review/metareview id is in params id
-      @res = 0
-      msg = ""
-      error_msg = ""
+    @res = 0
+    msg = ""
+    error_msg = ""
       latestResponseVersion
       @review_scores=Array.new
       @prev=Response.where(map_id: @map.id)
       for element in @prev
-<<<<<<< HEAD
-        if (element.map_id==@map.map_id)
-          array_not_empty=1
-          @review_scores << element
-        end
-      end
-
+        @review_scores << element
+      end
       #if previous responses exist increment the version number.
-      if array_not_empty==1
-        @sorted=@review_scores.sort { |m1, m2| (m1.version_num and m2.version_num) ? m2.version_num <=> m1.version_num : (m1.version_num ? -1 : 1) }
-        @largest_version_num=@sorted[0]
-        if (@largest_version_num.version_num==nil)
-          @version=1
-        else
-          @version=@largest_version_num.version_num+1
-        end
-
-=======
-        @review_scores << element
-      end
-                                                           #if previous responses exist increment the version number.
       if @prev.present?
         @sorted=@review_scores.sort { |m1, m2| (m1.version_num and m2.version_num) ? m2.version_num <=> m1.version_num : (m1.version_num ? -1 : 1) }
         @largest_version_num=@sorted[0]
           @version=@largest_version_num.version_num+1
->>>>>>> 745d4bcb
         #if no previous version is available then initial version number is 1
       else
         @version=1
       end
-<<<<<<< HEAD
-      @response = Response.find_all_by_map_id(@map.map_id)[0]
-      @response.additional_comment = params[:review][:comments]
-      @response.version_num = @version
-      @response.save
-
-      #@response = Response.create(:map_id => @map.id, :additional_comment => params[:review][:comments],:version_num=>@version)
-
-=======
       @response = Response.find_by_map_id(@map.id)
         @response.additional_comment = params[:review][:comments]
       @response.version_num = @version
       @response.map = @map
       if @response.save
->>>>>>> 745d4bcb
-      @res = @response.response_id
-      @questionnaire = @map.questionnaire
-      questions = @questionnaire.questions
-      params[:responses].each_pair do |k, v|
-        score = Score.create(:response_id => @response.response_id, :question_id => questions[k.to_i].id, :score => v[:score], :comments => v[:comment])
-      end
-<<<<<<< HEAD
-    rescue
-      error_msg = "Your response was not saved. Cause: " + $!
-    end
-
-    begin
-=======
+        @res = @response.response_id
+        @questionnaire = @map.questionnaire
+        questions = @questionnaire.questions
+        params[:responses].each_pair do |k, v|
+          score = Score.create(:response_id => @response.response_id, :question_id => questions[k.to_i].id, :score => v[:score], :comments => v[:comment])
+        end
       else
         flash[:warn] = "Error1: Your response was not saved. Cause:330 #{$!}"
-        end
-
->>>>>>> 745d4bcb
+      end
+
       ResponseHelper.compare_scores(@response, @questionnaire)
       ScoreCache.update_cache(@res)
       #@map.save
       msg = "Your response was successfully saved."
 
-    end
-
-<<<<<<< HEAD
     redirect_to :controller => 'response', :action => 'saving', :id => @map.map_id, :return => params[:return], :msg => msg, :error_msg => error_msg, :save_options => params[:save_options]
   end
 
-  def custom_create
-=======
 def custom_create ###-### Is this used?  It is not present in the master branch.
->>>>>>> 745d4bcb
     @map = ResponseMap.find(params[:id])
     @map.additional_comment = ""
     @map.save
@@ -624,10 +400,6 @@
     @return = params[:return]
     @map.notification_accepted = false
     @map.save
-<<<<<<< HEAD
-    #@map.assignment.id == 561 or @map.assignment.id == 559 or 
-=======
->>>>>>> 745d4bcb
     if (@map.assignment.id == 562) #Making the automated metareview feature available for one 'ethical analysis 6' assignment only.
                                    #puts("*** saving for me:: #{params[:id]} and metareview selection :save_options - #{params["save_options"]}")
       if (params["save_options"].nil? or params["save_options"].empty?) #default it to with metareviews
@@ -636,15 +408,9 @@
       #calling the automated metareviewer controller, which calls its corresponding model/view
       if (params[:save_options] == "WithMeta")
         # puts "WithMeta"
-<<<<<<< HEAD
         redirect_to :controller => 'automated_metareviews', :action => 'list', :id => @map.map_id
       elsif (params[:save_options] == "EmailMeta")
         redirect_to :action => 'redirection', :id => @map.map_id, :return => params[:return], :msg => params[:msg], :error_msg => params[:error_msg]
-=======
-          redirect_to :controller => 'automated_metareviews', :action => 'list', :id => @map.id
-      elsif (params[:save_options] == "EmailMeta")
-          redirect_to :action => 'redirection', :id => @map.id, :return => params[:return], :msg => params[:msg], :error_msg => params[:error_msg]
->>>>>>> 745d4bcb
         # calculate the metareview metrics
         @automated_metareview = AutomatedMetareview.new
         #pass in the response id as a parameter
@@ -654,17 +420,10 @@
         @automated_metareview.send_metareview_metrics_email(@response, params[:id])
       elsif (params[:save_options] == "WithoutMeta")
         # puts "WithoutMeta"
-<<<<<<< HEAD
         redirect_to :action => 'redirection', :id => @map.map_id, :return => params[:return], :msg => params[:msg], :error_msg => params[:error_msg]
       end
     else
       redirect_to :action => 'redirection', :id => @map.map_id, :return => params[:return], :msg => params[:msg], :error_msg => params[:error_msg]
-=======
-          redirect_to :action => 'redirection', :id => @map.id, :return => params[:return], :msg => params[:msg], :error_msg => params[:error_msg]
-      end
-    else
-       redirect_to :action => 'redirection', :id => @map.id, :return => params[:return], :msg => params[:msg], :error_msg => params[:error_msg]
->>>>>>> 745d4bcb
     end
   end
 
@@ -672,11 +431,7 @@
     flash[:error] = params[:error_msg] unless params[:error_msg] and params[:error_msg].empty?
     flash[:note] = params[:msg] unless params[:msg] and params[:msg].empty?
 
-<<<<<<< HEAD
-    @map = ResponseMap.find(params[:id])
-=======
     @map = Response.find(params[:id])
->>>>>>> 745d4bcb
     if params[:return] == "feedback"
       redirect_to :controller => 'grades', :action => 'view_my_scores', :id => @map.reviewer.id
     elsif params[:return] == "teammate"
@@ -684,12 +439,8 @@
     elsif params[:return] == "instructor"
       redirect_to :controller => 'grades', :action => 'view', :id => @map.assignment.id
     else
-<<<<<<< HEAD
       redirect_to :controller => 'student_review', :action => 'list', :id => @map.reviewer.id
-=======
-redirect_to :controller => 'student_review', :action => 'list', :id => @map.reviewer.id
-
->>>>>>> 745d4bcb
+
     end
   end
 
@@ -706,17 +457,10 @@
     @max = @questionnaire.max_question_score
   end
 
-<<<<<<< HEAD
   def redirect_when_disallowed(response)
     # For author feedback, participants need to be able to read feedback submitted by other teammates.
     # If response is anything but author feedback, only the person who wrote feedback should be able to see it.
-    if response.map.read_attribute(:type) == 'FeedbackResponseMap' && response.map.assignment.team_assignment?
-=======
-    def redirect_when_disallowed(response)
-      # For author feedback, participants need to be able to read feedback submitted by other teammates.
-      # If response is anything but author feedback, only the person who wrote feedback should be able to see it.
     if response.map.read_attribute(:type) == 'FeedbackResponseMap'
->>>>>>> 745d4bcb
       team = response.map.reviewer.team
       unless team.has_user session[:user]
         redirect_to '/denied?reason=You are not on the team that wrote this feedback'
@@ -724,11 +468,6 @@
         redirect_to :controller => 'student_review', :action => 'list', :id => @map.reviewer.id
       end
     end
-<<<<<<< HEAD
-
-    !current_user_id?(response.map.reviewer.user_id)
-=======
->>>>>>> 745d4bcb
   end
 
     private
@@ -745,15 +484,15 @@
     def redirect_when_disallowed(response)
       # For author feedback, participants need to be able to read feedback submitted by other teammates.
       # If response is anything but author feedback, only the person who wrote feedback should be able to see it.
-      if response.map.read_attribute(:type) == 'FeedbackResponseMap' && response.map.assignment.team_assignment?
-        team = response.map.reviewer.team
-        unless team.has_user session[:user]
-          redirect_to '/denied?reason=You are not on the team that wrote this feedback'
-        else
-          return false
-        end
-        response.map.read_attribute(:type)
-      end
-      !current_user_id?(response.map.reviewer.user_id)
-    end
+    if response.map.read_attribute(:type) == 'FeedbackResponseMap' && response.map.assignment.team_assignment?
+      team = response.map.reviewer.team
+      unless team.has_user session[:user]
+        redirect_to '/denied?reason=You are not on the team that wrote this feedback'
+      else
+        return false
+      end
+      response.map.read_attribute(:type)
+    end
+    !current_user_id?(response.map.reviewer.user_id)
+  end
 end
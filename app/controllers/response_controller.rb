class ResponseController < ApplicationController
  helper :wiki
  helper :submitted_content
  helper :file

  def action_allowed?
    current_user
  end

  def latestResponseVersion
    #get all previous versions of responses for the response map.
    @review_scores=Array.new
    @prev=Response.where(map_id: @map.id)
    for element in @prev
      @review_scores << element
    end
  end

  def get_scores
    @review_scores = []
    @questions.each do |question|
      @review_scores << Answer.where(
          response_id: @response.id,
          question_id:  question.id
        ).first
    end
  end

  def delete
    @response = Response.find(params[:id])
    return if redirect_when_disallowed(@response) #user cannot delete other people's responses. Needs to be authenticated.
    map_id = @response.map.id
    @response.delete
    redirect_to :action => 'redirection', :id => map_id, :return => params[:return], :msg => "The response was deleted."
  end

  #Determining the current phase and check if a review is already existing for this stage.
  #If so, edit that version otherwise create a new version.
  def rereview
    @map=ResponseMap.find(params[:id])
    get_content
    array_not_empty=0
    @review_scores=Array.new
    @prev=Response.all
    #get all versions and find the latest version
    for element in @prev
      if (element.map.id==@map.map.id)
        array_not_empty=1
        @review_scores << element
      end
    end

    latestResponseVersion
    #sort all the available versions in descending order.
    if @prev.present?
      @sorted=@review_scores.sort { |m1, m2| (m1.version_num and m2.version_num) ? m2.version_num <=> m1.version_num : (m1.version_num ? -1 : 1) }
      @largest_version_num=@sorted[0]
      @latest_phase=@largest_version_num.created_at
      due_dates = DueDate.where(["assignment_id = ?", @assignment.id])
      @sorted_deadlines=Array.new
      @sorted_deadlines=due_dates.sort { |m1, m2| (m1.due_at and m2.due_at) ? m1.due_at <=> m2.due_at : (m1.due_at ? -1 : 1) }
      current_time=Time.new.getutc
      #get the highest version numbered review
      next_due_date=@sorted_deadlines[0]
      #check in which phase the latest review was done.
      for deadline_version in @sorted_deadlines
        if (@largest_version_num.created_at < deadline_version.due_at)
          break
        end
      end
      for deadline_time in @sorted_deadlines
        if (current_time < deadline_time.due_at)
          break
        end
      end
    end
    #check if the latest review is done in the current phase.
    #if latest review is in current phase then edit the latest one.
    #else create a new version and update it.
    # editing the latest review
    if (deadline_version.due_at== deadline_time.due_at)
      #send it to edit here
      @header = "Edit"
      @next_action = "update"
      @return = params[:return]
      @response = Response.where(map_id: params[:id], version_num:  @largest_version_num.version_num).first
      return if redirect_when_disallowed(@response)
      @modified_object = @response.response_id
      @map = @response.map
      get_content
      @review_scores = Array.new
      @questions.each {
          |question|
          @review_scores << Answer.where(response_id: @response.response_id, question_id:  question.id).first
      }
      #**********************
      # Check whether this is Jen's assgt. & if so, use her rubric
      if (@assignment.instructor_id == User.find_by_name("jace_smith").id) && @title == "Review"
        if @assignment.id < 469
          @next_action = "update"
          render :action => 'custom_response'
        else
          @next_action = "update"
          render :action => 'custom_response_2011'
        end
      else
        # end of special code (except for the end below, to match the if above)
        #**********************
        render :action => 'response'
      end
    else
      #else create a new version and update it.
      @header = "New"
      @next_action = "create"
      @feedback = params[:feedback]
      @map = ResponseMap.find(params[:id])
      @return = params[:return]
      @modified_object = @map.map_id
      get_content
      #**********************
      # Check whether this is Jen's assgt. & if so, use her rubric
      if (@assignment.instructor_id == User.find_by_name("jace_smith").id) && @title == "Review"
        if @assignment.id < 469
          @next_action = "create"
          render :action => 'custom_response'
        else
          @next_action = "create"
          render :action => 'custom_response_2011'
        end
      else
        # end of special code (except for the end below, to match the if above)
        #**********************
        render :action => 'response'
      end
    end
  end

  #Prepare the parameters when student click "Edit"
  def edit
    @header = "Edit"
    @next_action = "update"
    @return = params[:return]
    @response = Response.find(params[:id])
    return if redirect_when_disallowed(@response)

    @map = @response.map
    @contributor = @map.contributor
    array_not_empty=0
    @review_scores=Array.new
    @prev=Response.all
    assignment = @map.assignment
    questionnaire = @map.questionnaire(@response.round)
    use_dropdown = AssignmentQuestionnaire.where(assignment_id: assignment.id, questionnaire_id: questionnaire.id).first.dropdown
    use_dropdown == true ? @dropdown_or_scale = 'dropdown' : @dropdown_or_scale = 'scale'
    for element in @prev
      if (element.map_id==@map.map_id)
        array_not_empty=1
        @review_scores << element
      end
    end
    if @prev.present?
      @sorted=@review_scores.sort { |m1, m2| (m1.version_num and m2.version_num) ? m2.version_num <=> m1.version_num : (m1.version_num ? -1 : 1) }
      @largest_version_num=@sorted[0]
    end

    @modified_object = @response.response_id
    get_content
    @review_scores = Array.new
    @questions.each do |question|
      @review_scores << Answer.where(response_id: @response.response_id, question_id:  question.id).first
    end
    render :action => 'response'
  end

  #Update the response and answers when student "edit" existing response
  def update
    @response = Response.find(params[:id])
    return if redirect_when_disallowed(@response)
    @myid = @response.response_id
    msg = ""
    begin
      @myid = @response.id
      @map = @response.map
      @response.update_attribute('additional_comment', params[:review][:comments])

<<<<<<< HEAD
      @questionnaire = @map.questionnaire(@response.round)
      questions = @questionnaire.questions
=======
      if @map.type="ReviewResponseMap" && @response.round
        @questionnaire = @map.questionnaire(@response.round)
      else
        @questionnaire = @map.questionnaire
      end
      questions = @questionnaire.questions.sort { |a,b| a.seq <=> b.seq }
>>>>>>> 70eda229

      params[:responses].each_pair do |k, v|
        score = Answer.where(response_id: @response.id, question_id:  questions[k.to_i].id).first
        unless score
          score = Answer.create(:response_id => @response.id, :question_id => questions[k.to_i].id, :answer => v[:score], :comments => v[:comment])
        end
        score.update_attribute('answer', v[:score])
        score.update_attribute('comments', v[:comment])
      end
    rescue
      msg = "Your response was not saved. Cause:189 #{$!}"
    end
    redirect_to :controller => 'response', :action => 'saving', :id => @map.map_id, :return => params[:return], :msg => msg, :save_options => params[:save_options]
  end

  def new
    @header = "New"
    @next_action = "create"
    @feedback = params[:feedback]
    @map = ResponseMap.find(params[:id])
    @return = params[:return]
    @modified_object = @map.id

    get_content(true)
    render :action => 'response'
  end

  def new_feedback
    review = Response.find(params[:id])
    if review
      reviewer = AssignmentParticipant.where(user_id: session[:user].id, parent_id:  review.map.assignment.id).first
      map = FeedbackResponseMap.where(reviewed_object_id: review.id, reviewer_id:  reviewer.id).first
      if map.nil?
        #if no feedback exists by dat user den only create for dat particular response/review
        map = FeedbackResponseMap.create(:reviewed_object_id => review.id, :reviewer_id => reviewer.id, :reviewee_id => review.map.reviewer.id)
      end
      redirect_to :action => 'new', :id => map.id, :return => "feedback"
    else
      redirect_to :back
    end
  end

  #view response
  def view
    @response = Response.find(params[:id])
    return if redirect_when_disallowed(@response)
    @map = @response.map
    get_content
    get_scores
  end

  def create
    @map = ResponseMap.find(params[:id]) #assignment/review/metareview id is in params id
    @res = 0
    msg = ""
    error_msg = ""
    latestResponseVersion
    @review_scores=Array.new
    @prev=Response.where(map_id: @map.id)
    for element in @prev
      @review_scores << element
    end

    #to save the response for ReviewResponseMap, a questionnaire_id is wrapped in the params
    if params[:review][:questionnaire_id]
      @questionnaire = Questionnaire.find(params[:review][:questionnaire_id])
    end

    #to save the response for ReviewResponseMap, a questionnaire_id is wrapped in the params
    if params[:review][:questionnaire_id]
      @round = params[:review][:round]
    else
      @round=nil
    end

    @response = Response.create(:map_id => @map.id, :additional_comment => params[:review][:comments],:round => @round)#,:version_num=>@version)

    @res = @response.response_id

    #Change the order for displaying questions for editing response views.
    questions = @questionnaire.questions.sort { |a,b| a.seq <=> b.seq }

    if params[:responses]
      params[:responses].each_pair do |k, v|
        Answer.create(:response_id => @response.id, :question_id => questions[k.to_i].id, :answer => v[:score], :comments => v[:comment])
      end
    end

    #@map.save
    msg = "Your response was successfully saved."
    @response.email();
    redirect_to :controller => 'response', :action => 'saving', :id => @map.map_id, :return => params[:return], :msg => msg, :error_msg => error_msg, :save_options => params[:save_options]
  end

  def saving
    @map = ResponseMap.find(params[:id])
    @return = params[:return]
    @map.save
    redirect_to :action => 'redirection', :id => @map.map_id, :return => params[:return], :msg => params[:msg], :error_msg => params[:error_msg]
  end

  def redirection
    flash[:error] = params[:error_msg] unless params[:error_msg] and params[:error_msg].empty?
    flash[:note] = params[:msg] unless params[:msg] and params[:msg].empty?

    @map = Response.find_by_map_id(params[:id])
    if params[:return] == "feedback"
      redirect_to :controller => 'grades', :action => 'view_my_scores', :id => @map.reviewer.id
    elsif params[:return] == "teammate"
      redirect_to view_student_teams_path student_id: @map.reviewer.id
    elsif params[:return] == "instructor"
      redirect_to :controller => 'grades', :action => 'view', :id => @map.assignment.id
    else
      redirect_to :controller => 'student_review', :action => 'list', :id => @map.reviewer.id

    end
  end

  private
  #new_response if a flag parameter indicating that if user is requesting a new rubric to fill
  #if true: we figure out which questionnaire to use based on current time and records in assignment_questionnaires table
  # e.g. student click "Begin" or "Update" to start filling out a rubric for others' work
  #if false: we figure out which questionnaire to display base on @response object
  # e.g. student click "Edit" or "View"
  def get_content(new_response=false)
    @title = @map.get_title
    @assignment = @map.assignment
    @participant = @map.reviewer
    @contributor = @map.contributor #contributor should always be a Team object

    if @map.type="ReviewResponseMap" && new_response #determine t
      reviewees_topic=SignedUpTeam.topic_id_by_team_id(@contributor.id)
      @current_round = @assignment.get_current_round(reviewees_topic)
      @questionnaire = @map.questionnaire(@current_round)
      @questionnaire = @map.questionnaire(@current_round)
    elsif @map.type="MetareviewResponseMap" && new_response
      @questionnaire = @map.questionnaire
    else
      answer = @response.scores.first # if user is not filling a new rubric, the @response object should be available. we can find the questionnaire from the question_id in answers
      question_id = answer.question_id
      @questionnaire =Questionnaire.find(Question.find(question_id).questionnaire_id)
    end

    @questions = @questionnaire.questions.sort { |a,b| a.seq <=> b.seq }
    @min = @questionnaire.min_question_score
    @max = @questionnaire.max_question_score
  end

  def redirect_when_disallowed(response)
    # For author feedback, participants need to be able to read feedback submitted by other teammates.
    # If response is anything but author feedback, only the person who wrote feedback should be able to see it.
    if response.map.read_attribute(:type) == 'FeedbackResponseMap' && response.map.assignment.team_assignment?
      team = response.map.reviewer.team
      unless team.has_user session[:user]
        redirect_to '/denied?reason=You are not on the team that wrote this feedback'
      else
        return false
      end
      response.map.read_attribute(:type)
    end
    !current_user_id?(response.map.reviewer.user_id)
  end
end<|MERGE_RESOLUTION|>--- conflicted
+++ resolved
@@ -183,17 +183,12 @@
       @map = @response.map
       @response.update_attribute('additional_comment', params[:review][:comments])
 
-<<<<<<< HEAD
-      @questionnaire = @map.questionnaire(@response.round)
-      questions = @questionnaire.questions
-=======
       if @map.type="ReviewResponseMap" && @response.round
         @questionnaire = @map.questionnaire(@response.round)
       else
         @questionnaire = @map.questionnaire
       end
       questions = @questionnaire.questions.sort { |a,b| a.seq <=> b.seq }
->>>>>>> 70eda229
 
       params[:responses].each_pair do |k, v|
         score = Answer.where(response_id: @response.id, question_id:  questions[k.to_i].id).first

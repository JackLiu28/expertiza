class ResponseController < ApplicationController
  helper :submitted_content
  helper :file

  def action_allowed?
    case params[:action]
    when 'edit' # If response has been submitted, no further editing allowed
      response = Response.find(params[:id])
      return false if response.is_submitted
      return current_user_id?(response.map.reviewer.user_id)
      # Deny access to anyone except reviewer & author's team
    when 'delete', 'update'
      response = Response.find(params[:id])
      return current_user_id?(response.map.reviewer.user_id)
    when 'view'
      response = Response.find(params[:id])
      map = response.map
      assignment = response.map.reviewer.assignment
      # if it is a review response map, all the members of reviewee team should be able to view the reponse (can be done from heat map)
      if map.is_a? ReviewResponseMap
        reviewee_team = AssignmentTeam.find(map.reviewee_id)
        return current_user_id?(response.map.reviewer.user_id) || reviewee_team.has_user(current_user) || current_user.role.name == 'Administrator' || (current_user.role.name == 'Instructor' and assignment.instructor_id == current_user.id) || (current_user.role.name == 'Teaching Assistant' and TaMapping.exists?(ta_id: current_user.id, course_id: assignment.course.id))
      else
        return current_user_id?(response.map.reviewer.user_id)
      end
    else
      current_user
    end
  end

  def scores
    @review_scores = []
    @questions.each do |question|
      @review_scores << Answer.where(
        response_id: @response.id,
        question_id:  question.id
      ).first
    end
  end

  def delete
    @response = Response.find(params[:id])
    # user cannot delete other people's responses. Needs to be authenticated.
    map_id = @response.map.id
    @response.delete
    redirect_to action: 'redirection', id: map_id, return: params[:return], msg: "The response was deleted."
  end

  # Determining the current phase and check if a review is already existing for this stage.
  # If so, edit that version otherwise create a new version.

  # Prepare the parameters when student clicks "Edit"
  def edit
    @header = "Edit"
    @next_action = "update"
    @return = params[:return]
    @response = Response.find(params[:id])

    @map = @response.map
    @contributor = @map.contributor
    set_all_responses
    if @prev.present?
      @sorted = @review_scores.sort {|m1, m2| (m1.version_num and m2.version_num) ? m2.version_num <=> m1.version_num : (m1.version_num ? -1 : 1) }
      @largest_version_num = @sorted[0]
    end

    @modified_object = @response.response_id

    # set more handy variables for the view
    set_content

    @review_scores = []

    @questions.each do |question|
      @review_scores << Answer.where(response_id: @response.response_id, question_id:  question.id).first
    end
    render action: 'response'
  end

  # Update the response and answers when student "edit" existing response
  def update
    return unless action_allowed?

    # the response to be updated
    @response = Response.find(params[:id])

    msg = ""
    begin
      @map = @response.map
      @response.update_attribute('additional_comment', params[:review][:comments])
      @questionnaire = set_questionnaire

      questions = sort_questions(@questionnaire.questions)

      unless params[:responses].nil? # for some rubrics, there might be no questions but only file submission (Dr. Ayala's rubric)
        create_answers(params, questions)
      end

      if (params['isSubmit'] && (params['isSubmit'].eql?'Yes'))
        # Update the submission flag.
        @response.update_attribute('is_submitted', true)
      else
        @response.update_attribute('is_submitted', false)
      end

      if (@map.is_a? ReviewResponseMap) && @response.is_submitted && @response.significant_difference?
        @response.notify_instructor_on_difference
      end

    rescue
      msg = "Your response was not saved. Cause:189 #{$ERROR_INFO}"
    end
    redirect_to controller: 'response', action: 'saving', id: @map.map_id, return: params[:return], msg: msg, save_options: params[:save_options]
  end

  def new
    @header = "New"
    @next_action = "create"
    @feedback = params[:feedback]
    @map = ResponseMap.find(params[:id])
    @return = params[:return]
    @modified_object = @map.id

    # set more handy variables for the view
    set_content(true)

    if @assignment
      @stage = @assignment.get_current_stage(SignedUpTeam.topic_id(@participant.parent_id, @participant.user_id))
    end
    render action: 'response'
  end

  def new_feedback
    review = Response.find(params[:id])
    if review
      reviewer = AssignmentParticipant.where(user_id: session[:user].id, parent_id:  review.map.assignment.id).first
      map = FeedbackResponseMap.where(reviewed_object_id: review.id, reviewer_id:  reviewer.id).first
      if map.nil?
        # if no feedback exists by dat user den only create for dat particular response/review
        map = FeedbackResponseMap.create(reviewed_object_id: review.id, reviewer_id: reviewer.id, reviewee_id: review.map.reviewer.id)
      end
      redirect_to action: 'new', id: map.id, return: "feedback"
    else
      redirect_to :back
    end
  end

  # view response
  def view
    @response = Response.find(params[:id])
    @map = @response.map
    set_content
  end

  def create
    @map = ResponseMap.find(params[:id]) # assignment/review/metareview id is in params id

    set_all_responses

    # to save the response for ReviewResponseMap, a questionnaire_id is wrapped in the params
    if params[:review][:questionnaire_id]
      @questionnaire = Questionnaire.find(params[:review][:questionnaire_id])
      @round = params[:review][:round]
    else
      @round = nil
    end

    # create the response
    if params[:isSubmit].eql?('Yes')
      is_submitted = true
    else
      is_submitted = false
    end
    @response = Response.create(
      map_id: @map.id,
      additional_comment: params[:review][:comments], 
      round: @round, 
      is_submitted: is_submitted
      )
    # ,:version_num=>@version)

    # Change the order for displaying questions for editing response views.
    questions = sort_questions(@questionnaire.questions)

    if params[:responses]
      create_answers(params, questions)
    end

    msg = "Your response was successfully saved."
    error_msg = ""

    if (@map.is_a? ReviewResponseMap) && @response.is_submitted && @response.significant_difference?
      @response.notify_instructor_on_difference
    end

    @response.email
    redirect_to controller: 'response', action: 'saving', id: @map.map_id, return: params[:return], msg: msg, error_msg: error_msg, save_options: params[:save_options]
  end

  def saving
    @map = ResponseMap.find(params[:id])

    @return = params[:return]
    @map.save
    redirect_to action: 'redirection', id: @map.map_id, return: params[:return], msg: params[:msg], error_msg: params[:error_msg]
  end

  def redirection
    flash[:error] = params[:error_msg] unless params[:error_msg] and params[:error_msg].empty?
    flash[:note] = params[:msg] unless params[:msg] and params[:msg].empty?
    @map = Response.find_by_map_id(params[:id])

    if params[:return] == "feedback"
      redirect_to controller: 'grades', action: 'view_my_scores', id: @map.reviewer.id
    elsif params[:return] == "teammate"
      redirect_to view_student_teams_path student_id: @map.reviewer.id
    elsif params[:return] == "instructor"
      redirect_to controller: 'grades', action: 'view', id: @map.response_map.assignment.id
    elsif params[:return] == "assignment_edit"
      redirect_to controller: 'assignments', action: 'edit', id: @map.response_map.assignment.id
    elsif params[:return] == "selfreview"
      redirect_to controller: 'submitted_content', action: 'edit', id: @map.response_map.reviewer_id
    elsif params[:return] == "survey"
      redirect_to controller: 'response', action: 'pending_surveys'
    else
      redirect_to controller: 'student_review', action: 'list', id: @map.reviewer.id

    end
  end

  def show_calibration_results_for_student
    calibration_response_map = ReviewResponseMap.find(params[:calibration_response_map_id])
    review_response_map = ReviewResponseMap.find(params[:review_response_map_id])
    @calibration_response = calibration_response_map.response[0]
    @review_response = review_response_map.response[0]
    @assignment = Assignment.find(calibration_response_map.reviewed_object_id)
    @review_questionnaire_ids = ReviewQuestionnaire.select("id")
    @assignment_questionnaire = AssignmentQuestionnaire.where(["assignment_id = ? and questionnaire_id IN (?)", @assignment.id, @review_questionnaire_ids]).first
    @questions = @assignment_questionnaire.questionnaire.questions.reject {|q| q.is_a?(QuestionnaireHeader) }
  end

  def view_responses
    sd = SurveyDeployment.find(params[:id])
    @questionnaire = Questionnaire.find(sd.questionnaire_id)
    @questions = Question.where(questionnaire_id: @questionnaire.id)
    response_map_list = ResponseMap.where(reviewee_id: sd.id)
    @all_answers = []
    @questions.each do |question|
      answers = []
      response_map_list.each do |response_map|
        response_list = Response.where(map_id: response_map.id)
        response_list.each do |response|
          an_answer = Answer.where(question_id: question.id, response_id: response.id).first
          unless an_answer.blank?
            answers << an_answer
          end
        end
      end
      if answers.size > 0
        @all_answers << answers
      end
    end
  end

  def pending_surveys
    unless session[:user] # Check for a valid user
      redirect_to '/'
      return
    end

    # Get all the participant(course or assignment) entries for this user
    course_participants = CourseParticipant.where(user_id: session[:user].id)
    assignment_participants = AssignmentParticipant.where(user_id: session[:user].id)

    # Get all the course survey deployments for this user
    @surveys = []
    if course_participants
      course_participants.each do |cp|
        survey_deployments = CourseSurveyDeployment.where(parent_id: cp.parent_id)
        if survey_deployments
          survey_deployments.each do |survey_deployment|
            if survey_deployment && Time.now > survey_deployment.start_date && Time.now < survey_deployment.end_date
<<<<<<< HEAD
              @surveys << ['survey'=> Questionnaire.find(survey_deployment.questionnaire_id), 'survey_deployment_id'=> survey_deployment.id, 'start_date'=> survey_deployment.start_date, 'end_date'=> survey_deployment.end_date, 'parent_id'=> cp.parent_id, 'participant_id'=> cp.id, 'global_survey_id'=> survey_deployment.global_survey_id]
=======
              @surveys << 
              [
                'survey' => Questionnaire.find(survey_deployment.questionnaire_id), 
                'survey_deployment_id' => survey_deployment.id, 
                'start_date' => survey_deployment.start_date, 
                'end_date' => survey_deployment.end_date,
                'parent_id' => cp.parent_id, 
                'participant_id' => cp.id
              ]
>>>>>>> e887dfc6
            end
          end
        end
      end
    end

    # Get all the assignment survey deployments for this user
    if assignment_participants
      assignment_participants.each do |ap|
        survey_deployments = AssignmentSurveyDeployment.where(parent_id: ap.parent_id)
        if survey_deployments
          survey_deployments.each do |survey_deployment|
            if survey_deployment && Time.now > survey_deployment.start_date && Time.now < survey_deployment.end_date
<<<<<<< HEAD
              @surveys << ['survey'=> Questionnaire.find(survey_deployment.questionnaire_id), 'survey_deployment_id'=> survey_deployment.id, 'start_date'=> survey_deployment.start_date, 'end_date'=> survey_deployment.end_date, 'parent_id'=> ap.parent_id, 'participant_id'=> ap.id, 'global_survey_id'=> survey_deployment.global_survey_id]
=======
              @surveys << 
              [
                'survey' => Questionnaire.find(survey_deployment.questionnaire_id), 
                'survey_deployment_id' => survey_deployment.id,
                'start_date' => survey_deployment.start_date, 
                'end_date' => survey_deployment.end_date, 
                'parent_id' => ap.parent_id, 
                'participant_id' => ap.id
              ]
>>>>>>> e887dfc6
            end
          end
        end
      end
    end
  end

  private

  # new_response if a flag parameter indicating that if user is requesting a new rubric to fill
  # if true: we figure out which questionnaire to use based on current time and records in assignment_questionnaires table
  # e.g. student click "Begin" or "Update" to start filling out a rubric for others' work
  # if false: we figure out which questionnaire to display base on @response object
  # e.g. student click "Edit" or "View"
  def set_content(new_response = false)
    # handy reference to response title for view
    @title = @map.get_title

    # handy reference to response assignment for ???

    if @map.survey?
      @survey_parent = @map.survey_parent
    else
      @assignment = @map.assignment
    end

    # handy reference to the reviewer for ???
    @participant = @map.reviewer

    # handy reference to the contributor (should always be a Team)
    @contributor = @map.contributor

    # set a handy reference to the response questionnaire for the view
    new_response ? set_questionnaire_for_new_response : set_questionnaire

    # set a handy reference to the dropdown_or_scale property to be used in the view
    set_dropdown_or_scale

    # set a handy reference to the response questionnaire's questions
    # sorted in a special way for the view
    @questions = sort_questions(@questionnaire.questions)

    # set a handy refence to the min/max question  for the view
    @min = @questionnaire.min_question_score
    @max = @questionnaire.max_question_score
  end

  def set_questionnaire_for_new_response
    case @map.type
    when "ReviewResponseMap", "SelfReviewResponseMap"
      reviewees_topic = SignedUpTeam.topic_id_by_team_id(@contributor.id)
      @current_round = @assignment.number_of_current_round(reviewees_topic)
      @questionnaire = @map.questionnaire(@current_round)
    when 
      "MetareviewResponseMap", 
      "TeammateReviewResponseMap", 
      "FeedbackResponseMap", 
      "CourseSurveyResponseMap", 
      "AssignmentSurveyResponseMap", 
      "GlobalSurveyResponseMap"
      @questionnaire = @map.questionnaire
    end
  end

  def set_questionnaire
    # if user is not filling a new rubric, the @response object should be available.
    # we can find the questionnaire from the question_id in answers
    answer = @response.scores.first
    @questionnaire = @response.questionnaire_by_answer(answer)
  end

  def set_dropdown_or_scale
    use_dropdown = AssignmentQuestionnaire.where(assignment_id: @assignment.try(:id),
                                                 questionnaire_id: @questionnaire.try(:id))
                                          .first.try(:dropdown)
    @dropdown_or_scale = use_dropdown == true ? 'dropdown' : 'scale'
  end

  def sort_questions(questions)
    questions.sort {|a, b| a.seq <=> b.seq }
  end

  def create_answers(params, questions)
    # create score if it is not found. If it is found update it otherwise update it
    params[:responses].each_pair do |k, v|
      score = Answer.where(response_id: @response.id, question_id:  questions[k.to_i].id).first
      unless score
        score = Answer.create(response_id: @response.id, question_id: questions[k.to_i].id, answer: v[:score], comments: v[:comment])
      end
      score.update_attribute('answer', v[:score])
      score.update_attribute('comments', v[:comment])
    end
  end

  def set_all_responses
    # get all previous versions of responses for the response map.
    # I guess if we're in the middle of creating a new response, this would be
    # all 'previous' responses to this new one (which is not yet saved)?
    @prev = Response.where(map_id: @map.id)
    # not sure what this is about
    @review_scores = @prev.to_a
  end
end<|MERGE_RESOLUTION|>--- conflicted
+++ resolved
@@ -280,9 +280,6 @@
         if survey_deployments
           survey_deployments.each do |survey_deployment|
             if survey_deployment && Time.now > survey_deployment.start_date && Time.now < survey_deployment.end_date
-<<<<<<< HEAD
-              @surveys << ['survey'=> Questionnaire.find(survey_deployment.questionnaire_id), 'survey_deployment_id'=> survey_deployment.id, 'start_date'=> survey_deployment.start_date, 'end_date'=> survey_deployment.end_date, 'parent_id'=> cp.parent_id, 'participant_id'=> cp.id, 'global_survey_id'=> survey_deployment.global_survey_id]
-=======
               @surveys << 
               [
                 'survey' => Questionnaire.find(survey_deployment.questionnaire_id), 
@@ -290,9 +287,9 @@
                 'start_date' => survey_deployment.start_date, 
                 'end_date' => survey_deployment.end_date,
                 'parent_id' => cp.parent_id, 
-                'participant_id' => cp.id
+                'participant_id' => cp.id,
+                'global_survey_id' => survey_deployment.global_survey_id
               ]
->>>>>>> e887dfc6
             end
           end
         end
@@ -306,9 +303,6 @@
         if survey_deployments
           survey_deployments.each do |survey_deployment|
             if survey_deployment && Time.now > survey_deployment.start_date && Time.now < survey_deployment.end_date
-<<<<<<< HEAD
-              @surveys << ['survey'=> Questionnaire.find(survey_deployment.questionnaire_id), 'survey_deployment_id'=> survey_deployment.id, 'start_date'=> survey_deployment.start_date, 'end_date'=> survey_deployment.end_date, 'parent_id'=> ap.parent_id, 'participant_id'=> ap.id, 'global_survey_id'=> survey_deployment.global_survey_id]
-=======
               @surveys << 
               [
                 'survey' => Questionnaire.find(survey_deployment.questionnaire_id), 
@@ -316,9 +310,9 @@
                 'start_date' => survey_deployment.start_date, 
                 'end_date' => survey_deployment.end_date, 
                 'parent_id' => ap.parent_id, 
-                'participant_id' => ap.id
+                'participant_id' => ap.id,
+                'global_survey_id'=> survey_deployment.global_survey_id
               ]
->>>>>>> e887dfc6
             end
           end
         end

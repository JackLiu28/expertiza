class ResponseController < ApplicationController
  helper :wiki
  helper :submitted_content
<<<<<<< HEAD
  helper :file
  
  def view
    @response = Response.find(params[:id])
    return if redirect_when_disallowed(@response)

    @map = @response.map
    get_content
  end
=======
  helper :file  
>>>>>>> 243320c7
  
  def delete
    @response = Response.find(params[:id])
    return if redirect_when_disallowed(@response)

    map_id = @response.map.id
    @response.delete
    redirect_to :action => 'redirection', :id => map_id, :return => params[:return], :msg => "The response was deleted."
  end
<<<<<<< HEAD
=======

  #Determining the current phase and check if a review is already existing for this stage.
  #If so, edit that version otherwise create a new version.

  def rereview
     @map=ResponseMap.find(params[:id])
     get_content
        array_not_empty=0
      @sorted_array=Array.new
      @prev=Response.all
         #get all versions and find the latest version
      for element in @prev
        if(element.map_id==@map.id)
          array_not_empty=1
          @sorted_array << element
        end
      end

     #sort all the available versions in descending order.
      if array_not_empty==1
         @sorted=@sorted_array.sort { |m1,m2|(m1.version_num and m2.version_num) ? m2.version_num <=> m1.version_num : (m1.version_num ? -1 : 1)}
         @largest_version_num=@sorted[0]
         @latest_phase=@largest_version_num.created_at
         due_dates = DueDate.find(:all, :conditions => ["assignment_id = ?", @assignment.id])
         @sorted_deadlines=Array.new
         @sorted_deadlines=due_dates.sort {|m1,m2|(m1.due_at and m2.due_at) ? m1.due_at <=> m2.due_at : (m1.due_at ? -1 : 1)}
         current_time=Time.new.getutc
         #get the highest version numbered review
         next_due_date=@sorted_deadlines[0]

         #check in which phase the latest review was done.
          for deadline_version in @sorted_deadlines
          if(@largest_version_num.created_at < deadline_version.due_at )
            break
          end
         end
         for deadline_time in @sorted_deadlines
           if(current_time < deadline_time.due_at)
             break
           end
         end
      end

         #check if the latest review is done in the current phase.
         #if latest review is in current phase then edit the latest one.
           #else create a new version and update it.

        # editing the latest review
     if(deadline_version.due_at== deadline_time.due_at)
         #send it to edit here
         @header = "Edit"
         @next_action = "update"
         @return = params[:return]
         @response = Response.find_by_map_id_and_version_num(params[:id],@largest_version_num.version_num)
         return if redirect_when_disallowed(@response)
         @modified_object = @response.id
         @map = @response.map
         get_content
         @review_scores = Array.new
         @questions.each{
         | question |
           @review_scores << Score.find_by_response_id_and_question_id(@response.id, question.id)
         }
    #**********************
    # Check whether this is Jen's assgt. & if so, use her rubric
    if (@assignment.instructor_id == User.find_by_name("jace_smith").id) && @title == "Review"
      if @assignment.id < 469
         @next_action = "custom_update"
         render :action => 'custom_response'
     else
         @next_action = "custom_update"
         render :action => 'custom_response_2011'
     end
    else
      # end of special code (except for the end below, to match the if above)
      #**********************

      render :action => 'response'

    end
           #   render :action => 'edit'
     else
        #else create a new version and update it.

          @header = "New"
          @next_action = "create"
          @feedback = params[:feedback]
          @map = ResponseMap.find(params[:id])
          @return = params[:return]
          @modified_object = @map.id
          get_content
          #**********************
          # Check whether this is Jen's assgt. & if so, use her rubric
          if (@assignment.instructor_id == User.find_by_name("jace_smith").id) && @title == "Review"
            if @assignment.id < 469
               @next_action = "custom_create"
               render :action => 'custom_response'
           else
               @next_action = "custom_create"
               render :action => 'custom_response_2011'
           end
          else
            # end of special code (except for the end below, to match the if above)
            #**********************
          render :action => 'response'
          end

       end
  end
>>>>>>> 243320c7
  
  def edit
    @header = "Edit"
    @next_action = "update"
    @return = params[:return]
    @response = Response.find(params[:id]) 
    return if redirect_when_disallowed(@response)
<<<<<<< HEAD

    @modified_object = @response.id
    @map = @response.map           
    get_content    
    @review_scores = Array.new
    @questions.each{
      | question |
      @review_scores << Score.find_by_response_id_and_question_id(@response.id, question.id)
    }
    #**********************
    # Check whether this is Jen's assgt. & if so, use her rubric
    if (@assignment.instructor_id == User.find_by_name("jkidd").id) && @title == "Review"
      if @assignment.id < 469
         @next_action = "custom_update"
         render :action => 'custom_response'
     else
         @next_action = "custom_update"
         render :action => 'custom_response_2011'
     end
=======
    @map = @response.map 
    array_not_empty=0
    @sorted_array=Array.new
    @prev=Response.all
    for element in @prev
      if(element.map_id==@map.id)
        array_not_empty=1
        @sorted_array << element
      end
    end
    if array_not_empty==1
      @sorted=@sorted_array.sort { |m1,m2|(m1.version_num and m2.version_num) ? m2.version_num <=> m1.version_num : (m1.version_num ? -1 : 1)}
      @largest_version_num=@sorted[0]
    end
    @response = Response.find_by_map_id_and_version_num(@map.id,@largest_version_num.version_num)
    @modified_object = @response.id          
    get_content    
    @review_scores = Array.new
    @question_type = Array.new
    @questions.each{
      | question |
      @review_scores << Score.find_by_response_id_and_question_id(@response.id, question.id)
      @question_type << QuestionType.find_by_question_id(question.id)
    }
    # Check whether this is a custom rubric
    if @map.questionnaire.section.eql? "Custom"
      @next_action = "custom_update"
      render :action => 'custom_response'
>>>>>>> 243320c7
    else
      # end of special code (except for the end below, to match the if above)
      #**********************
      render :action => 'response'
    end
<<<<<<< HEAD
  end  
=======
  end
  
  def redirect_when_disallowed(response)
    # For author feedback, participants need to be able to read feedback submitted by other teammates.
    # If response is anything but author feedback, only the person who wrote feedback should be able to see it.
    if response.map.read_attribute(:type) == 'FeedbackResponseMap' && response.map.assignment.team_assignment
      team = response.map.reviewer.team
      unless team.has_user session[:user]
        redirect_to '/denied?reason=You are not on the team that wrote this feedback'
        return true
      end
    else
      return true unless current_user_id?(response.map.reviewer.user_id)
    end
    return false
  end
>>>>>>> 243320c7
  
  def update
    @response = Response.find(params[:id])
    return if redirect_when_disallowed(@response)
<<<<<<< HEAD

=======
>>>>>>> 243320c7
    @myid = @response.id
    msg = ""
    begin 
      @myid = @response.id
      @map = @response.map
      @response.update_attribute('additional_comment',params[:review][:comments])
      
      @questionnaire = @map.questionnaire
      questions = @questionnaire.questions
<<<<<<< HEAD

      params[:responses].each_pair do |k,v|
        score = Score.find_by_response_id_and_question_id(@response.id, questions[k.to_i].id)
        score.update_attribute('score',v[:score])
        score.update_attribute('comments',v[:comment])
      end    
=======
     
     
      params[:responses].each_pair do |k,v|
      
        score = Score.find_by_response_id_and_question_id(@response.id, questions[k.to_i].id)
          if(score == nil)
           score = Score.create(:response_id => @response.id, :question_id => questions[k.to_i].id, :score => v[:score], :comments => v[:comment])
          end
        score.update_attribute('score',v[:score])
        score.update_attribute('comments',v[:comment])
     end    
>>>>>>> 243320c7
    rescue
      msg = "Your response was not saved. Cause: "+ $!
    end

    begin
       ResponseHelper.compare_scores(@response, @questionnaire)
       ScoreCache.update_cache(@response.id)
    
      msg = "Your response was successfully saved."
    rescue
      msg = "An error occurred while saving the response: "+$!
    end
<<<<<<< HEAD
    redirect_to :controller => 'response', :action => 'saving', :id => @map.id, :return => params[:return], :msg => msg
=======
    redirect_to :controller => 'response', :action => 'saving', :id => @map.id, :return => params[:return], :msg => msg, :save_options => params[:save_options]
>>>>>>> 243320c7
  end  
  
  def custom_update
    @response = Response.find(params[:id])
    @myid = @response.id
    msg = ""
<<<<<<< HEAD
    
=======
>>>>>>> 243320c7
    begin
      @myid = @response.id
      @map = @response.map
      @response.update_attribute('additional_comment',"")

<<<<<<< HEAD

=======
>>>>>>> 243320c7
      @questionnaire = @map.questionnaire
      questions = @questionnaire.questions

      for i in 0..questions.size-1
        score = Score.find_by_response_id_and_question_id(@response.id, questions[i.to_i].id)
        score.update_attribute('comments',params[:custom_response][i.to_s])
      end
    rescue
      msg = "#{@map.get_title} was not saved."
    end

    msg = "#{@map.get_title} was successfully saved."
<<<<<<< HEAD
    redirect_to :controller => 'response', :action => 'saving', :id => @map.id, :return => params[:return], :msg => msg
=======
    redirect_to :controller => 'response', :action => 'saving', :id => @map.id, :return => params[:return], :msg => msg, :save_options => params[:save_options]
>>>>>>> 243320c7
  end

  def new_feedback
    review = Response.find(params[:id])
    if review
      reviewer = AssignmentParticipant.find_by_user_id_and_parent_id(session[:user].id, review.map.assignment.id)
      map = FeedbackResponseMap.find_by_reviewed_object_id_and_reviewer_id(review.id, reviewer.id)
      if map.nil?
        map = FeedbackResponseMap.create(:reviewed_object_id => review.id, :reviewer_id => reviewer.id, :reviewee_id => review.map.reviewer.id)
      end
      redirect_to :action => 'new', :id => map.id, :return => "feedback"
    else
      redirect_to :back
    end
  end
  
<<<<<<< HEAD
=======
  def view
    @response = Response.find(params[:id])
    return if redirect_when_disallowed(@response)
    @map = @response.map
    get_content
    @review_scores = Array.new
    @question_type = Array.new
    @questions.each{
      | question |
      @review_scores << Score.find_by_response_id_and_question_id(@response.id, question.id)
      @question_type << QuestionType.find_by_question_id(question.id)
    }
  end
  
>>>>>>> 243320c7
  def new
    @header = "New"
    @next_action = "create"    
    @feedback = params[:feedback]
    @map = ResponseMap.find(params[:id])
    @return = params[:return]
    @modified_object = @map.id
    get_content  
    #**********************
<<<<<<< HEAD
    # Check whether this is Jen's assgt. & if so, use her rubric
    if (@assignment.instructor_id == User.find_by_name("jkidd").id) && @title == "Review"
      if @assignment.id < 469
         @next_action = "custom_create"
         render :action => 'custom_response'
     else
         @next_action = "custom_create"
         render :action => 'custom_response_2011'
     end
    else
      # end of special code (except for the end below, to match the if above)
      #**********************
    render :action => 'response'
    end
  end
=======
    # Check whether this is a custom rubric
    if @map.questionnaire.section.eql? "Custom"
      @question_type = Array.new
      @questions.each{
        | question |
        @question_type << QuestionType.find_by_question_id(question.id)
      }
      if !@map.contributor.nil?
        if @map.assignment.team_assignment?
          team_member = TeamsUser.find_by_team_id(@map.contributor).user_id
          @topic_id = Participant.find_by_parent_id_and_user_id(@map.assignment.id,team_member).topic_id
        else
          @topic_id = Participant.find(@map.contributor).topic_id
        end
      end
      if !@topic_id.nil?
        @signedUpTopic = SignUpTopic.find(@topic_id).topic_name
      end
      @next_action = "custom_create"
      render :action => 'custom_response'
    else
      render :action => 'response'
    end
   end
>>>>>>> 243320c7
  
  def create     
    @map = ResponseMap.find(params[:id])
    @res = 0
    msg = ""
    error_msg = ""
<<<<<<< HEAD
    begin      
      @response = Response.create(:map_id => @map.id, :additional_comment => params[:review][:comments])
=======
    begin

      #get all previous versions of responses for the response map.
      array_not_empty=0
      @sorted_array=Array.new
      @prev=Response.all
      for element in @prev
        if(element.map_id==@map.id)
          array_not_empty=1
          @sorted_array << element
        end
      end

      #if previous responses exist increment the version number.
      if array_not_empty==1
         @sorted=@sorted_array.sort { |m1,m2|(m1.version_num and m2.version_num) ? m2.version_num <=> m1.version_num : (m1.version_num ? -1 : 1)}
         @largest_version_num=@sorted[0]
         if(@largest_version_num.version_num==nil)
            @version=1
         else
            @version=@largest_version_num.version_num+1
         end

        #if no previous version is available then initial version number is 1
      else
          @version=1
      end
      @response = Response.create(:map_id => @map.id, :additional_comment => params[:review][:comments],:version_num=>@version)
>>>>>>> 243320c7
      @res = @response.id
      @questionnaire = @map.questionnaire
      questions = @questionnaire.questions     
      params[:responses].each_pair do |k,v|
        score = Score.create(:response_id => @response.id, :question_id => questions[k.to_i].id, :score => v[:score], :comments => v[:comment])
      end  
    rescue
      error_msg = "Your response was not saved. Cause: " + $!
    end
    
    begin
      ResponseHelper.compare_scores(@response, @questionnaire)
      ScoreCache.update_cache(@res)
      @map.save
      msg = "Your response was successfully saved."
    rescue
      @response.delete
      error_msg = "Your response was not saved. Cause: " + $!
    end
<<<<<<< HEAD
    redirect_to :controller => 'response', :action => 'saving', :id => @map.id, :return => params[:return], :msg => msg, :error_msg => error_msg
=======
    redirect_to :controller => 'response', :action => 'saving', :id => @map.id, :return => params[:return], :msg => msg, :error_msg => error_msg, :save_options => params[:save_options]
>>>>>>> 243320c7
  end      
  
  def custom_create
    @map = ResponseMap.find(params[:id])
    @response = Response.create(:map_id => @map.id, :additional_comment => "")
    @res = @response.id
    @questionnaire = @map.questionnaire
    questions = @questionnaire.questions
<<<<<<< HEAD
    
    for i in 0..questions.size-1
        # Local variable score is unused; can it be removed?
        score = Score.create(:response_id => @response.id, :question_id => questions[i].id, :score => @questionnaire.max_question_score, :comments => params[:custom_response][i.to_s])
          
=======
    for i in 0..questions.size-1
        # Local variable score is unused; can it be removed?
        score = Score.create(:response_id => @response.id, :question_id => questions[i].id, :score => @questionnaire.max_question_score, :comments => params[:custom_response][i.to_s])
         
>>>>>>> 243320c7

    end
    msg = "#{@map.get_title} was successfully saved."
    
<<<<<<< HEAD
    redirect_to :controller => 'response', :action => 'saving', :id => @map.id, :return => params[:return], :msg => msg
  end

  def saving   
    @map = ResponseMap.find(params[:id])
    @return = params[:return]
    @map.notification_accepted = false;
    @map.save
    
    redirect_to :action => 'redirection', :id => @map.id, :return => params[:return], :msg => params[:msg], :error_msg => params[:error_msg]
  end
  
=======
    saving
    #redirect_to :controller => 'response', :action => 'saving', :id => @map.id, :return => params[:return], :msg => msg, :save_options => params[:save_options]
  end
  
  def saving   
    @map = ResponseMap.find(params[:id])
    @return = params[:return]
    @map.notification_accepted = false
    @map.save
    #@map.assignment.id == 561 or @map.assignment.id == 559 or 
    if(@map.assignment.id == 562) #Making the automated metareview feature available for one 'ethical analysis 6' assignment only.
      #puts("*** saving for me:: #{params[:id]} and metareview selection :save_options - #{params["save_options"]}")
      if(params["save_options"].nil? or params["save_options"].empty?)#default it to with metareviews
        params["save_options"] = "WithMeta"
      end
      #calling the automated metareviewer controller, which calls its corresponding model/view
      if(params[:save_options] == "WithMeta")
        # puts "WithMeta"
        redirect_to :controller => 'automated_metareviews', :action => 'list', :id => @map.id
      elsif(params[:save_options] == "EmailMeta")
        redirect_to :action => 'redirection', :id => @map.id, :return => params[:return], :msg => params[:msg], :error_msg => params[:error_msg]
        # calculate the metareview metrics
        @automated_metareview = AutomatedMetareview.new
        #pass in the response id as a parameter
        @response = Response.find_by_map_id(params[:id])
        @automated_metareview.calculate_metareview_metrics(@response, params[:id])
        #send email to the reviewer with the metareview details
        @automated_metareview.send_metareview_metrics_email(@response, params[:id])
      elsif(params[:save_options] == "WithoutMeta")
        # puts "WithoutMeta"
        redirect_to :action => 'redirection', :id => @map.id, :return => params[:return], :msg => params[:msg], :error_msg => params[:error_msg]
      end
    else
      redirect_to :action => 'redirection', :id => @map.id, :return => params[:return], :msg => params[:msg], :error_msg => params[:error_msg]
    end
  end
>>>>>>> 243320c7
  def redirection
    flash[:error] = params[:error_msg] unless params[:error_msg] and params[:error_msg].empty?
    flash[:note]  = params[:msg] unless params[:msg] and params[:msg].empty?
    
    @map = ResponseMap.find(params[:id])
    if params[:return] == "feedback"
      redirect_to :controller => 'grades', :action => 'view_my_scores', :id => @map.reviewer.id
    elsif params[:return] == "teammate"
      redirect_to :controller => 'student_team', :action => 'view', :id => @map.reviewer.id
    elsif params[:return] == "instructor"
      redirect_to :controller => 'grades', :action => 'view', :id => @map.assignment.id
    else
      redirect_to :controller => 'student_review', :action => 'list', :id => @map.reviewer.id
    end 
  end
  
  private
    
  def get_content    
    @title = @map.get_title 
    @assignment = @map.assignment
    @participant = @map.reviewer
    @contributor = @map.contributor
    @questionnaire = @map.questionnaire
    @questions = @questionnaire.questions
    @min = @questionnaire.min_question_score
    @max = @questionnaire.max_question_score     
  end
  
  def redirect_when_disallowed(response)
    # For author feedback, participants need to be able to read feedback submitted by other teammates.
    # If response is anything but author feedback, only the person who wrote feedback should be able to see it.
    if response.map.read_attribute(:type) == 'FeedbackResponseMap' && response.map.assignment.team_assignment
      team = response.map.reviewer.team
      unless team.has_user session[:user]
        redirect_to '/denied?reason=You are not on the team that wrote this feedback'
        return true
      end
    else
      return true unless current_user_id?(response.map.reviewer.user_id)
    end
<<<<<<< HEAD
    
=======
>>>>>>> 243320c7
    return false
  end
end<|MERGE_RESOLUTION|>--- conflicted
+++ resolved
@@ -1,7 +1,6 @@
 class ResponseController < ApplicationController
   helper :wiki
   helper :submitted_content
-<<<<<<< HEAD
   helper :file
   
   def view
@@ -11,9 +10,6 @@
     @map = @response.map
     get_content
   end
-=======
-  helper :file  
->>>>>>> 243320c7
   
   def delete
     @response = Response.find(params[:id])
@@ -23,8 +19,6 @@
     @response.delete
     redirect_to :action => 'redirection', :id => map_id, :return => params[:return], :msg => "The response was deleted."
   end
-<<<<<<< HEAD
-=======
 
   #Determining the current phase and check if a review is already existing for this stage.
   #If so, edit that version otherwise create a new version.
@@ -33,19 +27,19 @@
      @map=ResponseMap.find(params[:id])
      get_content
         array_not_empty=0
-      @sorted_array=Array.new
+      @review_scores=Array.new
       @prev=Response.all
          #get all versions and find the latest version
       for element in @prev
         if(element.map_id==@map.id)
           array_not_empty=1
-          @sorted_array << element
+          @review_scores << element
         end
       end
 
      #sort all the available versions in descending order.
       if array_not_empty==1
-         @sorted=@sorted_array.sort { |m1,m2|(m1.version_num and m2.version_num) ? m2.version_num <=> m1.version_num : (m1.version_num ? -1 : 1)}
+         @sorted=@review_scores.sort { |m1,m2|(m1.version_num and m2.version_num) ? m2.version_num <=> m1.version_num : (m1.version_num ? -1 : 1)}
          @largest_version_num=@sorted[0]
          @latest_phase=@largest_version_num.created_at
          due_dates = DueDate.find(:all, :conditions => ["assignment_id = ?", @assignment.id])
@@ -134,7 +128,6 @@
 
        end
   end
->>>>>>> 243320c7
   
   def edit
     @header = "Edit"
@@ -142,39 +135,19 @@
     @return = params[:return]
     @response = Response.find(params[:id]) 
     return if redirect_when_disallowed(@response)
-<<<<<<< HEAD
-
-    @modified_object = @response.id
-    @map = @response.map           
-    get_content    
-    @review_scores = Array.new
-    @questions.each{
-      | question |
-      @review_scores << Score.find_by_response_id_and_question_id(@response.id, question.id)
-    }
-    #**********************
-    # Check whether this is Jen's assgt. & if so, use her rubric
-    if (@assignment.instructor_id == User.find_by_name("jkidd").id) && @title == "Review"
-      if @assignment.id < 469
-         @next_action = "custom_update"
-         render :action => 'custom_response'
-     else
-         @next_action = "custom_update"
-         render :action => 'custom_response_2011'
-     end
-=======
+    
     @map = @response.map 
     array_not_empty=0
-    @sorted_array=Array.new
+    @review_scores=Array.new
     @prev=Response.all
     for element in @prev
       if(element.map_id==@map.id)
         array_not_empty=1
-        @sorted_array << element
+        @review_scores << element
       end
     end
     if array_not_empty==1
-      @sorted=@sorted_array.sort { |m1,m2|(m1.version_num and m2.version_num) ? m2.version_num <=> m1.version_num : (m1.version_num ? -1 : 1)}
+      @sorted=@review_scores.sort { |m1,m2|(m1.version_num and m2.version_num) ? m2.version_num <=> m1.version_num : (m1.version_num ? -1 : 1)}
       @largest_version_num=@sorted[0]
     end
     @response = Response.find_by_map_id_and_version_num(@map.id,@largest_version_num.version_num)
@@ -191,15 +164,11 @@
     if @map.questionnaire.section.eql? "Custom"
       @next_action = "custom_update"
       render :action => 'custom_response'
->>>>>>> 243320c7
     else
       # end of special code (except for the end below, to match the if above)
       #**********************
       render :action => 'response'
     end
-<<<<<<< HEAD
-  end  
-=======
   end
   
   def redirect_when_disallowed(response)
@@ -216,15 +185,10 @@
     end
     return false
   end
->>>>>>> 243320c7
   
   def update
     @response = Response.find(params[:id])
     return if redirect_when_disallowed(@response)
-<<<<<<< HEAD
-
-=======
->>>>>>> 243320c7
     @myid = @response.id
     msg = ""
     begin 
@@ -234,15 +198,6 @@
       
       @questionnaire = @map.questionnaire
       questions = @questionnaire.questions
-<<<<<<< HEAD
-
-      params[:responses].each_pair do |k,v|
-        score = Score.find_by_response_id_and_question_id(@response.id, questions[k.to_i].id)
-        score.update_attribute('score',v[:score])
-        score.update_attribute('comments',v[:comment])
-      end    
-=======
-     
      
       params[:responses].each_pair do |k,v|
       
@@ -252,8 +207,7 @@
           end
         score.update_attribute('score',v[:score])
         score.update_attribute('comments',v[:comment])
-     end    
->>>>>>> 243320c7
+     end
     rescue
       msg = "Your response was not saved. Cause: "+ $!
     end
@@ -266,30 +220,18 @@
     rescue
       msg = "An error occurred while saving the response: "+$!
     end
-<<<<<<< HEAD
-    redirect_to :controller => 'response', :action => 'saving', :id => @map.id, :return => params[:return], :msg => msg
-=======
     redirect_to :controller => 'response', :action => 'saving', :id => @map.id, :return => params[:return], :msg => msg, :save_options => params[:save_options]
->>>>>>> 243320c7
   end  
   
   def custom_update
     @response = Response.find(params[:id])
     @myid = @response.id
     msg = ""
-<<<<<<< HEAD
-    
-=======
->>>>>>> 243320c7
     begin
       @myid = @response.id
       @map = @response.map
       @response.update_attribute('additional_comment',"")
 
-<<<<<<< HEAD
-
-=======
->>>>>>> 243320c7
       @questionnaire = @map.questionnaire
       questions = @questionnaire.questions
 
@@ -302,11 +244,7 @@
     end
 
     msg = "#{@map.get_title} was successfully saved."
-<<<<<<< HEAD
-    redirect_to :controller => 'response', :action => 'saving', :id => @map.id, :return => params[:return], :msg => msg
-=======
     redirect_to :controller => 'response', :action => 'saving', :id => @map.id, :return => params[:return], :msg => msg, :save_options => params[:save_options]
->>>>>>> 243320c7
   end
 
   def new_feedback
@@ -323,8 +261,6 @@
     end
   end
   
-<<<<<<< HEAD
-=======
   def view
     @response = Response.find(params[:id])
     return if redirect_when_disallowed(@response)
@@ -339,7 +275,6 @@
     }
   end
   
->>>>>>> 243320c7
   def new
     @header = "New"
     @next_action = "create"    
@@ -348,24 +283,7 @@
     @return = params[:return]
     @modified_object = @map.id
     get_content  
-    #**********************
-<<<<<<< HEAD
-    # Check whether this is Jen's assgt. & if so, use her rubric
-    if (@assignment.instructor_id == User.find_by_name("jkidd").id) && @title == "Review"
-      if @assignment.id < 469
-         @next_action = "custom_create"
-         render :action => 'custom_response'
-     else
-         @next_action = "custom_create"
-         render :action => 'custom_response_2011'
-     end
-    else
-      # end of special code (except for the end below, to match the if above)
-      #**********************
-    render :action => 'response'
-    end
-  end
-=======
+    
     # Check whether this is a custom rubric
     if @map.questionnaire.section.eql? "Custom"
       @question_type = Array.new
@@ -390,33 +308,29 @@
       render :action => 'response'
     end
    end
->>>>>>> 243320c7
   
   def create     
     @map = ResponseMap.find(params[:id])
     @res = 0
     msg = ""
     error_msg = ""
-<<<<<<< HEAD
-    begin      
-      @response = Response.create(:map_id => @map.id, :additional_comment => params[:review][:comments])
-=======
+    
     begin
 
       #get all previous versions of responses for the response map.
       array_not_empty=0
-      @sorted_array=Array.new
+      @review_scores=Array.new
       @prev=Response.all
       for element in @prev
         if(element.map_id==@map.id)
           array_not_empty=1
-          @sorted_array << element
+          @review_scores << element
         end
       end
 
       #if previous responses exist increment the version number.
       if array_not_empty==1
-         @sorted=@sorted_array.sort { |m1,m2|(m1.version_num and m2.version_num) ? m2.version_num <=> m1.version_num : (m1.version_num ? -1 : 1)}
+         @sorted=@review_scores.sort { |m1,m2|(m1.version_num and m2.version_num) ? m2.version_num <=> m1.version_num : (m1.version_num ? -1 : 1)}
          @largest_version_num=@sorted[0]
          if(@largest_version_num.version_num==nil)
             @version=1
@@ -429,7 +343,6 @@
           @version=1
       end
       @response = Response.create(:map_id => @map.id, :additional_comment => params[:review][:comments],:version_num=>@version)
->>>>>>> 243320c7
       @res = @response.id
       @questionnaire = @map.questionnaire
       questions = @questionnaire.questions     
@@ -449,11 +362,8 @@
       @response.delete
       error_msg = "Your response was not saved. Cause: " + $!
     end
-<<<<<<< HEAD
-    redirect_to :controller => 'response', :action => 'saving', :id => @map.id, :return => params[:return], :msg => msg, :error_msg => error_msg
-=======
+    
     redirect_to :controller => 'response', :action => 'saving', :id => @map.id, :return => params[:return], :msg => msg, :error_msg => error_msg, :save_options => params[:save_options]
->>>>>>> 243320c7
   end      
   
   def custom_create
@@ -462,38 +372,13 @@
     @res = @response.id
     @questionnaire = @map.questionnaire
     questions = @questionnaire.questions
-<<<<<<< HEAD
-    
     for i in 0..questions.size-1
         # Local variable score is unused; can it be removed?
         score = Score.create(:response_id => @response.id, :question_id => questions[i].id, :score => @questionnaire.max_question_score, :comments => params[:custom_response][i.to_s])
-          
-=======
-    for i in 0..questions.size-1
-        # Local variable score is unused; can it be removed?
-        score = Score.create(:response_id => @response.id, :question_id => questions[i].id, :score => @questionnaire.max_question_score, :comments => params[:custom_response][i.to_s])
-         
->>>>>>> 243320c7
-
     end
     msg = "#{@map.get_title} was successfully saved."
     
-<<<<<<< HEAD
-    redirect_to :controller => 'response', :action => 'saving', :id => @map.id, :return => params[:return], :msg => msg
-  end
-
-  def saving   
-    @map = ResponseMap.find(params[:id])
-    @return = params[:return]
-    @map.notification_accepted = false;
-    @map.save
-    
-    redirect_to :action => 'redirection', :id => @map.id, :return => params[:return], :msg => params[:msg], :error_msg => params[:error_msg]
-  end
-  
-=======
     saving
-    #redirect_to :controller => 'response', :action => 'saving', :id => @map.id, :return => params[:return], :msg => msg, :save_options => params[:save_options]
   end
   
   def saving   
@@ -528,7 +413,7 @@
       redirect_to :action => 'redirection', :id => @map.id, :return => params[:return], :msg => params[:msg], :error_msg => params[:error_msg]
     end
   end
->>>>>>> 243320c7
+  
   def redirection
     flash[:error] = params[:error_msg] unless params[:error_msg] and params[:error_msg].empty?
     flash[:note]  = params[:msg] unless params[:msg] and params[:msg].empty?
@@ -567,13 +452,7 @@
         redirect_to '/denied?reason=You are not on the team that wrote this feedback'
         return true
       end
-    else
-      return true unless current_user_id?(response.map.reviewer.user_id)
-    end
-<<<<<<< HEAD
-    
-=======
->>>>>>> 243320c7
-    return false
-  end
+    end
+    
+    !current_user_id?(response.map.reviewer.user_id)
 end
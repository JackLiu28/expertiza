--- conflicted
+++ resolved
@@ -17,22 +17,7 @@
     when 'delete', 'update'
       return current_user_id?(user_id)
     when 'view'
-<<<<<<< HEAD
       return edit_allowed?(response.map, user_id)
-=======
-      response = Response.find(params[:id])
-      map = response.map
-      assignment = response.map.reviewer.assignment
-      # if it is a review response map, all the members of reviewee team should be able to view the reponse (can be done from heat map)
-      if map.is_a? ReviewResponseMap
-        reviewee_team = AssignmentTeam.find(map.reviewee_id)
-        return current_user_id?(response.map.reviewer.user_id) || reviewee_team.user?(current_user) || current_user.role.name == 'Administrator' ||
-            (current_user.role.name == 'Instructor' and assignment.instructor_id == current_user.id) || (current_user.role.name == 'Teaching Assistant' and
-            TaMapping.exists?(ta_id: current_user.id, course_id: assignment.course.id))
-      else
-        return current_user_id?(response.map.reviewer.user_id)
-      end
->>>>>>> bb30a4b9
     else
       current_user
     end
@@ -43,7 +28,9 @@
     # if it is a review response map, all the members of reviewee team should be able to view the reponse (can be done from heat map)
     if map.is_a? ReviewResponseMap
       reviewee_team = AssignmentTeam.find(map.reviewee_id)
-      return current_user_id?(user_id) || reviewee_team.has_user(current_user) || current_user.role.name == 'Administrator' || (current_user.role.name == 'Instructor' and assignment.instructor_id == current_user.id) || (current_user.role.name == 'Teaching Assistant' and TaMapping.exists?(ta_id: current_user.id, course_id: assignment.course.id))
+      return current_user_id?(user_id) || reviewee_team.user?(current_user) || current_user.role.name == 'Administrator' ||
+        (current_user.role.name == 'Instructor' and assignment.instructor_id == current_user.id) || 
+        (current_user.role.name == 'Teaching Assistant' and TaMapping.exists?(ta_id: current_user.id, course_id: assignment.course.id))
     else
       return current_user_id?(user_id)
     end

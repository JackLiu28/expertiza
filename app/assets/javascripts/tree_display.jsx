// initialize a global object available throughout the application
// can be useful on different pages
let app_variables = {

  currentUserId: null,
  homeActionShowFlag: null
};

/** this object helps consolidate some of the logic used on this page */
const node_attributes = {
  isAssignment(name) {
    return name === 'assignment' || name === 'assignments'
  },
  isCourse(name) {
    return name === 'course' || name === 'courses'
  },
  isQuestionnaire(name) {
    return name === 'questionnaire' || name === 'questionnaires'
  },
  assignment: {
    plural: 'assignments',
    colWidthArray: [ '30%', '0%', '0%', '0%', '25%', '25%', '20%' ],

    actions: [
      (props) => ({
        title: props.course_id ? 'Remove from course' : 'Assign to course',
        href: props.course_id
          ? '/assignments/remove_assignment_from_course?id=' + (parseInt(props.id) / 2).toString()
          : '/assignments/place_assignment_in_course?id=' + (parseInt(props.id) / 2).toString(),
        src: props.course_id
          ? '/assets/tree_view/remove-from-course-24.png'
          : '/assets/tree_view/view-review-report-24.png'
      }),
      (props) => ({
        title: 'Add participants',
        href: '/participants/list?id=' + `${parseInt(props.id) / 2}` + '&model=Assignment',
        src: '/assets/tree_view/add-participant-24.png'
      }),
      (props) =>
        parseInt(props.max_team_size) > 1
          ? {
              title: 'Create teams',
              href: '/teams/list?id=' + `${parseInt(props.id) / 2}` + '&type=Assignment',
              src: '/assets/tree_view/create-teams-24.png'
            }
          : null,
      (props) => ({
        title: 'Assign reviewers',
        href: '/review_mapping/list_mappings?id=' + `${parseInt(props.id) / 2}`,
        src: '/assets/tree_view/assign-reviewers-24.png'
      }),
      (props) => ({
        title: 'Assign survey',
        href: '/survey_deployment/new?id=' + `${parseInt(props.id) / 2}` + '&type=AssignmentSurveyDeployment',
        src: '/assets/tree_view/assign-survey-24.png'
      }),
      (props) =>
        props.require_quiz
          ? {
              title: 'View quiz questions',
              href:
                '/student_quizzes/review_questions?id=' +
                `${parseInt(props.id) / 2}` +
                '&type=Assignment',
              src: '/assets/tree_view/view-survey-24.png'
            }
          : null,
      (props) => ({
        title: 'View submissions',
        href: '/assignments/list_submissions?id=' + `${parseInt(props.id) / 2}`,
        src: '/assets/tree_view/List-submisstions-24.png'
      }),
      (props) => ({
        title: 'View scores',
        href: '/grades/view?id=' + `${parseInt(props.id) / 2}`,
        src: '/assets/tree_view/view-scores-24.png'
      }),
      (props) => ({
        title: 'View reports',
        href: '/reports/response_report?id=' + `${parseInt(props.id) / 2}`,
        src: '/assets/tree_view/view-review-report-24.png'
      }),
      (props) => ({
        title: 'View survey responses',
        href: '/survey_deployment/view_responses?id=' + `${parseInt(props.id) / 2}`,
        src: '/assets/tree_view/view-survey-24.png'
      }),
      (props) =>
        props.is_intelligent
          ? {
              title: 'Intelligent Assignment',
              href: '/lottery/run_intelligent_assignment/' + `${parseInt(props.id) / 2}`,
              src: '/assets/tree_view/run-lottery.png'
            }
          : null,
      (props) =>
        props.allow_suggestions
          ? {
              title: 'View suggestions',
              href: '/suggestion/list?id=' + `${parseInt(props.id) / 2}` + '&type=Assignment',
              src: '/assets/tree_view/view-suggestion-24.png'
            }
          : null
    ],
    getActions: function(props) {
      if (props.is_available) {
        return node_attributes.assignment.actions.filter((i) => i(props)).map((val, i, arr) => {
          let ret = val(props)
          /** every five provide a break */
          if (i % 5 == 0) {
            return (
              <span key={ret.src}>
                <a title={ret.title} href={ret.href}>
                  <img src={ret.src} />
                </a>
                <br />
              </span>
            )
          } else {
            return (
              <span>
                <a title={ret.title} href={ret.href}>
                  <img src={ret.src} />
                </a>
              </span>
            )
          }
        })
      } else {
        let ret = node_attributes.assignment.actions[0](props)
        return (
          <span>
            <a title={ret.title} href={ret.href}>
              <img src={ret.src} />
            </a>
          </span>
        )
      }
    }
  },
  course: {
    plural: 'course',
    actions: [
      {
        title: 'Add TA',
        href: '/course/view_teaching_assistants?model=Course&id=',
        src: '/assets/tree_view/add-ta-24.png'
      },
      {
        title: 'Create assignment',
        href: '/assignments/new?parent_id=',
        src: '/assets/tree_view/add-assignment-24.png'
      },
      {
        title: 'Add participants',
        href: '/participants/list?model=Course&id=',
        src: '/assets/tree_view/add-participant-24.png'
      },
      {
        title: 'Create teams',
        href: '/teams/list?type=Course&id=',
        src: '/assets/tree_view/create-teams-24.png'
      },
      {
        title: 'View grade summary by student',
        href: '/assessment360/course_student_grade_summary?course_id=',
        src: '/assets/tree_view/360-dashboard-24.png'
      },
      {
        title: 'Assign survey',
        href: '/survey_deployment/new?type=CourseSurveyDeployment&id=',
        src: '/assets/tree_view/assign-survey-24.png'
      },
      {
        title: 'View aggregated teammate & meta reviews',
        href: '/assessment360/all_students_all_reviews?course_id=',
        src: null,
        extra: <span style={{ fontSize: '22px', top: '8px' }} className="glyphicon glyphicon-list-alt" />
      }
    ],
    getActions: function(id) {
      return node_attributes.course.actions.map(
        (action) =>
          action.src ? (
            <a title={action.title} href={action.href + id}>
              {' '}
              <img src={action.src} />
            </a>
          ) : (
            <a title={action.title} href={action.href + id}>
              {' '}
              {action.extra}{' '}
            </a>
          )
      )
    }
  },
  questionnaire: {
    plural: 'questionnaires',
    colWidthArray: [ '30%', '0%', '0%', '0%', '20%', '20%', '30%' ],
    getActions: function(handleButtonClick, parent_name) {
      return (
        <span onClick={handleButtonClick}>
          <form
            style={{
              margin: 0,
              padding: 0,
              display: 'inline'
            }}
            action={'/questionnaires/new'}
            method="GET"
          >
            <input type="hidden" name="model" value={parent_name + 'Questionnaire'} />
            <input type="hidden" name="private" value={1} />
            <button type="submit" className="btn btn-primary questionnaire-button">
              <b>+</b>
            </button>
          </form>
        </span>
      )
    }
  }
}

/** make an object used to determine many of the logical params needed in this program */

// execute the grabbing of user id after the page is fully loaded
// helps to make sure that the react component is rendered for sure
// also avoid hindering the rendering steps
window.addEventListener('load', (e) => {
  // grab the data attribute

  let treeDisplayDiv = document.querySelector('#tree_display')
  // check if the html element is present requested in the query above
  if (treeDisplayDiv) {
    // set the userid for the current user
    app_variables.currentUserId = treeDisplayDiv.dataset.userId

  }
})

jQuery(document).ready(function() {
  // This preloadedImages function is refered from http://jsfiddle.net/slashingweapon/8jAeu/
  // Actually I am not using the values in preloadedImages, but image loading speed is indeed getting faster
  let treeDisplayDiv = document.querySelector('#tree_display');

  if (treeDisplayDiv) {
    // set the user preference to homeActionshowflag 
    app_variables.homeActionShowFlag = treeDisplayDiv.dataset.userShow;
    
  }
  var preloadedImages = []
  function preloadImages() {
    for (var idx = 0; idx < arguments.length; idx++) {
      var oneImage = new Image()
      oneImage.src = arguments[idx]
      preloadedImages.push(oneImage)
    }
  }

  function formatDate(date) {
    var month = new Array()
    month[0] = 'Jan'
    month[1] = 'Feb'
    month[2] = 'Mar'
    month[3] = 'Apr'
    month[4] = 'May'
    month[5] = 'Jun'
    month[6] = 'Jul'
    month[7] = 'Aug'
    month[8] = 'Sep'
    month[9] = 'Oct'
    month[10] = 'Nov'
    month[11] = 'Dec'

    var hours = date.getHours()
    var minutes = date.getMinutes()
    var ampm = hours >= 12 ? 'PM' : 'AM'
    hours = hours % 12
    hours = hours ? hours : 12 // the hour '0' should be '12'
    minutes = minutes < 10 ? '0' + minutes : minutes
    var strTime = hours + ':' + minutes + ' ' + ampm
    return month[date.getMonth()] + ' ' + date.getDate() + ', ' + date.getFullYear() + ' - ' + strTime
  }

  var RowAction = React.createClass({
    getInitialState: function() {
      return {
        showDetails: true
      }
    },
    handleButtonClick: function(e) {
      e.stopPropagation()
      if (e.target.type === 'button') {
        if (e.target.name === 'more') {
          this.setState({
            showDetails: true
          })
        }
      }
    },
    render: function() {
      var moreContent = []
      var moreButtonStyle = {
        display: '',
        padding: '0 2px'
      }
      if (node_attributes.isQuestionnaire(this.props.dataType)) {
        return node_attributes.questionnaire.getActions(this.handleButtonClick, this.props.parent_name)
      }
      if (this.state.showDetails) {
        /** only running this check after the state changes to show the details (which currently is on any click on the row) */
        /** this will update after the user clicks anywhere on the row */

        moreButtonStyle.display = 'none'
        if (this.props.is_available || node_attributes.isQuestionnaire(this.props.nodeType)) {
          // check if the user id exists
          // check if the current user id matches the user/instructor id associated with a questionnaire/survey
          // show edit button only for the items which are associated to that user
          // if (app_variables.currentUserId == null || this.props.instructor_id == app_variables.currentUserId) {
            moreContent.push(
                <span>
                  <a
                    title="Edit"
                    href={`/${node_attributes[this.props.nodeType].plural}/${parseInt(this.props.id) /
                      2}/edit`}
                  >
                    <img src="/assets/tree_view/edit-icon-24.png" />
                  </a>
                </span>
                )
          // }
          moreContent.push(
            <span>
              <a
                title="Delete"
                href={`/tree_display/confirm?id=${parseInt(this.props.id) /
                  2}&nodeType=${node_attributes[this.props.nodeType].plural}`}
              >
                <img src="/assets/tree_view/delete-icon-24.png" />
              </a>
            </span>
          )
        }
        moreContent.push(
          <span>
            <a
              title="Copy"
              href={`/${node_attributes[this.props.nodeType].plural}/copy?assets=course&id=${parseInt(
                this.props.id
              ) / 2}`}
            >
              <img src="/assets/tree_view/Copy-icon-24.png" />
            </a>
          </span>
        )

        if (node_attributes.isCourse(this.props.dataType)) {
          moreContent.push(<br />)
          moreContent.push(...node_attributes.course.getActions(parseInt(this.props.id) / 2))

        }
      }
      if (node_attributes.isAssignment(this.props.dataType) && app_variables.homeActionShowFlag == 'true') {
        // Assignment tab starts here
        // Now is_intelligent and Add Manager related buttons have not been added into the new UI
        moreContent.push(...node_attributes.assignment.getActions(this.props))
      } else if (node_attributes.isQuestionnaire(this.props.dataType)) {
        moreContent.push(
          <span>
            <a
              title="View questionnaire"
              href={'/questionnaires/view?id=' + (parseInt(this.props.id) / 2).toString()}
            >
              <img src="/assets/tree_view/view-survey-24.png" />
            </a>
          </span>
        )
      }
      // if ends
      return (
        <span onClick={this.handleButtonClick}>
          <button
            style={moreButtonStyle}
            name="more"
            type="button"
            className="glyphicon glyphicon-option-horizontal"
          />
          {moreContent}
        </span>
      )
    }
  })

  var SimpleTableRow = React.createClass({
    render: function() {
      var creation_date
      var updated_date
      var colWidthArray = [ '30%', '0%', '0%', '0%', '25%', '25%', '20%' ]
      var colDisplayStyle = {
        display: ''
      }
      if (this.props.dataType === 'questionnaire') {
        colWidthArray = [ '30%', '0%', '0%', '0%', '20%', '20%', '30%' ]
        colDisplayStyle = {
          display: 'none'
        }
      } else if (this.props.dataType === 'course') {
        colWidthArray = [ '20%', '0%', '0%', '20%', '20%', '20%', '20%' ]
      }
      if (this.props.creation_date && this.props.updated_date) {
        creation_date = this.props.creation_date.replace('T', '<br/>')
        updated_date = this.props.updated_date.replace('T', '<br/>')
      }
      var nodeTypeRaw = this.props.id.split('_')[0]
      var nodeType = nodeTypeRaw.substring(0, nodeTypeRaw.length - 4).toLowerCase()
      var id = this.props.id.split('_')[1]
      if (this.props.dataType == 'course') {
        var institution_name = '-'
        if (typeof this.props.institution !== 'undefined' && this.props.institution.length != 0) {
          institution_name = this.props.institution[0].name
        }
        return (
          <tr id={this.props.id}>
            <td width={colWidthArray[0]}>{this.props.name}</td>
            <td style={colDisplayStyle} width={colWidthArray[3]}>
              {institution_name}
            </td>
            <td width={colWidthArray[4]} dangerouslySetInnerHTML={{ __html: creation_date }} />
            <td width={colWidthArray[5]} dangerouslySetInnerHTML={{ __html: updated_date }} />
            <td width={colWidthArray[6]}>
              <RowAction
                actions={this.props.actions}
                key={'simpleTable_' + this.props.id}
                nodeType={nodeType}
                parent_name={this.props.name}
                private={this.props.private}
                is_available={this.props.is_available}
                course_id={this.props.course_id}
                max_team_size={this.props.max_team_size}
                is_intelligent={this.props.is_intelligent}
                require_quiz={this.props.require_quiz}
                allow_suggestions={this.props.allow_suggestions}
                has_topic={this.props.has_topic}
                id={id}
                instructor_id={this.props.instructor_id}
              />
            </td>
          </tr>
        )
      } else {
        return (
          <tr id={this.props.id}>
            <td width={colWidthArray[0]}>{this.props.name}</td>
            <td width={colWidthArray[4]} dangerouslySetInnerHTML={{ __html: creation_date }} />
            <td width={colWidthArray[5]} dangerouslySetInnerHTML={{ __html: updated_date }} />
            <td width={colWidthArray[6]}>
              <RowAction
                actions={this.props.actions}
                key={'simpleTable_' + this.props.id}
                nodeType={nodeType}
                parent_name={this.props.name}
                private={this.props.private}
                is_available={this.props.is_available}
                course_id={this.props.course_id}
                max_team_size={this.props.max_team_size}
                is_intelligent={this.props.is_intelligent}
                require_quiz={this.props.require_quiz}
                allow_suggestions={this.props.allow_suggestions}
                has_topic={this.props.has_topic}
                id={id}
                instructor_id={this.props.instructor_id}
              />
            </td>
          </tr>
        )
      }
    }
  })

  var SimpleTable = React.createClass({
    render: function() {
      var _rows = []
      var _this = this
      var colWidthArray = [ '30%', '0%', '0%', '0%', '25%', '25%', '20%' ]
      var colDisplayStyle = {
        display: ''
      }
      var firstColText = (this.props.dataType === 'questionnaire' ? 'Item' : 'Assignment') + ' name'
      if (this.props.dataType === 'questionnaire') {
        colWidthArray = [ '30%', '0%', '0%', '0%', '20%', '20%', '30%' ]
        colDisplayStyle = {
          display: 'none'
        }
      } else if (this.props.dataType === 'course') {
        colWidthArray = [ '20%', '0%', '0%', '20%', '20%', '20%', '20%' ]
      }
      if (this.props.data) {
        if (this.props.dataType == 'course') {
          this.props.data.forEach(function(entry, i) {
            _rows.push(
              <SimpleTableRow
                key={entry.type + '_' + (parseInt(entry.nodeinfo.id) * 2).toString() + '_' + i}
                id={
                  entry.type +
                  '_' +
                  (parseInt(entry.nodeinfo.node_object_id) * 2).toString() +
                  '_' +
                  i
                }
                name={entry.name}
                institution={entry.institution}
                creation_date={entry.creation_date}
                updated_date={entry.updated_date}
                private={entry.private}
                actions={entry.actions}
                is_available={entry.is_available}
                course_id={entry.course_id}
                max_team_size={entry.max_team_size}
                is_intelligent={entry.is_intelligent}
                allow_suggestions={entry.allow_suggestions}
                require_quiz={entry.require_quiz}
                has_topic={entry.has_topic}
                dataType={_this.props.dataType}
                instructor_id={entry.instructor_id}
              />
            )
          })
        } else {
          this.props.data.forEach(function(entry, i) {
            _rows.push(
              <SimpleTableRow
                key={entry.type + '_' + (parseInt(entry.nodeinfo.id) * 2).toString() + '_' + i}
                id={
                  entry.type +
                  '_' +
                  (parseInt(entry.nodeinfo.node_object_id) * 2).toString() +
                  '_' +
                  i
                }
                name={entry.name}
                creation_date={entry.creation_date}
                updated_date={entry.updated_date}
                private={entry.private}
                actions={entry.actions}
                is_available={entry.is_available}
                course_id={entry.course_id}
                max_team_size={entry.max_team_size}
                is_intelligent={entry.is_intelligent}
                allow_suggestions={entry.allow_suggestions}
                require_quiz={entry.require_quiz}
                has_topic={entry.has_topic}
                dataType={_this.props.dataType}
                instructor_id={entry.instructor_id}
              />
            )
          })
        }
      }
      if (this.props.dataType == 'course') {
        return (
          <table className="table table-hover">
            <thead>
              <tr>
                <th width={colWidthArray[0]}>{firstColText}</th>
                <th style={colDisplayStyle} width={colWidthArray[3]}>
                  Institution
                </th>
                <th width={colWidthArray[4]}>Creation Date</th>
                <th width={colWidthArray[5]}>Updated Date</th>
                <th width={colWidthArray[6]}>Actions</th>
              </tr>
            </thead>
            <tbody>{_rows}</tbody>
          </table>
        )
      } else {
        return (
          <table className="table table-hover">
            <thead>
              <tr>
                <th width={colWidthArray[0]}>{firstColText}</th>
                <th width={colWidthArray[4]}>Creation Date</th>
                <th width={colWidthArray[5]}>Updated Date</th>
                <th width={colWidthArray[6]}>Actions</th>
              </tr>
            </thead>
            <tbody>{_rows}</tbody>
          </table>
        )
      }
    }
  })

  var ContentTableRow = React.createClass({
    getInitialState: function() {
      return {
        expanded: false
      }
    },
    componentDidMount: function() {
      // this buffer holds the title for all of the rubric types under the Questionnaire tab
      let rubricBuffer = [
        'Review',
        'Metareview',
        'Author Feedback',
        'Teammate Review',
        'Assignment Survey',
        'Global Survey',
        'Course Survey'
      ]

      //selectedMenuItem then takes the clicked rubric from the panel under questionnaire
      //selectedMenuItemIndex finds the corresponding index of the click rubric from the above buffer
      let selectedMenuItem = document.getElementById('tree_display').getAttribute('data-menu-item')
      let selectedMenuItemIndex = rubricBuffer.indexOf(selectedMenuItem)

      if (selectedMenuItemIndex !== -1) {
        if (rubricBuffer[selectedMenuItemIndex] === this.props.name) {
          //if the name matches, expand the rubric panel by setting this property to true
          this.setState(
            {
              expanded: true
            },
            function() {
              this.props.rowClicked(this.props.id, true, this.props.newParams)
            }
          )
        }
      }
    },
    handleClick: function(event) {

      if (event.target.type != 'button') {
        this.setState(
          {
            expanded: !this.state.expanded
          },
          function() {
            this.props.rowClicked(this.props.id, this.state.expanded, this.props.newParams)
          }
        )
      } else {
        event.stopPropagation()
      }
    },
    render: function() {
      var creation_date
      var updated_date
      var colWidthArray = [ '30%', '0%', '0%', '0%', '25%', '25%', '20%' ]
      var colDisplayStyle = {
        display: '',
        'word-wrap': 'break-word'
      }
      if (this.props.dataType === 'questionnaire') {
        colWidthArray = [ '70%', '0%', '0%', '0%', '0%', '0%', '30%' ]
        colDisplayStyle = {
          display: 'none'
        }
      } else if (this.props.dataType === 'course') {
        colWidthArray = [ '20%', '0%', '0%', '20%', '20%', '20%', '20%' ]
      }
      if (this.props.creation_date && this.props.updated_date) {
        let creation = this.props.creation_date
        let updated = this.props.updated_date

        creation_date = formatDate(new Date(creation))
        updated_date = formatDate(new Date(updated))
      }
      var nodeTypeRaw = this.props.id.split('_')[0]
      var nodeType = nodeTypeRaw.substring(0, nodeTypeRaw.length - 4).toLowerCase()
      var id = this.props.id.split('_')[1]
      if (this.props.dataType == 'course') {
        var institution_name = '-'
        if (typeof this.props.institution !== 'undefined' && this.props.institution.length != 0) {
          institution_name = this.props.institution[0].name
        }
        return (
          <tr onClick={this.handleClick} id={this.props.id}>
            <td width={colWidthArray[0]}>{this.props.name}</td>
            <td style={colDisplayStyle} width={colWidthArray[3]}>
              {institution_name}
            </td>
            <td
              style={colDisplayStyle}
              width={colWidthArray[4]}
              dangerouslySetInnerHTML={{ __html: creation_date }}
            />
            <td
              style={colDisplayStyle}
              width={colWidthArray[5]}
              dangerouslySetInnerHTML={{ __html: updated_date }}
            />
            <td width={colWidthArray[6]}>
              <RowAction
                actions={this.props.actions}
                key={this.props.id}
                nodeType={nodeType}
                parent_name={this.props.name}
                private={this.props.private}
                is_available={this.props.is_available}
                course_id={this.props.course_id}
                max_team_size={this.props.max_team_size}
                is_intelligent={this.props.is_intelligent}
                require_quiz={this.props.require_quiz}
                allow_suggestions={this.props.allow_suggestions}
                has_topic={this.props.has_topic}
                dataType={this.props.dataType}
                id={id}
              />
            </td>
          </tr>
        )
      } else {
        return (
          <tr onClick={this.handleClick} id={this.props.id}>
            <td width={colWidthArray[0]}>{this.props.name}</td>
            <td
              style={colDisplayStyle}
              width={colWidthArray[4]}
              dangerouslySetInnerHTML={{ __html: creation_date }}
            />
            <td
              style={colDisplayStyle}
              width={colWidthArray[5]}
              dangerouslySetInnerHTML={{ __html: updated_date }}
            />
            <td width={colWidthArray[6]}>
              <RowAction
                actions={this.props.actions}
                key={this.props.id}
                nodeType={nodeType}
                parent_name={this.props.name}
                private={this.props.private}
                is_available={this.props.is_available}
                course_id={this.props.course_id}
                max_team_size={this.props.max_team_size}
                is_intelligent={this.props.is_intelligent}
                require_quiz={this.props.require_quiz}
                allow_suggestions={this.props.allow_suggestions}
                has_topic={this.props.has_topic}
                dataType={this.props.dataType}
                id={id}
              />
            </td>
          </tr>
        )
      }
    }
  })

  var ContentTableDetailsRow = React.createClass({
    render: function() {
      var colSpan = '5'
      var colDisplayStyle = {
        display: ''
      }
      if (this.props.dataType === 'questionnaire') {
        colSpan = '6'
        colDisplayStyle = {
          display: 'none'
        }
      }
      var style
      if (this.props.children && this.props.children.length > 0) {
        style = {
          display: this.props.showElement
        }
      } else {
        style = {
          display: 'none'
        }
      }
      return (
        <tr style={style} className="active">
          <td style={colDisplayStyle} />
          <td colSpan={colSpan}>
            <SimpleTable
              key={'simpletable_' + this.props.id}
              data={this.props.children}
              dataType={this.props.dataType}
            />
          </td>
        </tr>
        /** no data is being passed in here after inspecting */
      )
    }
  })

  var TitleRow = React.createClass({
    render: function() {
      return (
        <tr className="active">
          <td colSpan="6">
            <b>{this.props.title}</b>
          </td>
        </tr>
      )
    }
  })

  var SearchBar = React.createClass({
    handleChange: function() {
      this.props.onUserInput(this.refs.filterTextInput.getDOMNode().value)
    },
    render: function() {
      return (
        <span style={{ display: this.props.dataType === 'questionnaire' ? 'none' : '' }}>
          <input
            type="text"
            placeholder="Search..."
            value={this.props.filterText}
            ref="filterTextInput"
            className="form-control"
            onChange={this.handleChange}
          />
        </span>
      )
    }
  })

  var FilterButton = React.createClass({
    handleChange: function() {
      this.props.onUserFilter(this.props.filterOption, this.refs.filterCheckbox.getDOMNode().checked)
    },
    render: function() {
      return (
        <span
          className="show-checkbox"
          style={{ display: this.props.dataType === 'questionnaire' ? 'none' : '' }}
        >
          <input
            type="checkbox"
            checked={this.props.inputCheckboxValue}
            ref="filterCheckbox"
            onChange={this.handleChange}
          >
            {" Include others' " + this.props.dataType + "s"}
          </input>
        </span>
      )
    }
  })

  var DatePickerStart = React.createClass({
    render: function() {
      var formStyle = {
        margin: 0,
        padding: 0,
        display: 'inline'
      }
      if (this.props.dataType === 'questionnaire') {
        formStyle = {
          margin: 0,
          padding: 0,
          display: 'none'
        }
      }
      return (
          <span style = {formStyle}
                start_date={this.props.start_date}
                onChange={this.props.onChange} >
                Start Date <input className="form-control" type="date" id="start_date"></input>
            </span>
      );
    }
  });

  //========================================================================
  var DatePickerEnd = React.createClass({
    render: function() {
      var formStyle = {
        margin: 0,
        padding: 0,
        display: 'inline'
      }
      if (this.props.dataType === 'questionnaire') {
        formStyle = {
          margin: 0,
          padding: 0,
          display: 'none'
        }
      }
      return (
          <span style = {formStyle}
                end_date={this.props.end_date}
                onChange={this.props.onChange} >
                End Date <input className="form-control" type="date" id="end_date"></input>
            </span>
      );
    }
  });

  var AdditionalSearchDropDown = React.createClass({
    render: function() {
      return (
          <div style={{ margin: '10px auto', display: 'grid', gridTemplateColumns: 'repeat(3, auto) 1fr', gridGap: '8px', alignItems: 'center' }}>
            <select
                value={this.props.selectValue}
                onChange={this.props.onChange}
                className="form-control"
            >
              <option value="empty">----------</option>
              <option value="created_date">Created Date Filter</option>
              <option value="updated_date">Updated Date Filter</option>
            </select>
          </div>
      );
    }
  });

  var HASQUIZ_TOGGLE = React.createClass({
    render: function() {
      return (
          <span
              style={{"display": (this.props.dataType === 'questionnaire' ? "none" : "")}}
              has_quiz_var={this.props.has_quiz_var}
              onChange={this.props.onChange}>

                    <div class="checkbox">
               <input
                   type="checkbox" id="has_quiz_var" value="">Require a Quiz</input>

                    </div>
          </span>
      );
    }
  })
//========================================================================

  var NewItemButton = React.createClass({
    render: function() {
      var renderContent = []
      var formStyle = {
        margin: 0,
        padding: 0,
        display: 'inline'
      }
      if (this.props.dataType.length > 0) {
        if (this.props.dataType != 'questionnaire') {
          renderContent.push(
            <form
              style={formStyle}
              action={
                '/' +
                (this.props.dataType === 'assignment'
                  ? this.props.dataType + 's'
                  : this.props.dataType) +
                '/new'
              }
              method="GET"
              key={this.props.dataType + '_new' + this.props.private.toString()}
            >
              <input type="hidden" name="private" value={this.props.private ? 1 : 0} />
              <button type="submit" className="btn btn-primary pull-right new-button">
                <b>+</b>
              </button>
            </form>
          )
        }
      }
      return <span>{renderContent}</span>
    }
  })

  var SortToggle = React.createClass({
    getInitialState: function() {
      return {
        order: this.props.order
      }
    },
    handleClick: function() {
      if (this.state.order === 'normal') {
        this.setState(
          {
            order: 'reverse'
          },
          function() {
            this.props.handleUserClick(this.props.colName, this.state.order)
          }
        )
      } else {
        this.setState(
          {
            order: 'normal'
          },
          function() {
            this.props.handleUserClick(this.props.colName, this.state.order)
          }
        )
      }
    },
    render: function() {
      return <span className="glyphicon glyphicon-sort" onClick={this.handleClick} />
    }
  })

  var ContentTable = React.createClass({
    getInitialState: function() {
      return {
        expandedRow: []
      }
    },
    handleExpandClick: function(id, expanded, newParams) {
      this.state.expandedRow.concat([ id ])
      if (expanded) {
        this.setState({
          expandedRow: this.state.expandedRow.concat([ id ])
        })
<<<<<<< HEAD

        if(this.props.dataType!='assignment') {
        _this = this
=======
        let _this = this
>>>>>>> 2d64281c
        jQuery.post(
          '/tree_display/get_sub_folder_contents',
          {
            reactParams2: newParams
          },
          function(data) {
            _this.props.data[id.split('_')[2]]['children'] = data
            _this.forceUpdate()
          },
          'json'
        )
<<<<<<< HEAD
         }
=======
>>>>>>> 2d64281c
      } else {
        var index = this.state.expandedRow.indexOf(id)
        if (index > -1) {
          var list = this.state.expandedRow
          list.splice(index, 1)
          this.setState({
            expandedRow: list
          })
        }
      }
    },
    handleSortingClick: function(colName, order) {
      this.props.onUserClick(colName, order)
    },
    render: function() {
      var _rows = []
      var _this = this
      var colWidthArray = [ '30%', '0%', '0%', '0%', '25%', '25%', '20%' ]
      var colDisplayStyle = {
        display: ''
      }
        const isEntryValid = entry => ((entry.name && entry.name.indexOf(_this.props.filterText) !== -1) ||
            (entry.creation_date && entry.creation_date.indexOf(_this.props.filterText) !== -1) ||
            (entry.institution && entry.institution.indexOf(_this.props.filterText) !== -1) ||
            (entry.updated_date && entry.updated_date.indexOf(_this.props.filterText) !== -1)) &&
            (entry.private || entry.type == 'FolderNode')
        const isQuestionnaire = this.props.dataType === 'questionnaire'
      if (this.props) {
        if (isQuestionnaire) {
          colWidthArray = [ '70%', '0%', '0%', '0%', '0%', '0%', '30%' ]
          colDisplayStyle = {
            display: 'none'
          }
        }
        if (this.props.dataType == 'course') {
          colWidthArray = [ '20%', '0%', '0%', '20%', '20%', '20%', '20%' ]
          _rows.push(<TitleRow title="My Courses" />)
        }
        if (this.props.dataType == 'assignment') {
          _rows.push(<TitleRow title="My Assignments" />)
        }
        if(_this.props.selectValue == 'empty'){
        jQuery.each(this.props.data, function(i, entry) {
          if (isEntryValid(entry) || isQuestionnaire) {
            _rows.push(
              <ContentTableRow
                key={entry.type + '_' + (parseInt(entry.nodeinfo.id) * 2).toString() + '_' + i}
                id={
                  entry.type +
                  '_' +
                  (parseInt(entry.nodeinfo.node_object_id) * 2).toString() +
                  '_' +
                  i
                }
                name={entry.name}
                institution={entry.institution}
                creation_date={entry.creation_date}
                updated_date={entry.updated_date}
                actions={entry.actions}
                is_available={entry.is_available}
                course_id={entry.course_id}
                max_team_size={entry.max_team_size}
                is_intelligent={entry.is_intelligent}
                require_quiz={entry.require_quiz}
                dataType={_this.props.dataType}
                //this is just a hack. All current users courses are marked as private during fetch for display purpose.
                private={entry.private}
                allow_suggestions={entry.allow_suggestions}
                has_topic={entry.has_topic}
                rowClicked={_this.handleExpandClick}
                newParams={entry.newParams}
              />
            )
            _rows.push(
              <ContentTableDetailsRow
                key={entry.type + '_' + (parseInt(entry.nodeinfo.id) * 2 + 1).toString() + '_' + i}
                id={
                  entry.type +
                  '_' +
                  (parseInt(entry.nodeinfo.node_object_id) * 2 + 1).toString() +
                  '_' +
                  i
                }
                // showElement={true}
                showElement={
                  _this.state.expandedRow.indexOf(
                    entry.type +
                      '_' +
                      (parseInt(entry.nodeinfo.node_object_id) * 2).toString() +
                      '_' +
                      i
                  ) > -1 ? (
                    ''
                  ) : (
                    'none'
                  )
                }
                dataType={_this.props.dataType}
                children={entry.children}
              />
            )
          } else {
            return
          }
        })}

        if(_this.props.selectValue == 'created_date'){
          var var_start_date = _this.props.start_date+1;
          var var_end_date = _this.props.end_date+1;
          jQuery.each(this.props.data, function (i, entry) {
            var date = entry.creation_date;
            if (((entry.name.toLowerCase() && entry.name.toLowerCase().indexOf(_this.props.filterText.toLowerCase()) !== -1) &&
                    (entry.private || entry.type == 'FolderNode'))) {

              if ((date >= var_start_date) && (var_end_date >= date)) {
                if((_this.props.has_quiz_var && entry.require_quiz) || !_this.props.has_quiz_var) {
                  _rows.push(<ContentTableRow
                      key={entry.type+'_'+(parseInt(entry.nodeinfo.id)*2).toString()+'_'+i}
                      id={entry.type+'_'+(parseInt(entry.nodeinfo.node_object_id)*2).toString()+'_'+i}
                      name={entry.name}
                      institution={entry.institution}
                      creation_date={entry.creation_date}
                      updated_date={entry.updated_date}
                      actions={entry.actions}
                      is_available={entry.is_available}
                      course_id={entry.course_id}
                      max_team_size={entry.max_team_size}
                      is_intelligent={entry.is_intelligent}
                      require_quiz={entry.require_quiz}
                      dataType={_this.props.dataType}
                      //this is just a hack. All current users courses are marked as private during fetch for display purpose.
                      private={entry.private}
                      allow_suggestions={entry.allow_suggestions}
                      has_topic={entry.has_topic}
                      rowClicked={_this.handleExpandClick}
                      newParams={entry.newParams}
                  />)
                  _rows.push(<ContentTableDetailsRow
                      key={entry.type+'_'+(parseInt(entry.nodeinfo.id)*2+1).toString()+'_'+i}
                      id={entry.type+'_'+(parseInt(entry.nodeinfo.node_object_id)*2+1).toString()+'_'+i}
                      showElement={_this.state.expandedRow.indexOf(entry.type+'_'+(parseInt(entry.nodeinfo.node_object_id)*2).toString()+'_'+i) > -1 ? "" : "none"}
                      dataType={_this.props.dataType}
                      children={entry.children}
                  />)
                }
              }
            } else {
              return;
            }
          })
        }

        if(_this.props.selectValue == 'updated_date'){
          var var_start_date = _this.props.start_date+1;
          var var_end_date = _this.props.end_date+1;
          jQuery.each(this.props.data, function (i, entry) {
            var date = entry.updated_date;
            if (((entry.name.toLowerCase() && entry.name.toLowerCase().indexOf(_this.props.filterText.toLowerCase()) !== -1) &&
                    (entry.private == true || entry.type == 'FolderNode'))) {
              if ((date >= var_start_date) && (var_end_date >= date)) {
                if((_this.props.has_quiz_var && entry.require_quiz) || !_this.props.has_quiz_var) {
                  _rows.push(<ContentTableRow
                      key={entry.type+'_'+(parseInt(entry.nodeinfo.id)*2).toString()+'_'+i}
                      id={entry.type+'_'+(parseInt(entry.nodeinfo.node_object_id)*2).toString()+'_'+i}
                      name={entry.name}
                      institution={entry.institution}
                      creation_date={entry.creation_date}
                      updated_date={entry.updated_date}
                      actions={entry.actions}
                      is_available={entry.is_available}
                      course_id={entry.course_id}
                      max_team_size={entry.max_team_size}
                      is_intelligent={entry.is_intelligent}
                      require_quiz={entry.require_quiz}
                      dataType={_this.props.dataType}
                      //this is just a hack. All current users courses are marked as private during fetch for display purpose.
                      private={entry.private}
                      allow_suggestions={entry.allow_suggestions}
                      has_topic={entry.has_topic}
                      rowClicked={_this.handleExpandClick}
                      newParams={entry.newParams}
                  />)
                  _rows.push(<ContentTableDetailsRow
                      key={entry.type+'_'+(parseInt(entry.nodeinfo.id)*2+1).toString()+'_'+i}
                      id={entry.type+'_'+(parseInt(entry.nodeinfo.node_object_id)*2+1).toString()+'_'+i}
                      showElement={_this.state.expandedRow.indexOf(entry.type+'_'+(parseInt(entry.nodeinfo.node_object_id)*2).toString()+'_'+i) > -1 ? "" : "none"}
                      dataType={_this.props.dataType}
                      children={entry.children}
                  />)
                }
              }

            } else {
              return;
            }
          })
        }


        /** this was protecting an always null field, weird TODO */
        if (this.props.showPublic) {
          if (this.props.dataType == 'course') {
            _rows.push(<TitleRow title="Others' Public Courses" />)
            jQuery.each(this.props.data, function(i, entry) {
              if (
                ((entry.name && entry.name.indexOf(_this.props.filterText) !== -1) ||
                  (entry.creation_date &&
                    entry.creation_date.indexOf(_this.props.filterText) !== -1) ||
                  (entry.institution && entry.institution.indexOf(_this.props.filterText) !== -1) ||
                  (entry.updated_date &&
                    entry.updated_date.indexOf(_this.props.filterText) !== -1)) &&
                entry.private == false
              ) {
                _rows.push(
                  <ContentTableRow
                    key={entry.type + '_' + (parseInt(entry.nodeinfo.id) * 2).toString() + '_' + i}
                    id={
                      entry.type +
                      '_' +
                      (parseInt(entry.nodeinfo.node_object_id) * 2).toString() +
                      '_' +
                      i
                    }
                    name={entry.name}
                    institution={entry.institution}
                    creation_date={entry.creation_date}
                    updated_date={entry.updated_date}
                    actions={entry.actions}
                    is_available={entry.is_available}
                    course_id={entry.course_id}
                    max_team_size={entry.max_team_size}
                    is_intelligent={entry.is_intelligent}
                    require_quiz={entry.require_quiz}
                    dataType={_this.props.dataType}
                    private={entry.private}
                    allow_suggestions={entry.allow_suggestions}
                    has_topic={entry.has_topic}
                    rowClicked={_this.handleExpandClick}
                    newParams={entry.newParams}
                  />
                )
                _rows.push(
                  <ContentTableDetailsRow
                    key={
                      entry.type +
                      '_' +
                      (parseInt(entry.nodeinfo.id) * 2 + 1).toString() +
                      '_' +
                      i
                    }
                    id={
                      entry.type +
                      '_' +
                      (parseInt(entry.nodeinfo.node_object_id) * 2 + 1).toString() +
                      '_' +
                      i
                    }
                    showElement={
                      _this.state.expandedRow.indexOf(
                        entry.type +
                          '_' +
                          (parseInt(entry.nodeinfo.node_object_id) * 2).toString() +
                          '_' +
                          i
                      ) > -1 ? (
                        ''
                      ) : (
                        'none'
                      )
                    }
                    dataType={_this.props.dataType}
                    children={entry.children}
                  />
                )
              } else {
                return
              }
            })
          } else if (this.props.dataType == 'assignment') {
            _rows.push(<TitleRow title="Others' Public Assignments" />)
            jQuery.each(this.props.data, function(i, entry) {
              if (
                ((entry.name && entry.name.indexOf(_this.props.filterText) !== -1) ||
                  (entry.creation_date &&
                    entry.creation_date.indexOf(_this.props.filterText) !== -1) ||
                  (entry.updated_date &&
                    entry.updated_date.indexOf(_this.props.filterText) !== -1)) &&
                entry.private == false
              ) {
                _rows.push(
                  <ContentTableRow
                    key={entry.type + '_' + (parseInt(entry.nodeinfo.id) * 2).toString() + '_' + i}
                    id={
                      entry.type +
                      '_' +
                      (parseInt(entry.nodeinfo.node_object_id) * 2).toString() +
                      '_' +
                      i
                    }
                    name={entry.name}
                    creation_date={entry.creation_date}
                    updated_date={entry.updated_date}
                    actions={entry.actions}
                    is_available={entry.is_available}
                    course_id={entry.course_id}
                    max_team_size={entry.max_team_size}
                    is_intelligent={entry.is_intelligent}
                    require_quiz={entry.require_quiz}
                    dataType={_this.props.dataType}
                    private={entry.private}
                    allow_suggestions={entry.allow_suggestions}
                    has_topic={entry.has_topic}
                    rowClicked={_this.handleExpandClick}
                    newParams={entry.newParams}
                  />
                )
                _rows.push(
                  <ContentTableDetailsRow
                    key={
                      entry.type +
                      '_' +
                      (parseInt(entry.nodeinfo.id) * 2 + 1).toString() +
                      '_' +
                      i
                    }
                    id={
                      entry.type +
                      '_' +
                      (parseInt(entry.nodeinfo.node_object_id) * 2 + 1).toString() +
                      '_' +
                      i
                    }
                    showElement={
                      _this.state.expandedRow.indexOf(
                        entry.type +
                          '_' +
                          (parseInt(entry.nodeinfo.node_object_id) * 2).toString() +
                          '_' +
                          i
                      ) > -1 ? (
                        ''
                      ) : (
                        'none'
                      )
                    }
                    dataType={_this.props.dataType}
                    children={entry.children}
                  />
                )
              } else {
                return
              }
            })
          }
        }
      }
      if (this.props.dataType == 'course') {
        return (
          <table className="table table-hover" style={{ 'table-layout': 'fixed' }}>
            <thead>
              <tr>
                <th width={colWidthArray[0]}>
                  Name
                  <SortToggle
                    colName="name"
                    order="normal"
                    handleUserClick={this.handleSortingClick}
                  />
                </th>
                <th style={colDisplayStyle} width={colWidthArray[3]}>
                  Institution
                  <SortToggle
                    colName="institution"
                    order="normal"
                    handleUserClick={this.handleSortingClick}
                  />
                </th>
                <th style={colDisplayStyle} width={colWidthArray[4]}>
                  Creation Date
                  <SortToggle
                    colName="creation_date"
                    order="normal"
                    handleUserClick={this.handleSortingClick}
                  />
                </th>
                <th style={colDisplayStyle} width={colWidthArray[5]}>
                  Updated Date
                  <SortToggle
                    colName="updated_date"
                    order="normal"
                    handleUserClick={this.handleSortingClick}
                  />
                </th>
                <th width={colWidthArray[6]}>Actions</th>
              </tr>
            </thead>
            <tbody>{_rows}</tbody>
          </table>
        )
      } else {
        return (
          <table className="table table-hover" style={{ 'table-layout': 'fixed' }}>
            <thead>
              <tr>
                <th width={colWidthArray[0]}>
                  Name
                  <SortToggle
                    colName="name"
                    order="normal"
                    handleUserClick={this.handleSortingClick}
                  />
                </th>
                <th style={colDisplayStyle} width={colWidthArray[4]}>
                  Creation Date
                  <SortToggle
                    colName="creation_date"
                    order="normal"
                    handleUserClick={this.handleSortingClick}
                  />
                </th>
                <th style={colDisplayStyle} width={colWidthArray[5]}>
                  Updated Date
                  <SortToggle
                    colName="updated_date"
                    order="normal"
                    handleUserClick={this.handleSortingClick}
                  />
                </th>
                <th width={colWidthArray[6]}>Actions</th>
              </tr>
            </thead>
            <tbody>{_rows}</tbody>
          </table>
        )
      }
    }
  })

  //======================================
  var QuestionnairesAdvancedSearchBar = React.createClass({
    getInputValues: function () {
      return {
        question_text: this.refs.question_text.getDOMNode().value,
        course: this.refs.course.getDOMNode().value,
        assignment: this.refs.assignment.getDOMNode().value,
      };
    },

    render: function () {
      return (
          <div style={{ margin: '10px auto', display: 'grid', gridTemplateColumns: 'repeat(6, auto) 1fr', gridGap: '8px' }}>
            <label for="question_text">Question Text:</label>
            <input
                data-toggle="tooltip" title="Search by words used in questions that belong to the questionnaires"
                ref="question_text"
                type="text"
                className="form-control" />
            <label for="course">Course:</label>
            <input
                data-toggle="tooltip" title="Search for questionnaires that are used in the given course"
                ref="course"
                type="text"
                className="form-control" />
            <label for="assignment">Assignment:</label>
            <input
                data-toggle="tooltip" title="Search for questionnaires that are used in the given assignment"
                ref="assignment"
                type="text"
                className="form-control" />
          </div>
      );
    }
  })

  /* Added by E2079
  *  React component containing the UI elements
  *  for the Questionnaire Search Bar, along with Advanced Search.
  * */
  var QuestionnairesSearchBar = React.createClass({
    getInitialState: () => {
      return {
        advancedSearchVisible: false,
      }
    },
    toggleAdvancedSearch() {
      this.setState({
        advancedSearchVisible: !this.state.advancedSearchVisible
      });
    },
    handleSearch: function () {
      this.props.onSearchClick({
        name: this.refs.nameInput.getDOMNode().value,
        ...this.state.advancedSearchVisible ? this.child.getInputValues() : null,
      });
    },
    render: function () {
      return (
          <div>
            <div style={{ margin: '10px auto', display: 'grid', gridTemplateColumns: 'repeat(3, auto) 1fr', gridGap: '8px', alignItems: 'center' }}>
              <input
                  data-toggle="tooltip" title="The name of the questionnaire"
                  ref="nameInput"
                  type="text"
                  className="form-control"
                  placeholder="Name" />
              <button type="button"
                      className="btn btn-primary"
                      onClick={this.handleSearch}>
                Search
              </button>
              <a onClick={this.toggleAdvancedSearch}>
                {'Advanced Search'}
              </a>
            </div>
            {this.state.advancedSearchVisible ? <QuestionnairesAdvancedSearchBar ref={instance => { this.child = instance; }} /> : null}
          </div>
      );
    }
  })

  //======================================



  /** beta branch isnt getting a prop related to the data to be displayed in the dropdown */
  var FilterableTable = React.createClass({
    getInitialState: function() {
      return {
        filterText: '',
        privateCheckbox: false,
        publicCheckbox: false,
        tableData: this.props.data,
        selectValue: 'empty',
        start_date: '',
        end_date:'',
        has_quiz_var: false
      }
    },
    handleUserInput: function(filterText) {
      this.setState({
        filterText: filterText
      })
    },
    handleUserClick: function(colName, order) {
      var tmpData = this.state.tableData
      tmpData.sort(function(a, b) {
        var a_val = eval('a.' + colName)
        var b_val = eval('b.' + colName)
        if (order === 'normal') {
          if (!a_val && b_val) {
            return 1
          }
          if (!b_val && a_val) {
            return -1
          }
          if (!a_val && !b_val) {
            return 0
          }
          return -a_val.localeCompare(b_val)
        } else {
          if (!a_val && b_val) {
            return -1
          }
          if (!b_val && a_val) {
            return 1
          }
          if (!a_val && !b_val) {
            return 0
          }
          return a_val.localeCompare(b_val)
        }
      })
    },
    componentWillReceiveProps: function(nextProps) {
      this.setState({
        tableData: nextProps.data
      })
    },
    handleUserFilter: function(name, checked) {
      var tmpData = this.props.data.filter(function(element) {
        if (checked) {
          return true
        } else return element.private === true
      })
      this.setState({
        tableData: tmpData,
        publicCheckbox: checked
      })
    },
    changeAdditionalDrop: function(event) {
      this.setState({ selectValue: event.target.value });
    },

    changeDateStart: function(event) {
      this.setState({
        start_date: event.target.value,
      });
    },

    changeDateEnd: function(event) {
      this.setState({
        end_date: event.target.value,
      });
    },

    changeAvailableToggle: function(event) {
      this.setState({
        has_quiz_var: event.target.checked,
      });
    },

    render: function() {
      if (this.props.dataType === 'questionnaire') {
        return (
            <div className="filterable_table">
              <QuestionnairesSearchBar
                  onSearchClick={this.handleSearchClick}
                  dataType={this.props.dataType} />
              <FilterButton
                  filterOption="public"
                  onUserFilter={this.handleUserFilter}
                  inputCheckboxValue={this.state.publicCheckbox}
                  dataType={this.props.dataType}
              />
              <NewItemButton
                  dataType={this.props.dataType}
                  private={true}
              />
              <ContentTable
                  data={this.state.tableData}
                  filterText={this.state.filterText}
                  onUserClick={this.handleUserClick}
                  dataType={this.props.dataType}
                  showPublic={this.state.publicCheckbox}
                  selectValue={this.state.selectValue}
              />
            </div>
        )
      }

      /* Added by E2079
      * Returns advanced search functionality by
      * created and updated date
      * in courses and assignments
      * */
      return (
          <div className="">

            <div
                style={{ margin: '8px auto', display: 'grid', gridTemplateColumns: 'repeat(3, auto) 1fr', gridGap: '8px', alignItems: 'center' }}
            >
              <SearchBar
                  filterText={this.state.filterText}
                  onUserInput={this.handleUserInput}
                  dataType={this.props.dataType}
              />

              <button type="button"
                      className="btn btn-primary"
                      onClick={this.handleSearch}>
                Search
              </button>

              <a
                  onClick={() => {
                    var x = document.getElementById("advancedToggle");
                    if (x.style.display === "none") {
                      x.style.display = "block";
                    } else {
                      x.style.display = "none";
                    }}}>
                Advanced Search
              </a>
            </div>

              <div id="advancedToggle" style={{ display: 'none' }}>
              <AdditionalSearchDropDown
                  selectValue = {this.state.selectValue}
                  onChange={this.changeAdditionalDrop}
              />
              <div style={{
                margin: '10px auto',
                display: 'grid',
                gridTemplateColumns: 'repeat(3, auto) 1fr',
                gridGap: '8px',
                alignItems: 'center' }}>
                <DatePickerStart
                    start_date = {this.state.start_date}
                    onChange={this.changeDateStart}
                    dataType={this.props.dataType}/>
                <DatePickerEnd
                    start_date = {this.state.end_date}
                    onChange={this.changeDateEnd}
                    dataType={this.props.dataType}/>
                <HASQUIZ_TOGGLE
                    has_quiz_var = {this.state.has_quiz_var}
                    onChange={this.changeAvailableToggle}
                    dataType={this.props.dataType}/>
              </div>
            </div>

            <div>
              <FilterButton
                  filterOption="public"
                  onUserFilter={this.handleUserFilter}
                  inputCheckboxValue={this.state.publicCheckbox}
                  dataType={this.props.dataType}
              />

              <NewItemButton
                  dataType={this.props.dataType}
                  private={true}
              />

            </div>

            <ContentTable
                data={this.state.tableData}
                filterText={this.state.filterText}
                onUserClick={this.handleUserClick}
                dataType={this.props.dataType}
                showPublic={this.state.publicCheckbox}
                selectValue={this.state.selectValue}
                start_date = {this.state.start_date}
                end_date = {this.state.end_date}
                has_quiz_var = {this.state.has_quiz_var}
            />
          </div>
      )
    }

  })

  var TabSystem = React.createClass({
    getInitialState: function() {
      return {
        tableContent: {
          Courses: {},
          Assignments: {},
          Questionnaires: {}
        },
        activeTab: '1'
      }
    },
    componentWillMount: function() {
      var _this = this
      preloadImages(
        '/assets/tree_view/edit-icon-24.png',
        '/assets/tree_view/delete-icon-24.png',
        '/assets/tree_view/lock-off-disabled-icon-24.png',
        '/assets/tree_view/lock-disabled-icon-24.png',
        '/assets/tree_view/Copy-icon-24.png',
        '/assets/tree_view/add-public-24.png',
        '/assets/tree_view/add-private-24.png',
        '/assets/tree_view/add-ta-24.png',
        '/assets/tree_view/add-assignment-24.png',
        '/assets/tree_view/add-participant-24.png',
        '/assets/tree_view/create-teams-24.png',
        '/assets/tree_view/360-dashboard-24.png',
        '/assets/tree_view/remove-from-course-24.png',
        '/assets/tree_view/assign-course-blue-24.png',
        '/assets/tree_view/run-lottery.png',
        '/assets/tree_view/assign-reviewers-24.png',
        '/assets/tree_view/assign-survey-24.png',
        '/assets/tree_view/view-survey-24.png',
        '/assets/tree_view/view-scores-24.png',
        '/assets/tree_view/view-review-report-24.png',
        '/assets/tree_view/view-suggestion-24.png',
        '/assets/tree_view/view-delayed-mailer.png',
        '/assets/tree_view/view-publish-rights-24.png'
      )
      jQuery.get('/tree_display/session_last_open_tab', function(data) {
        _this.setState({
          activeTab: data
        })
      })
      jQuery.get(
        '/tree_display/get_folder_contents',
        function(data2, status) {
          jQuery.each(data2, function(nodeType, outerNode) {
            jQuery.each(outerNode, function(i, node) {
              var newParams = {
                key: node.name + '|' + node.directory,
                nodeType: nodeType,
                child_nodes: node.nodeinfo
              }
              if (nodeType === 'Assignments') {
                node['children'] = null
                node[newParams] = newParams
              } else if (nodeType === 'Courses') {
                newParams['nodeType'] = 'CourseNode'
                node['newParams'] = newParams
              } else if (nodeType === 'Questionnaires') {
                newParams['nodeType'] = 'FolderNode'
                node['newParams'] = newParams
              }
            })
          })
          if (data2) {
            _this.setState({
              tableContent: data2
            })
          }
        },
        'json'
      )
    },
    handleTabChange: function(tabIndex) {
      jQuery.get('/tree_display/set_session_last_open_tab?tab=' + tabIndex.toString())
    },
    render: function() {
      return (
        <ReactSimpleTabs
          className="tab-system"
          tabActive={parseInt(this.state.activeTab)}
          onAfterChange={this.handleTabChange}
        >
          <ReactSimpleTabs.Panel title="Courses">
            <FilterableTable key="table1" dataType="course" data={this.state.tableContent.Courses} />
          </ReactSimpleTabs.Panel>
          <ReactSimpleTabs.Panel title="Assignments">
            <FilterableTable
              key="table2"
              dataType="assignment"
              data={this.state.tableContent.Assignments}
            />
          </ReactSimpleTabs.Panel>
          <ReactSimpleTabs.Panel title="Questionnaires">
            <FilterableTable
              key="table2"
              dataType="questionnaire"
              data={this.state.tableContent.Questionnaires}
            />
          </ReactSimpleTabs.Panel>
        </ReactSimpleTabs>
      )
    }
  })

  if (document.getElementById('tree_display')) {
    React.render(React.createElement(TabSystem), document.getElementById('tree_display'))
  }
})<|MERGE_RESOLUTION|>--- conflicted
+++ resolved
@@ -1007,13 +1007,9 @@
         this.setState({
           expandedRow: this.state.expandedRow.concat([ id ])
         })
-<<<<<<< HEAD
 
         if(this.props.dataType!='assignment') {
-        _this = this
-=======
         let _this = this
->>>>>>> 2d64281c
         jQuery.post(
           '/tree_display/get_sub_folder_contents',
           {
@@ -1025,10 +1021,7 @@
           },
           'json'
         )
-<<<<<<< HEAD
-         }
-=======
->>>>>>> 2d64281c
+        }
       } else {
         var index = this.state.expandedRow.indexOf(id)
         if (index > -1) {

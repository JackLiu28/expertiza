# require for webservice calls
require 'json'
require 'rest_client'
require 'logger'

# required by autosummary
module SummaryHelper
  class Summary
    attr_accessor :summary, :reviewers, :avg_scores_by_reviewee, :avg_scores_by_round, :avg_scores_by_criterion, :summary_ws_url

    # produce average score and summary of comments for reviews by a reviewer for each question
    def summarize_reviews_by_reviewee(questions, assignment, reviewee_id, summary_ws_url)
      self.summary = ({})
      self.avg_scores_by_round = ({})
      self.avg_scores_by_criterion = ({})
      self.summary_ws_url = summary_ws_url

      # get all answers for each question and send them to summarization WS
      questions.each_key do |round|
        self.summary[round.to_s] = {}
        self.avg_scores_by_criterion[round.to_s] = {}
        self.avg_scores_by_round[round.to_s] = 0.0
        questions[round].each do |question|
          next if question.type.eql?("SectionHeader")
          summarize_reviews_by_reviewee_question(assignment, reviewee_id, question, round)
        end
        self.avg_scores_by_round[round.to_s] = calculate_avg_score_by_round(self.avg_scores_by_criterion[round.to_s], questions[round])
      end
      self
    end

    # get average scores and summary for each question in a review by a reviewer
    def summarize_reviews_by_reviewee_question(assignment, reviewee_id, question, round)
      question_answers = Answer.answers_by_question_for_reviewee(assignment.id, reviewee_id, question.id)

      self.avg_scores_by_criterion[round.to_s][question.txt] = calculate_avg_score_by_criterion(question_answers, get_max_score_for_question(question))

      self.summary[round.to_s][question.txt] = summarize_sentences(break_up_comments_to_sentences(question_answers), self.summary_ws_url)
    end

    # Wait for threads to end
    def end_threads(threads)
      threads.each do |t|
        # Wait for the thread to finish if it isn't this thread (i.e. the main thread).
        t.join if t != Thread.current
      end
    end

    # E1936 team recommends this method be REMOVED
    #   it does not seem to be used anywhere in Expertiza as of 4/21/19
    #   aside from in methods which are themselves not used anywhere in Expertiza as of 4/21/19
    # produce summaries for instructor. it merges all feedback given to all reviewees, and summarize them by criterion
    def summarize_reviews_by_criterion(assignment, summary_ws_url)
      self.summary = self.avg_scores_by_criterion = self.avg_scores_by_round = Array.new(assignment.rounds_of_reviews)
      rubric = get_questions_by_assignment(assignment)

<<<<<<< HEAD
      # get question in each round and summarize them all
      (0..assignment.rounds_of_reviews - 1).each do |round|
        questions_used_in_round = rubric[assignment.varying_rubrics_by_round? ? round : 0]
=======
      (0..nround - 1).each do |round|
        self.avg_scores_by_round[round] = 0.0
        self.summary[round] = {}
        self.avg_scores_by_criterion[round] = {}

        questions_used_in_round = rubric[assignment.vary_by_round ? round : 0]
        # get answers of each question in the rubric
>>>>>>> 80b81710
        questions_used_in_round.each do |question|
          next if question.type.eql?("SectionHeader")
          summarize_reviews_by_criterion_question(assignment, summary_ws_url, round, question)
        end
        self.avg_scores_by_round[round] = calculate_avg_score_by_round(avg_scores_by_criterion[round], questions_used_in_round)
      end
      self
    end

<<<<<<< HEAD
    # get summary of answers of each question in the rubric
    def summarize_reviews_by_criterion_question(assignment, summary_ws_url, round, question)
      threads = []
      answers_questions = Answer.answers_by_question(assignment.id, question.id)

      threads << Thread.new do
        self.avg_scores_by_criterion[round][question.txt] = calculate_avg_score_by_criterion(answers_questions, get_max_score_for_question(question))
        self.summary[round][question.txt] = summarize_sentences(break_up_comments_to_sentences(answers_questions), summary_ws_url)
      end
      # Wait for all threads to end
      end_threads(threads)
    end

=======
    # E1936 team recommends this method be REMOVED
    #   it does not seem to be used anywhere in Expertiza as of 4/21/19
    #   aside from in methods which are themselves not used anywhere in Expertiza as of 4/21/19
>>>>>>> 80b81710
    # produce summaries for instructor and students. It sum up the feedback by criterion for each reviewee
    def summarize_reviews_by_reviewees(assignment, summary_ws_url)
      self.summary = ({})
      self.avg_scores_by_reviewee = ({})
      self.avg_scores_by_round = ({})
      self.avg_scores_by_criterion = ({})
      self.reviewers = ({})
      self.summary_ws_url = summary_ws_url

      # get all criteria used in each round
      rubric = get_questions_by_assignment(assignment)

      # get all teams in this assignment
      teams = Team.select(:id, :name).where(parent_id: assignment.id).order(:name)

      teams.each do |reviewee|
<<<<<<< HEAD
        summarize_reviews_by_team_reviewee(assignment, reviewee, rubric)
=======
        self.summary[reviewee.name] = []
        self.avg_scores_by_reviewee[reviewee.name] = 0.0
        self.avg_scores_by_round[reviewee.name] = []
        self.avg_scores_by_criterion[reviewee.name] = []

        # get the name of reviewers for display only
        self.reviewers[reviewee.name] = get_reviewers_by_reviewee_and_assignment(reviewee, assignment.id)

        # get answers of each reviewer by rubric
        (0..assignment.rounds_of_reviews - 1).each do |round|
          self.summary[reviewee.name][round] = {}
          self.avg_scores_by_round[reviewee.name][round] = 0.0
          self.avg_scores_by_criterion[reviewee.name][round] = {}

          # iterate each round and get answers
          # if use the same rubric, only use rubric[0]
          rubric_questions_used = rubric[assignment.vary_by_round ? round : 0]
          rubric_questions_used.each do |q|
            next if q.type.eql?("SectionHeader")
            summary[reviewee.name][round][q.txt] = ""
            self.avg_scores_by_criterion[reviewee.name][round][q.txt] = 0.0

            # get all answers to this question
            question_answers = Answer.answers_by_question_for_reviewee_in_round(assignment.id, reviewee.id, q.id, round + 1)
            # get max score of this rubric
            q_max_score = get_max_score_for_question(q)

            comments = break_up_comments_to_sentences(question_answers)
            # get score and summary of answers for each question
            self.avg_scores_by_criterion[reviewee.name][round][q.txt] = calculate_avg_score_by_criterion(question_answers, q_max_score)

            # summarize the comments by calling the summarization Web Service

            # since it'll do a lot of request, do this in seperate threads
            threads << Thread.new do
              summary[reviewee.name][round][q.txt] = summarize_sentences(comments, summary_ws_url) unless comments.empty?
            end
          end
          self.avg_scores_by_round[reviewee.name][round] = calculate_avg_score_by_round(self.avg_scores_by_criterion[reviewee.name][round], rubric_questions_used)
        end
>>>>>>> 80b81710
        self.avg_scores_by_reviewee[reviewee.name] = calculate_avg_score_by_reviewee(self.avg_scores_by_round[reviewee.name], assignment.rounds_of_reviews)
      end

      self
    end

    # get answers and average scores for each team
    def summarize_reviews_by_team_reviewee(assignment, reviewee, rubric)
      self.summary[reviewee.name] = []
      self.avg_scores_by_reviewee[reviewee.name] = 0.0
      self.avg_scores_by_round[reviewee.name] = self.avg_scores_by_criterion[reviewee.name] = []

      # get the name of reviewers for display only
      self.reviewers[reviewee.name] = get_reviewers_by_reviewee_and_assignment(reviewee, assignment.id)

      # get answers and average scores of each round by rubric
      (0..assignment.rounds_of_reviews - 1).each do |round|
        self.summary[reviewee.name][round] = {}
        self.avg_scores_by_round[reviewee.name][round] = 0.0
        self.avg_scores_by_criterion[reviewee.name][round] = {}
        summarize_by_reviewee_round(assignment, reviewee, round, rubric)
      end
    end

    # get answers and averge score for each question in a round
    def summarize_by_reviewee_round(assignment, reviewee, round, rubric)
      threads = []
      # if use the same rubric, only use rubric[0]
      rubric_questions_used = rubric[assignment.varying_rubrics_by_round? ? round : 0]
      rubric_questions_used.each do |q|
        next if q.type.eql?("SectionHeader")

        # get all answers to this question
        question_answers = Answer.answers_by_question_for_reviewee_in_round(assignment.id, reviewee.id, q.id, round + 1)

        # get score and summary of answers for each question
        self.avg_scores_by_criterion[reviewee.name][round][q.txt] = calculate_avg_score_by_criterion(question_answers, get_max_score_for_question(q))

        threads << Thread.new do
          self.summary[reviewee.name][round][q.txt] = summarize_sentences(break_up_comments_to_sentences(question_answers), self.summary_ws_url)
        end
      end
      avg_scores_by_round = calculate_avg_score_by_round(self.avg_scores_by_criterion[reviewee.name][round], rubric_questions_used)
      self.avg_scores_by_round[reviewee.name][round] = avg_scores_by_round
      # Wait for all threads to end
      end_threads(threads)
    end

    def get_max_score_for_question(question)
      question.type.eql?("Checkbox") ? 1 : Questionnaire.where(id: question.questionnaire_id).first.max_question_score
    end

    def summarize_sentences(comments, summary_ws_url)
      logger = Logger.new(STDOUT)
      logger.level = Logger::WARN
      param = {sentences: comments}
      # call web service
      begin
        sum_json = RestClient.post summary_ws_url, param.to_json, content_type: :json, accept: :json
        # store each summary in a hashmap and use the question as the key
        summary = JSON.parse(sum_json)["summary"]
        ps = PragmaticSegmenter::Segmenter.new(text: summary)
        return ps.segment
      rescue StandardError => err
        logger.warn "Standard Error: #{err.inspect}"
      end
    end

    # convert answers to each question to sentences
    def get_sentences(ans)
      sentences = ans.comments.gsub!(/[.?!]/, '\1|').split('|').map!(&:strip) unless ans.comments.nil?
      sentences
    end

    def break_up_comments_to_sentences(question_answers)
      # store answers of each question in an array to be converted into json
      comments = []
      question_answers.each do |ans|
        sentences = get_sentences(ans)
        # add the comment to an array to be converted as a json request
        comments.concat(sentences) unless sentences.nil?
      end
      comments
    end

    # E1936 team recommends this method be REMOVED
    #   it does not seem to be used anywhere in Expertiza as of 4/21/19
    #   aside from in methods which are themselves not used anywhere in Expertiza as of 4/21/19
    def get_questions_by_assignment(assignment)
      rubric = []
      (0..assignment.rounds_of_reviews - 1).each do |round|
        rubric[round] = nil
<<<<<<< HEAD
        if assignment.varying_rubrics_by_round?
=======
        if assignment.vary_by_round
          # get rubric id in each round
          # E1936 team did not update this usage of review_questionnaire_id() to include topic,
          #   because this method does not seem to be used anywhere in Expertiza
          #   as noted in method block comment above
          questionnaire_id = assignment.review_questionnaire_id(round + 1)
>>>>>>> 80b81710
          # get criteria in the corresponding rubric (each round may use different rubric)
          rubric[round] = Question.where(questionnaire_id: assignment.review_questionnaire_id(round + 1)).order(:seq)
        else
          # if use the same rubric then query only once at the beginning and store them in the rubric[0]
<<<<<<< HEAD
          rubric[0] = rubric[0].nil? ? Question.where(questionnaire_id: assignment.review_questionnaire_id).order(:seq) : rubric[0]
=======
          # E1936 team did not update this usage of review_questionnaire_id() to include topic,
          #   because this method does not seem to be used anywhere in Expertiza
          #   as noted in method block comment above
          questionnaire_id = questionnaire_id.nil? ? assignment.review_questionnaire_id : questionnaire_id
          rubric[0] = rubric[0].nil? ? Question.where(questionnaire_id: questionnaire_id).order(:seq) : rubric[0]
>>>>>>> 80b81710
        end
      end
      rubric
    end

    def get_reviewers_by_reviewee_and_assignment(reviewee, assignment_id)
      reviewers = User.select(" DISTINCT users.name")
                      .joins("JOIN participants ON participants.user_id = users.id")
                      .joins("JOIN response_maps ON response_maps.reviewer_id = participants.id")
                      .where("response_maps.reviewee_id = ? and response_maps.reviewed_object_id = ?", reviewee.id, assignment_id)
      reviewers.map(&:name)
    end

    def calculate_avg_score_by_criterion(question_answers, q_max_score)
      # get score and summary of answers for each question
      # only include divide the valid_answer_sum with the number of valid answers

      valid_answer_counter = 0
      question_score = 0.0
      question_answers.each do |ans|
        # calculate score per question
        unless ans.answer.nil?
          question_score += ans.answer
          valid_answer_counter += 1
        end
      end

      if valid_answer_counter > 0 and q_max_score > 0
        # convert the score in percentage
        question_score /= (valid_answer_counter * q_max_score)
        question_score = question_score.round(2) * 100
      end

      question_score
    end

    def calculate_round_score(avg_scores_by_criterion, criteria)
      round_score = sum_weight = 0.0
      criteria.each do |q|
        # include this score in the average round score if the weight is valid & q is criterion
        if !q.weight.nil? and q.weight > 0 and q.type.eql?("Criterion")
          round_score += avg_scores_by_criterion[q.txt] * q.weight
          sum_weight += q.weight
        end
      end

      round_score /= sum_weight if sum_weight > 0 and round_score > 0
      round_score
    end

    def calculate_avg_score_by_round(avg_scores_by_criterion, criteria)
      round_score = calculate_round_score(avg_scores_by_criterion, criteria)
      round_score.round(2)
    end

    def calculate_avg_score_by_reviewee(avg_scores_by_round, nround)
      sum_scores = 0.0

      avg_scores_by_round.each do |score|
        sum_scores += score
      end

      # calculate avg score per reviewee
      sum_scores /= nround if nround > 0 and sum_scores > 0
      sum_scores.round(2)
    end
  end
end

# end required by autosummary<|MERGE_RESOLUTION|>--- conflicted
+++ resolved
@@ -54,11 +54,6 @@
       self.summary = self.avg_scores_by_criterion = self.avg_scores_by_round = Array.new(assignment.rounds_of_reviews)
       rubric = get_questions_by_assignment(assignment)
 
-<<<<<<< HEAD
-      # get question in each round and summarize them all
-      (0..assignment.rounds_of_reviews - 1).each do |round|
-        questions_used_in_round = rubric[assignment.varying_rubrics_by_round? ? round : 0]
-=======
       (0..nround - 1).each do |round|
         self.avg_scores_by_round[round] = 0.0
         self.summary[round] = {}
@@ -66,7 +61,6 @@
 
         questions_used_in_round = rubric[assignment.vary_by_round ? round : 0]
         # get answers of each question in the rubric
->>>>>>> 80b81710
         questions_used_in_round.each do |question|
           next if question.type.eql?("SectionHeader")
           summarize_reviews_by_criterion_question(assignment, summary_ws_url, round, question)
@@ -76,7 +70,6 @@
       self
     end
 
-<<<<<<< HEAD
     # get summary of answers of each question in the rubric
     def summarize_reviews_by_criterion_question(assignment, summary_ws_url, round, question)
       threads = []
@@ -90,11 +83,9 @@
       end_threads(threads)
     end
 
-=======
     # E1936 team recommends this method be REMOVED
     #   it does not seem to be used anywhere in Expertiza as of 4/21/19
     #   aside from in methods which are themselves not used anywhere in Expertiza as of 4/21/19
->>>>>>> 80b81710
     # produce summaries for instructor and students. It sum up the feedback by criterion for each reviewee
     def summarize_reviews_by_reviewees(assignment, summary_ws_url)
       self.summary = ({})
@@ -111,50 +102,7 @@
       teams = Team.select(:id, :name).where(parent_id: assignment.id).order(:name)
 
       teams.each do |reviewee|
-<<<<<<< HEAD
         summarize_reviews_by_team_reviewee(assignment, reviewee, rubric)
-=======
-        self.summary[reviewee.name] = []
-        self.avg_scores_by_reviewee[reviewee.name] = 0.0
-        self.avg_scores_by_round[reviewee.name] = []
-        self.avg_scores_by_criterion[reviewee.name] = []
-
-        # get the name of reviewers for display only
-        self.reviewers[reviewee.name] = get_reviewers_by_reviewee_and_assignment(reviewee, assignment.id)
-
-        # get answers of each reviewer by rubric
-        (0..assignment.rounds_of_reviews - 1).each do |round|
-          self.summary[reviewee.name][round] = {}
-          self.avg_scores_by_round[reviewee.name][round] = 0.0
-          self.avg_scores_by_criterion[reviewee.name][round] = {}
-
-          # iterate each round and get answers
-          # if use the same rubric, only use rubric[0]
-          rubric_questions_used = rubric[assignment.vary_by_round ? round : 0]
-          rubric_questions_used.each do |q|
-            next if q.type.eql?("SectionHeader")
-            summary[reviewee.name][round][q.txt] = ""
-            self.avg_scores_by_criterion[reviewee.name][round][q.txt] = 0.0
-
-            # get all answers to this question
-            question_answers = Answer.answers_by_question_for_reviewee_in_round(assignment.id, reviewee.id, q.id, round + 1)
-            # get max score of this rubric
-            q_max_score = get_max_score_for_question(q)
-
-            comments = break_up_comments_to_sentences(question_answers)
-            # get score and summary of answers for each question
-            self.avg_scores_by_criterion[reviewee.name][round][q.txt] = calculate_avg_score_by_criterion(question_answers, q_max_score)
-
-            # summarize the comments by calling the summarization Web Service
-
-            # since it'll do a lot of request, do this in seperate threads
-            threads << Thread.new do
-              summary[reviewee.name][round][q.txt] = summarize_sentences(comments, summary_ws_url) unless comments.empty?
-            end
-          end
-          self.avg_scores_by_round[reviewee.name][round] = calculate_avg_score_by_round(self.avg_scores_by_criterion[reviewee.name][round], rubric_questions_used)
-        end
->>>>>>> 80b81710
         self.avg_scores_by_reviewee[reviewee.name] = calculate_avg_score_by_reviewee(self.avg_scores_by_round[reviewee.name], assignment.rounds_of_reviews)
       end
 
@@ -247,29 +195,21 @@
       rubric = []
       (0..assignment.rounds_of_reviews - 1).each do |round|
         rubric[round] = nil
-<<<<<<< HEAD
-        if assignment.varying_rubrics_by_round?
-=======
         if assignment.vary_by_round
           # get rubric id in each round
           # E1936 team did not update this usage of review_questionnaire_id() to include topic,
           #   because this method does not seem to be used anywhere in Expertiza
           #   as noted in method block comment above
           questionnaire_id = assignment.review_questionnaire_id(round + 1)
->>>>>>> 80b81710
           # get criteria in the corresponding rubric (each round may use different rubric)
           rubric[round] = Question.where(questionnaire_id: assignment.review_questionnaire_id(round + 1)).order(:seq)
         else
           # if use the same rubric then query only once at the beginning and store them in the rubric[0]
-<<<<<<< HEAD
-          rubric[0] = rubric[0].nil? ? Question.where(questionnaire_id: assignment.review_questionnaire_id).order(:seq) : rubric[0]
-=======
           # E1936 team did not update this usage of review_questionnaire_id() to include topic,
           #   because this method does not seem to be used anywhere in Expertiza
           #   as noted in method block comment above
           questionnaire_id = questionnaire_id.nil? ? assignment.review_questionnaire_id : questionnaire_id
           rubric[0] = rubric[0].nil? ? Question.where(questionnaire_id: questionnaire_id).order(:seq) : rubric[0]
->>>>>>> 80b81710
         end
       end
       rubric

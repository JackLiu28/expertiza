--- conflicted
+++ resolved
@@ -6,11 +6,11 @@
     headers.each do |header, percentage|
       table_header += if percentage
                         "<th width = #{percentage}>\
-                        #{header.humanize}\
+                                        #{header.humanize}\
                                         </th>"
                       else
                         "<th>\
-                        #{header.humanize}\
+                                        #{header.humanize}\
                                         </th>"
                       end
     end
@@ -24,12 +24,7 @@
   def get_data_for_review_report(reviewed_object_id, reviewer_id, type)
     rspan = 0
 
-<<<<<<< HEAD
-    #bgcolor = line_num.even? ? "#ffffff" : "#DDDDBB"
-    (1..@assignment.num_review_rounds).each {|round| instance_variable_set("@review_in_round_" + round.to_s, 0)}
-=======
     (1..@assignment.num_review_rounds).each {|round| instance_variable_set("@review_in_round_" + round.to_s, 0) }
->>>>>>> dd33df44
 
     response_maps = ResponseMap.where(["reviewed_object_id = ? AND reviewer_id = ? AND type = ?", reviewed_object_id, reviewer_id, type])
     response_maps.each do |ri|
@@ -46,23 +41,16 @@
     if Response.exists?(map_id: response_map.id)
       review_graded_at = response_map.try(:reviewer).try(:review_grade).try(:review_graded_at)
       response_last_updated_at = response_map.try(:response).try(:last).try(:updated_at)
-      submission_created_at = SubmissionRecord.try(:created_at)
-      submission_updated_at = SubmissionRecord.try(:last).try(:updated_at)
       if review_graded_at.nil? ||
-          (review_graded_at && response_last_updated_at && response_last_updated_at > review_graded_at)
+        (review_graded_at && response_last_updated_at && response_last_updated_at > review_graded_at)
         'blue' # REVIEW: grade is not assigned or updated yet.
-      # elsif SubmissionRecord.exists? && (response_last_updated_at>submission_updated_at)
-      #   'green'
       else
         'brown' # REVIEW: grades has been assigned.
       end
-    elsif SubmissionRecord.exists?
-        'red' # REVIEW: is not finished yet.
     else
-      'green' # There are no submission record to review
-       end
-    end
-
+      'red' # REVIEW: is not finished yet.
+    end
+  end
 
   def get_team_reviewed_link_name(max_team_size, response, reviewee_id)
     team_reviewed_link_name = if max_team_size == 1
@@ -83,7 +71,7 @@
 
   # varying rubric by round
   def get_each_round_score_awarded_for_review_report(reviewer_id, team_id)
-    (1..@assignment.num_review_rounds).each {|round| instance_variable_set("@score_awarded_round_" + round.to_s, '-----')}
+    (1..@assignment.num_review_rounds).each {|round| instance_variable_set("@score_awarded_round_" + round.to_s, '-----') }
     (1..@assignment.num_review_rounds).each do |round|
       if @review_scores[reviewer_id] && @review_scores[reviewer_id][round] && @review_scores[reviewer_id][round][team_id] && @review_scores[reviewer_id][round][team_id] != -1.0
         instance_variable_set("@score_awarded_round_" + round.to_s, @review_scores[reviewer_id][round][team_id].inspect + '%')
@@ -92,8 +80,8 @@
   end
 
   def get_min_max_avg_value_for_review_report(round, team_id)
-    %i[max min avg].each {|metric| instance_variable_set('@' + metric.to_s, '-----')}
-    if @avg_and_ranges[team_id] && @avg_and_ranges[team_id][round] && %i[max min avg].all? {|k| @avg_and_ranges[team_id][round].key? k}
+    %i[max min avg].each {|metric| instance_variable_set('@' + metric.to_s, '-----') }
+    if @avg_and_ranges[team_id] && @avg_and_ranges[team_id][round] && %i[max min avg].all? {|k| @avg_and_ranges[team_id][round].key? k }
       %i[max min avg].each do |metric|
         metric_value = @avg_and_ranges[team_id][round][metric].nil? ? '-----' : @avg_and_ranges[team_id][round][metric].round(0).to_s + '%'
         instance_variable_set('@' + metric.to_s, metric_value)
@@ -104,19 +92,15 @@
   def sort_reviewer_by_review_volume_desc
     @reviewers.each do |r|
       r.overall_avg_vol,
-          r.avg_vol_in_round_1,
-          r.avg_vol_in_round_2,
-          r.avg_vol_in_round_3 = Response.get_volume_of_review_comments(@assignment.id, r.id)
-    end
-<<<<<<< HEAD
-    @reviewers.sort! {|r1, r2| r2.overall_avg_vol <=> r1.overall_avg_vol}
-=======
+      r.avg_vol_in_round_1,
+      r.avg_vol_in_round_2,
+      r.avg_vol_in_round_3 = Response.get_volume_of_review_comments(@assignment.id, r.id)
+    end
     @all_reviewers_overall_avg_vol = @reviewers.inject(0){|sum, r| sum += r.overall_avg_vol} / @reviewers.length
     @all_reviewers_avg_vol_in_round_1 = @reviewers.inject(0){|sum, r| sum += r.avg_vol_in_round_1} / @reviewers.length
     @all_reviewers_avg_vol_in_round_2 = @reviewers.inject(0){|sum, r| sum += r.avg_vol_in_round_2} / @reviewers.length
     @all_reviewers_avg_vol_in_round_3 = @reviewers.inject(0){|sum, r| sum += r.avg_vol_in_round_3} / @reviewers.length
     @reviewers.sort! {|r1, r2| r2.overall_avg_vol <=> r1.overall_avg_vol }
->>>>>>> dd33df44
   end
 
   def display_volume_metric(overall_avg_vol, avg_vol_in_round_1, avg_vol_in_round_2, avg_vol_in_round_3)
@@ -297,16 +281,16 @@
   def get_css_style_for_calibration_report(diff)
     # diff - difference between stu's answer and instructor's answer
     css_class = case diff.abs
-                  when 0
-                    'c5'
-                  when 1
-                    'c4'
-                  when 2
-                    'c3'
-                  when 3
-                    'c2'
-                  else
-                    'c1'
+                when 0
+                  'c5'
+                when 1
+                  'c4'
+                when 2
+                  'c3'
+                when 3
+                  'c2'
+                else
+                  'c1'
                 end
     css_class
   end

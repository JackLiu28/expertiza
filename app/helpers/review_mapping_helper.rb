module ReviewMappingHelper
  def create_report_table_header(headers = {})
    render partial: 'report_table_header', locals: {headers: headers}
  end

  #
  # gets the response map data such as reviewer id, reviewd object id and type for the review report
  #
  def get_data_for_review_report(reviewed_object_id, reviewer_id, type)
    rspan = 0
    (1..@assignment.num_review_rounds).each {|round| instance_variable_set("@review_in_round_" + round.to_s, 0) }

    response_maps = ResponseMap.where(["reviewed_object_id = ? AND reviewer_id = ? AND type = ?", reviewed_object_id, reviewer_id, type])
    response_maps.each do |ri|
      rspan += 1 if Team.exists?(id: ri.reviewee_id)
      responses = ri.response
      (1..@assignment.num_review_rounds).each do |round|
        instance_variable_set("@review_in_round_" + round.to_s, instance_variable_get("@review_in_round_" + round.to_s) + 1) if responses.exists?(round: round)
      end
    end
    [response_maps, rspan]
  end

  #
  # gets the team name's color according to review and assignment submission status
  #
  def get_team_colour(response_map)
    # Storing redundantly computed value in a variable
    assignment_created = @assignment.created_at
    # Storing redundantly computed value in a variable
    assignment_due_dates = DueDate.where(parent_id: response_map.reviewed_object_id)
    # Returning colour based on conditions
    if Response.exists?(map_id: response_map.id)
      if !response_map.try(:reviewer).try(:review_grade).nil?
        'brown'
      elsif response_for_each_round?(response_map)
        'blue'
      else
        obtain_team_colour(response_map,assignment_created,assignment_due_dates)
      end
    else
      'red'
    end
  end
  # loops through the number of assignment review rounds and obains the team colour
  def obtain_team_colour(response_map, assignment_created, assignment_due_dates)
    color = []
    (1..@assignment.num_review_rounds).each do |round|
      check_submission_state(response_map, assignment_created, assignment_due_dates, round, color)
    end
    color[-1]
  end
  # checks the submission state within each round and assigns team colour
  def check_submission_state(response_map, assignment_created, assignment_due_dates, round, color)
    if submitted_within_round?(round, response_map, assignment_created, assignment_due_dates)
      color.push 'purple'
    else
      link = submitted_hyperlink(round, response_map, assignment_created, assignment_due_dates)
      if link.nil? or (link !~ %r{https*:\/\/wiki(.*)}) # can be extended for github links in future
        color.push 'green'
      else
        link_updated_at = get_link_updated_at(link)
        color.push link_updated_since_last?(round, assignment_due_dates, link_updated_at) ? 'purple' : 'green' 
      end
    end
  end
  # checks if a review was submitted in every round and gives the total responses count
  def response_for_each_round?(response_map)
    num_responses = 0
    total_num_rounds = @assignment.num_review_rounds
    (1..total_num_rounds).each do |round|
      num_responses += 1 if Response.exists?(map_id: response_map.id, round: round)
    end
    num_responses == total_num_rounds
  end

  # checks if a work was submitted within a given round
  def submitted_within_round?(round, response_map, assignment_created, assignment_due_dates)
    submission_due_date = assignment_due_dates.where(round: round, deadline_type_id: 1).try(:first).try(:due_at)
    submission = SubmissionRecord.where(team_id: response_map.reviewee_id, operation: ['Submit File', 'Submit Hyperlink'])
    subm_created_at = submission.where(created_at: assignment_created..submission_due_date)
    if round > 1
      submission_due_last_round = assignment_due_dates.where(round: round - 1, deadline_type_id: 1).try(:first).try(:due_at)
      subm_created_at = submission.where(created_at: submission_due_last_round..submission_due_date)
    end
    !subm_created_at.try(:first).try(:created_at).nil?
  end

  # returns hyperlink of the assignment that has been submitted on the due date
  def submitted_hyperlink(round, response_map, assignment_created, assignment_due_dates)
    submission_due_date = assignment_due_dates.where(round: round, deadline_type_id: 1).try(:first).try(:due_at)
    subm_hyperlink = SubmissionRecord.where(team_id: response_map.reviewee_id, operation: 'Submit Hyperlink')
    submitted_h = subm_hyperlink.where(created_at: assignment_created..submission_due_date)
    submitted_h.try(:last).try(:content)
  end

  # returns last modified header date
  # only checks certain links (wiki)
  def get_link_updated_at(link)
    uri = URI(link)
    res = Net::HTTP.get_response(uri)['last-modified']
    res.to_time
  end

  # checks if a link was updated since last round submission
  def link_updated_since_last?(round, due_dates, link_updated_at)
    submission_due_date = due_dates.where(round: round, deadline_type_id: 1).try(:first).try(:due_at)
    submission_due_last_round = due_dates.where(round: round - 1, deadline_type_id: 1).try(:first).try(:due_at)
    (link_updated_at < submission_due_date) && (link_updated_at > submission_due_last_round)
  end

  # For assignments with 1 team member, the following method returns user's fullname else it returns "team name" that a particular reviewee belongs to.
  def get_team_reviewed_link_name(max_team_size, response, reviewee_id)
    team_reviewed_link_name = if max_team_size == 1
                                TeamsUser.where(team_id: reviewee_id).first.user.fullname
                              else
                                Team.find(reviewee_id).name
                              end
    team_reviewed_link_name = "(" + team_reviewed_link_name + ")" if !response.empty? and !response.last.is_submitted?
    team_reviewed_link_name
  end

  # if the current stage is "submission" or "review", function returns the current round number otherwise,
  # if the current stage is "Finished" or "metareview", function returns the number of rounds of review completed.
  # def get_current_round(reviewer_id)
  #   user_id = Participant.find(reviewer_id).user.id
  #   topic_id = SignedUpTeam.topic_id(@assignment.id, user_id)
  #   @assignment.number_of_current_round(topic_id)
  #   @assignment.num_review_rounds if @assignment.get_current_stage(topic_id) == "Finished" || @assignment.get_current_stage(topic_id) == "metareview"
  # end

  # gets the review score awarded based on each round of the review

  def get_awarded_review_score(reviewer_id, team_id) 
        # Storing redundantly computed value in num_rounds variable
	num_rounds = @assignment.num_review_rounds
    # Setting values of instance variables
    (1..num_rounds).each {|round| instance_variable_set("@score_awarded_round_" + round.to_s, '-----') }
    # Iterating through list
    (1..num_rounds).each do |round|
	 # Setting values of instance variables
         teamID = @review_scores.dig(reviewer_id, round, team_id)
       # Changing values of instance variable based on below condition
       if teamID != nil && teamID != -1.0
         instance_variable_set("@score_awarded_round_" + round.to_s, teamID.inspect + '%')
      end
    end
  end

  # gets minimum, maximum and average value for all the reviews
<<<<<<< HEAD
  def get_review_volume(round, team_id)
    %i[max min avg].each {|metric| instance_variable_set('@' + metric.to_s, '-----') }
    if @avg_and_ranges[team_id] && @avg_and_ranges[team_id][round] && %i[max min avg].all? {|k| @avg_and_ranges[team_id][round].key? k }
      %i[max min avg].each do |metric|
        metric_value = @avg_and_ranges[team_id][round][metric].nil? ? '-----' : @avg_and_ranges[team_id][round][metric].round(0).to_s + '%'
        instance_variable_set('@' + metric.to_s, metric_value)
=======
 def get_review_metrics(round, team_id)
    # Setting values of instance variables
    ['max', 'min', 'avg'].each {|metric| instance_variable_set('@' + metric, '-----') }
    # Fetching value of @avg_and_ranges[team_id][round] 
    x = @avg_and_ranges.dig(team_id, round)

    if x && %i[max min avg].all? {|k| x.key? k }
      # Iterating though the list
      ['max', 'min', 'avg'].each do |metric|
        # setting values of variables based on certain conditions
	average_metric = @avg_and_ranges.dig(team_id, round, metric)
        metric_value = average_metric.nil? ? '-----' : average_metric.round(0).to_s + '%'
        instance_variable_set('@' + metric, metric_value)
>>>>>>> 8b3163d5
      end
    end
  end

  # sorts the reviewers by the average volume of reviews in each round, in descending order
  def sort_reviewer_by_review_volume_desc
    @reviewers.each do |r|
      r.overall_avg_vol,
          r.avg_vol_in_round_1,
          r.avg_vol_in_round_2,
          r.avg_vol_in_round_3 = Response.get_volume_of_review_comments(@assignment.id, r.id)
    end
    @all_reviewers_overall_avg_vol = @reviewers.inject(0) {|sum, r| sum += r.overall_avg_vol } / (@reviewers.blank? ? 1 : @reviewers.length)
    @all_reviewers_avg_vol_in_round_1 = @reviewers.inject(0) {|sum, r| sum += r.avg_vol_in_round_1 } / (@reviewers.blank? ? 1 : @reviewers.length)
    @all_reviewers_avg_vol_in_round_2 = @reviewers.inject(0) {|sum, r| sum += r.avg_vol_in_round_2 } / (@reviewers.blank? ? 1 : @reviewers.length)
    @all_reviewers_avg_vol_in_round_3 = @reviewers.inject(0) {|sum, r| sum += r.avg_vol_in_round_3 } / (@reviewers.blank? ? 1 : @reviewers.length)
    @reviewers.sort! {|r1, r2| r2.overall_avg_vol <=> r1.overall_avg_vol }
  end

  # displays the average scores in round 1, 2 and 3
  def display_volume_metric(overall_avg_vol, avg_vol_in_round_1, avg_vol_in_round_2, avg_vol_in_round_3)
    metric = "Avg. Volume: #{overall_avg_vol} <br/> ("
    metric += "1st: " + avg_vol_in_round_1.to_s if avg_vol_in_round_1 > 0
    metric += ", 2nd: " + avg_vol_in_round_2.to_s if avg_vol_in_round_2 > 0
    metric += ", 3rd: " + avg_vol_in_round_3.to_s if avg_vol_in_round_3 > 0
    metric += ")"
    metric.html_safe
  end

  # moves data of reviews in each round from a current round
  def initialize_chart_elements(reviewer)
    round = 0
    labels = []
    reviewer_data = []
    all_reviewers_data = []
    if @all_reviewers_avg_vol_in_round_1 > 0
      round += 1
      labels.push '1st'
      reviewer_data.push reviewer.avg_vol_in_round_1
      all_reviewers_data.push @all_reviewers_avg_vol_in_round_1
    end
    if @all_reviewers_avg_vol_in_round_2 > 0
      round += 1
      labels.push '2nd'
      reviewer_data.push reviewer.avg_vol_in_round_2
      all_reviewers_data.push @all_reviewers_avg_vol_in_round_2
    end
    if @all_reviewers_avg_vol_in_round_3 > 0
      round += 1
      labels.push '3rd'
      reviewer_data.push reviewer.avg_vol_in_round_3
      all_reviewers_data.push @all_reviewers_avg_vol_in_round_3
    end
    labels.push 'Total'
    reviewer_data.push reviewer.overall_avg_vol
    all_reviewers_data.push @all_reviewers_overall_avg_vol
    [labels, reviewer_data, all_reviewers_data]
  end

  # The data of all the reviews is displayed in the form of a bar chart
  def display_volume_metric_chart(reviewer)
    labels, reviewer_data, all_reviewers_data = initialize_chart_elements(reviewer)
    data = {
      labels: labels,
      datasets: [
        {
          label: 'vol.',
          backgroundColor: "rgba(255,99,132,0.8)",
          borderWidth: 1,
          data: reviewer_data,
          yAxisID: "bar-y-axis1"
        },
        {
          label: 'avg. vol.',
          backgroundColor: "rgba(255,206,86,0.8)",
          borderWidth: 1,
          data: all_reviewers_data,
          yAxisID: "bar-y-axis2"
        }
      ]
    }
    options = {
      legend: {
        position: 'top',
        labels: {
          usePointStyle: true
        }
      },
      width: "200",
      height: "125",
      scales: {
        yAxes: [{
          stacked: true,
          id: "bar-y-axis1",
          barThickness: 10
        }, {
          display: false,
          stacked: true,
          id: "bar-y-axis2",
          barThickness: 15,
          type: 'category',
          categoryPercentage: 0.8,
          barPercentage: 0.9,
          gridLines: {
            offsetGridLines: true
          }
        }],
        xAxes: [{
          stacked: false,
          ticks: {
            beginAtZero: true,
            stepSize: 50,
            max: 400
          }
        }]
      }
    }
    horizontal_bar_chart data, options
  end

  def list_review_submissions(participant_id, reviewee_team_id, response_map_id)
    participant = Participant.find(participant_id)
    team = AssignmentTeam.find(reviewee_team_id)
    html = ''
    if !team.nil? and !participant.nil?
      review_submissions_path = team.path + "_review" + "/" + response_map_id.to_s
      files = team.submitted_files(review_submissions_path)
      html += display_review_files_directory_tree(participant, files) if files.present?
    end
    html.html_safe
  end

  # Zhewei - 2017-02-27
  # This is for all Dr.Kidd's courses
  def calculate_average_author_feedback_score(assignment_id, max_team_size, response_map_id, reviewee_id)
    review_response = ResponseMap.where(id: response_map_id).try(:first).try(:response).try(:last)
    author_feedback_avg_score = "-- / --"
    unless review_response.nil?
      user = TeamsUser.where(team_id: reviewee_id).try(:first).try(:user) if max_team_size == 1
      author = Participant.where(parent_id: assignment_id, user_id: user.id).try(:first) unless user.nil?
      feedback_response = ResponseMap.where(reviewed_object_id: review_response.id, reviewer_id: author.id).try(:first).try(:response).try(:last) unless author.nil?
      author_feedback_avg_score = feedback_response.nil? ? "-- / --" : "#{feedback_response.total_score} / #{feedback_response.maximum_score}"
    end
    author_feedback_avg_score
  end

  # Zhewei - 2016-10-20
  # This is for Dr.Kidd's assignment (806)
  # She wanted to quickly see if students pasted in a link (in the text field at the end of the rubric) without opening each review
  # Since we do not have hyperlink question type, we hacked this requirement
  # Maybe later we can create a hyperlink question type to deal with this situation.
  def list_hyperlink_submission(response_map_id, question_id)
    assignment = Assignment.find(@id)
    curr_round = assignment.try(:num_review_rounds)
    curr_response = Response.where(map_id: response_map_id, round: curr_round).first
    answer_with_link = Answer.where(response_id: curr_response.id, question_id: question_id).first if curr_response
    comments = answer_with_link.try(:comments)
    html = ''
    html += display_hyperlink_in_peer_review_question(comments) if comments.present? and comments.start_with?('http')
    html.html_safe
  end

  # gets review and feedback responses for all rounds for the feedback report
  def get_each_review_and_feedback_response_map(author)
    @team_id = TeamsUser.team_id(@id.to_i, author.user_id)
    # Calculate how many responses one team received from each round
    # It is the feedback number each team member should make
    @review_response_map_ids = ReviewResponseMap.where(["reviewed_object_id = ? and reviewee_id = ?", @id, @team_id]).pluck("id")
    feedback_response_map_record(author)
    # rspan means the all peer reviews one student received, including unfinished one
    @rspan_round_one = @review_responses_round_one.length
    @rspan_round_two = @review_responses_round_two.length
    @rspan_round_three = @review_responses_round_three.nil? ? 0 : @review_responses_round_three.length
  end
  # This function sets the values of instance variable
  def feedback_response_map_record(author)
    {1 => 'one', 2 => 'two', 3 => 'three'}.each do |key, round_num|
      instance_variable_set('@review_responses_round_' + round_num,
                            Response.where(["map_id IN (?) and round = ?", @review_response_map_ids, key]))
      # Calculate feedback response map records
      instance_variable_set('@feedback_response_maps_round_' + round_num,
                            FeedbackResponseMap.where(["reviewed_object_id IN (?) and reviewer_id = ?",
                                                      instance_variable_get('@all_review_response_ids_round_' + round_num), author.id]))
    end
  end
  # gets review and feedback responses for a certain round for the feedback report
  def get_certain_review_and_feedback_response_map(author)
    # Setting values of instance variables
    @feedback_response_maps = FeedbackResponseMap.where(["reviewed_object_id IN (?) and reviewer_id = ?", @all_review_response_ids, author.id])
    @team_id = TeamsUser.team_id(@id.to_i, author.user_id)
    @review_response_map_ids = ReviewResponseMap.where(["reviewed_object_id = ? and reviewee_id = ?", @id, @team_id]).pluck("id")
    @review_responses = Response.where(["map_id IN (?)", @review_response_map_ids])
    @rspan = @review_responses.length
  end

  #
  # for calibration report
  #
  def get_css_style_for_calibration_report(diff)
    # diff - difference between stu's answer and instructor's answer
    dict = {0 => 'c5', 1 => 'c4', 2 => 'c3', 3 => 'c2'}
    css_class = if dict.key?(diff.abs)
                  dict[diff.abs]
                else
                  css_class = 'c1'
                end
    css_class
  end

  class ReviewStrategy
    attr_accessor :participants, :teams

    def initialize(participants, teams, review_num)
      @participants = participants
      @teams = teams
      @review_num = review_num
    end
  end

  class StudentReviewStrategy < ReviewStrategy
    def reviews_per_team
      (@participants.size * @review_num * 1.0 / @teams.size).round
    end

    def reviews_needed
      @participants.size * @review_num
    end

    def reviews_per_student
      @review_num
    end
  end

  class TeamReviewStrategy < ReviewStrategy
    def reviews_per_team
      @review_num
    end

    def reviews_needed
      @teams.size * @review_num
    end

    def reviews_per_student
      (@teams.size * @review_num * 1.0 / @participants.size).round
    end
  end
end<|MERGE_RESOLUTION|>--- conflicted
+++ resolved
@@ -8,7 +8,7 @@
   #
   def get_data_for_review_report(reviewed_object_id, reviewer_id, type)
     rspan = 0
-    (1..@assignment.num_review_rounds).each {|round| instance_variable_set("@review_in_round_" + round.to_s, 0) }
+    (1..@assignment.num_review_rounds).each { |round| instance_variable_set("@review_in_round_" + round.to_s, 0) }
 
     response_maps = ResponseMap.where(["reviewed_object_id = ? AND reviewer_id = ? AND type = ?", reviewed_object_id, reviewer_id, type])
     response_maps.each do |ri|
@@ -36,12 +36,13 @@
       elsif response_for_each_round?(response_map)
         'blue'
       else
-        obtain_team_colour(response_map,assignment_created,assignment_due_dates)
+        obtain_team_colour(response_map, assignment_created, assignment_due_dates)
       end
     else
       'red'
     end
   end
+
   # loops through the number of assignment review rounds and obains the team colour
   def obtain_team_colour(response_map, assignment_created, assignment_due_dates)
     color = []
@@ -50,6 +51,7 @@
     end
     color[-1]
   end
+
   # checks the submission state within each round and assigns team colour
   def check_submission_state(response_map, assignment_created, assignment_due_dates, round, color)
     if submitted_within_round?(round, response_map, assignment_created, assignment_due_dates)
@@ -60,10 +62,11 @@
         color.push 'green'
       else
         link_updated_at = get_link_updated_at(link)
-        color.push link_updated_since_last?(round, assignment_due_dates, link_updated_at) ? 'purple' : 'green' 
+        color.push link_updated_since_last?(round, assignment_due_dates, link_updated_at) ? 'purple' : 'green'
       end
     end
   end
+
   # checks if a review was submitted in every round and gives the total responses count
   def response_for_each_round?(response_map)
     num_responses = 0
@@ -131,45 +134,35 @@
 
   # gets the review score awarded based on each round of the review
 
-  def get_awarded_review_score(reviewer_id, team_id) 
-        # Storing redundantly computed value in num_rounds variable
-	num_rounds = @assignment.num_review_rounds
+  def get_awarded_review_score(reviewer_id, team_id)
+    # Storing redundantly computed value in num_rounds variable
+    num_rounds = @assignment.num_review_rounds
     # Setting values of instance variables
-    (1..num_rounds).each {|round| instance_variable_set("@score_awarded_round_" + round.to_s, '-----') }
+    (1..num_rounds).each { |round| instance_variable_set("@score_awarded_round_" + round.to_s, '-----') }
     # Iterating through list
     (1..num_rounds).each do |round|
-	 # Setting values of instance variables
-         teamID = @review_scores.dig(reviewer_id, round, team_id)
-       # Changing values of instance variable based on below condition
-       if teamID != nil && teamID != -1.0
-         instance_variable_set("@score_awarded_round_" + round.to_s, teamID.inspect + '%')
+      # Setting values of instance variables
+      teamID = @review_scores.dig(reviewer_id, round, team_id)
+      # Changing values of instance variable based on below condition
+      if teamID != nil && teamID != -1.0
+        instance_variable_set("@score_awarded_round_" + round.to_s, teamID.inspect + '%')
       end
     end
   end
 
-  # gets minimum, maximum and average value for all the reviews
-<<<<<<< HEAD
   def get_review_volume(round, team_id)
-    %i[max min avg].each {|metric| instance_variable_set('@' + metric.to_s, '-----') }
-    if @avg_and_ranges[team_id] && @avg_and_ranges[team_id][round] && %i[max min avg].all? {|k| @avg_and_ranges[team_id][round].key? k }
-      %i[max min avg].each do |metric|
-        metric_value = @avg_and_ranges[team_id][round][metric].nil? ? '-----' : @avg_and_ranges[team_id][round][metric].round(0).to_s + '%'
-        instance_variable_set('@' + metric.to_s, metric_value)
-=======
- def get_review_metrics(round, team_id)
     # Setting values of instance variables
-    ['max', 'min', 'avg'].each {|metric| instance_variable_set('@' + metric, '-----') }
+    ['max', 'min', 'avg'].each { |metric| instance_variable_set('@' + metric, '-----') }
     # Fetching value of @avg_and_ranges[team_id][round] 
     x = @avg_and_ranges.dig(team_id, round)
 
-    if x && %i[max min avg].all? {|k| x.key? k }
+    if x && %i[max min avg].all? { |k| x.key? k }
       # Iterating though the list
       ['max', 'min', 'avg'].each do |metric|
         # setting values of variables based on certain conditions
-	average_metric = @avg_and_ranges.dig(team_id, round, metric)
+        average_metric = @avg_and_ranges.dig(team_id, round, metric)
         metric_value = average_metric.nil? ? '-----' : average_metric.round(0).to_s + '%'
         instance_variable_set('@' + metric, metric_value)
->>>>>>> 8b3163d5
       end
     end
   end
@@ -182,11 +175,11 @@
           r.avg_vol_in_round_2,
           r.avg_vol_in_round_3 = Response.get_volume_of_review_comments(@assignment.id, r.id)
     end
-    @all_reviewers_overall_avg_vol = @reviewers.inject(0) {|sum, r| sum += r.overall_avg_vol } / (@reviewers.blank? ? 1 : @reviewers.length)
-    @all_reviewers_avg_vol_in_round_1 = @reviewers.inject(0) {|sum, r| sum += r.avg_vol_in_round_1 } / (@reviewers.blank? ? 1 : @reviewers.length)
-    @all_reviewers_avg_vol_in_round_2 = @reviewers.inject(0) {|sum, r| sum += r.avg_vol_in_round_2 } / (@reviewers.blank? ? 1 : @reviewers.length)
-    @all_reviewers_avg_vol_in_round_3 = @reviewers.inject(0) {|sum, r| sum += r.avg_vol_in_round_3 } / (@reviewers.blank? ? 1 : @reviewers.length)
-    @reviewers.sort! {|r1, r2| r2.overall_avg_vol <=> r1.overall_avg_vol }
+    @all_reviewers_overall_avg_vol = @reviewers.inject(0) { |sum, r| sum += r.overall_avg_vol } / (@reviewers.blank? ? 1 : @reviewers.length)
+    @all_reviewers_avg_vol_in_round_1 = @reviewers.inject(0) { |sum, r| sum += r.avg_vol_in_round_1 } / (@reviewers.blank? ? 1 : @reviewers.length)
+    @all_reviewers_avg_vol_in_round_2 = @reviewers.inject(0) { |sum, r| sum += r.avg_vol_in_round_2 } / (@reviewers.blank? ? 1 : @reviewers.length)
+    @all_reviewers_avg_vol_in_round_3 = @reviewers.inject(0) { |sum, r| sum += r.avg_vol_in_round_3 } / (@reviewers.blank? ? 1 : @reviewers.length)
+    @reviewers.sort! { |r1, r2| r2.overall_avg_vol <=> r1.overall_avg_vol }
   end
 
   # displays the average scores in round 1, 2 and 3
@@ -233,59 +226,59 @@
   def display_volume_metric_chart(reviewer)
     labels, reviewer_data, all_reviewers_data = initialize_chart_elements(reviewer)
     data = {
-      labels: labels,
-      datasets: [
-        {
-          label: 'vol.',
-          backgroundColor: "rgba(255,99,132,0.8)",
-          borderWidth: 1,
-          data: reviewer_data,
-          yAxisID: "bar-y-axis1"
-        },
-        {
-          label: 'avg. vol.',
-          backgroundColor: "rgba(255,206,86,0.8)",
-          borderWidth: 1,
-          data: all_reviewers_data,
-          yAxisID: "bar-y-axis2"
-        }
-      ]
+        labels: labels,
+        datasets: [
+            {
+                label: 'vol.',
+                backgroundColor: "rgba(255,99,132,0.8)",
+                borderWidth: 1,
+                data: reviewer_data,
+                yAxisID: "bar-y-axis1"
+            },
+            {
+                label: 'avg. vol.',
+                backgroundColor: "rgba(255,206,86,0.8)",
+                borderWidth: 1,
+                data: all_reviewers_data,
+                yAxisID: "bar-y-axis2"
+            }
+        ]
     }
     options = {
-      legend: {
-        position: 'top',
-        labels: {
-          usePointStyle: true
+        legend: {
+            position: 'top',
+            labels: {
+                usePointStyle: true
+            }
+        },
+        width: "200",
+        height: "125",
+        scales: {
+            yAxes: [{
+                        stacked: true,
+                        id: "bar-y-axis1",
+                        barThickness: 10
+                    }, {
+                        display: false,
+                        stacked: true,
+                        id: "bar-y-axis2",
+                        barThickness: 15,
+                        type: 'category',
+                        categoryPercentage: 0.8,
+                        barPercentage: 0.9,
+                        gridLines: {
+                            offsetGridLines: true
+                        }
+                    }],
+            xAxes: [{
+                        stacked: false,
+                        ticks: {
+                            beginAtZero: true,
+                            stepSize: 50,
+                            max: 400
+                        }
+                    }]
         }
-      },
-      width: "200",
-      height: "125",
-      scales: {
-        yAxes: [{
-          stacked: true,
-          id: "bar-y-axis1",
-          barThickness: 10
-        }, {
-          display: false,
-          stacked: true,
-          id: "bar-y-axis2",
-          barThickness: 15,
-          type: 'category',
-          categoryPercentage: 0.8,
-          barPercentage: 0.9,
-          gridLines: {
-            offsetGridLines: true
-          }
-        }],
-        xAxes: [{
-          stacked: false,
-          ticks: {
-            beginAtZero: true,
-            stepSize: 50,
-            max: 400
-          }
-        }]
-      }
     }
     horizontal_bar_chart data, options
   end
@@ -344,6 +337,7 @@
     @rspan_round_two = @review_responses_round_two.length
     @rspan_round_three = @review_responses_round_three.nil? ? 0 : @review_responses_round_three.length
   end
+
   # This function sets the values of instance variable
   def feedback_response_map_record(author)
     {1 => 'one', 2 => 'two', 3 => 'three'}.each do |key, round_num|
@@ -352,9 +346,10 @@
       # Calculate feedback response map records
       instance_variable_set('@feedback_response_maps_round_' + round_num,
                             FeedbackResponseMap.where(["reviewed_object_id IN (?) and reviewer_id = ?",
-                                                      instance_variable_get('@all_review_response_ids_round_' + round_num), author.id]))
-    end
-  end
+                                                       instance_variable_get('@all_review_response_ids_round_' + round_num), author.id]))
+    end
+  end
+
   # gets review and feedback responses for a certain round for the feedback report
   def get_certain_review_and_feedback_response_map(author)
     # Setting values of instance variables

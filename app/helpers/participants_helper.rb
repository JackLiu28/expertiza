--- conflicted
+++ resolved
@@ -88,11 +88,7 @@
     can_review = true
     can_take_quiz = true
   #E2351 pass duty field to match implementation
-<<<<<<< HEAD
-    duty = ''
-=======
     can_mentor = false
->>>>>>> f65257c9
     case authorization
     when 'reader'
       can_submit = false
@@ -106,35 +102,20 @@
       can_submit = true
       can_review = false
       can_take_quiz = false
-<<<<<<< HEAD
-  #E2351 - adding a 4th option for mentor, permissions are same as participant but duty field will be filled
-  #with string 'mentor' to match previous project search function
-=======
   #E2351 - adding a 4th option for mentor, permissions are same as participant but has additional permission 'can_mentor'
   #maintained as a boolean like other permissions
->>>>>>> f65257c9
     when 'mentor'
       can_submit = true
       can_review = true
       can_take_quiz = true
-<<<<<<< HEAD
-      duty = 'mentor'
-=======
       can_mentor = true
->>>>>>> f65257c9
   #end 2351 changes
     else
       can_submit = true
       can_review = true
       can_take_quiz = true
-<<<<<<< HEAD
-      duty = ''
-    end
-    { can_submit: can_submit, can_review: can_review, can_take_quiz: can_take_quiz, duty: duty }
-=======
       can_mentor = false
     end
     { can_submit: can_submit, can_review: can_review, can_take_quiz: can_take_quiz, can_mentor: can_mentor }
->>>>>>> f65257c9
   end
 end
<<<<<<< HEAD
module TeamHelper

  #separates the file into the necessary elements to create a new user
  def self.upload_teams(file, assignment_id, options,logger) 
    unknown = Array.new
    while (rline = file.gets)        
        split_line = rline.split(/,(?=(?:[^\"]*\"[^\"]*\")*(?![^\"]*\"))/)       
        if options[:has_column_names] == "true"
          name = split_line[0]
          pos = 1
        else
          name = generate_team_name()
          pos = 0
        end 
        teams = Team.find(:all, :conditions => ["name =? and assignment_id =?",name,assignment_id]) 
        currTeam = teams.first 
        if currTeam != nil && options[:handle_dups] == "rename"
          name = generate_team_name()
          currTeam = nil
        end
        if options[:handle_dups] == "replace" && teams.first != nil        
            for teamsuser in TeamsUser.find(:all, :conditions => ["team_id =?", currTeam.id])
              teamsuser.destroy
            end    
            currTeam.destroy
            currTeam = nil
        end        
        if teams.length == 0 || currTeam == nil
          currTeam = Team.new
          currTeam.name = name
          currTeam.assignment_id = assignment_id
          currTeam.save
        end
              
       logger.info "#{split_line.length}"
       logger.info "#{split_line}"
       while(pos < split_line.length) 
          user = User.find_by_name(split_line[pos].strip)
          if user && !(options[:handle_dups] == "ignore" && teams.length > 0)            
            teamusers = TeamsUser.find(:all, :conditions => ["team_id =? and user_id =?", currTeam.id,user.id])
            currUser = teamusers.first
            if teamusers.length == 0 || currUser == nil
              currUser = TeamsUser.new
              currUser.team_id = currTeam.id
              currUser.user_id = user.id
              currUser.save   
              
              Participant.create(:assignment_id => assignment_id, :user_id => user.id, :permission_granted => true)
            end                      
          else
            unknown << split_line[pos]
          end
          pos = pos+1
        end
      end         
       
    return unknown
  end  
  
  def self.generate_team_name()
    counter = 0    
    while (true)
      temp = "Team #{counter}"
      if (!Team.find_by_name(temp))
        return temp
      end
      counter=counter+1
    end      
  end

end
=======
module TeamHelper

  #separates the file into the necessary elements to create a new user
  #This method is never called. But it is not an elegant way to call 'generate_team_name'
  #method in this file, another instance of this method is in team.rb.
  def self.upload_teams(file, assignment_id, options,logger) 
    unknown = Array.new
    while (rline = file.gets)        
        split_line = rline.split(/,(?=(?:[^\"]*\"[^\"]*\")*(?![^\"]*\"))/)       
        if options[:has_column_names] == "true"
          name = split_line[0]
          pos = 1
        else
          name = generate_team_name()
          pos = 0
        end 
        teams = Team.find(:all, :conditions => ["name =? and assignment_id =?",name,assignment_id]) 
        currTeam = teams.first 
        if currTeam != nil && options[:handle_dups] == "rename"
          name = generate_team_name()
          currTeam = nil
        end
        if options[:handle_dups] == "replace" && teams.first != nil        
            for teamsuser in TeamsUser.find(:all, :conditions => ["team_id =?", currTeam.id])
              teamsuser.destroy
            end    
            currTeam.destroy
            currTeam = nil
        end        
        if teams.length == 0 || currTeam == nil
          currTeam = Team.new
          currTeam.name = name
          currTeam.assignment_id = assignment_id
          currTeam.save
        end
              
       logger.info "#{split_line.length}"
       logger.info "#{split_line}"
       while(pos < split_line.length) 
          user = User.find_by_name(split_line[pos].strip)
          if user && !(options[:handle_dups] == "ignore" && teams.length > 0)            
            teamusers = TeamsUser.find(:all, :conditions => ["team_id =? and user_id =?", currTeam.id,user.id])
            currUser = teamusers.first
            if teamusers.length == 0 || currUser == nil
              currUser = TeamsUser.new
              currUser.team_id = currTeam.id
              currUser.user_id = user.id
              currUser.save   
              
              Participant.create(:assignment_id => assignment_id, :user_id => user.id, :permission_granted => true)
            end                      
          else
            unknown << split_line[pos]
          end
          pos = pos+1
        end
      end         
       
    return unknown
  end  
  
  def self.generate_team_name()
    counter = 0    
    while (true)
      temp = "Team #{counter}"
      if (!Team.find_by_name(temp))
        return temp
      end
      counter=counter+1
    end      
  end

end
>>>>>>> 2013b6f4
<|MERGE_RESOLUTION|>--- conflicted
+++ resolved
@@ -1,76 +1,3 @@
-<<<<<<< HEAD
-module TeamHelper
-
-  #separates the file into the necessary elements to create a new user
-  def self.upload_teams(file, assignment_id, options,logger) 
-    unknown = Array.new
-    while (rline = file.gets)        
-        split_line = rline.split(/,(?=(?:[^\"]*\"[^\"]*\")*(?![^\"]*\"))/)       
-        if options[:has_column_names] == "true"
-          name = split_line[0]
-          pos = 1
-        else
-          name = generate_team_name()
-          pos = 0
-        end 
-        teams = Team.find(:all, :conditions => ["name =? and assignment_id =?",name,assignment_id]) 
-        currTeam = teams.first 
-        if currTeam != nil && options[:handle_dups] == "rename"
-          name = generate_team_name()
-          currTeam = nil
-        end
-        if options[:handle_dups] == "replace" && teams.first != nil        
-            for teamsuser in TeamsUser.find(:all, :conditions => ["team_id =?", currTeam.id])
-              teamsuser.destroy
-            end    
-            currTeam.destroy
-            currTeam = nil
-        end        
-        if teams.length == 0 || currTeam == nil
-          currTeam = Team.new
-          currTeam.name = name
-          currTeam.assignment_id = assignment_id
-          currTeam.save
-        end
-              
-       logger.info "#{split_line.length}"
-       logger.info "#{split_line}"
-       while(pos < split_line.length) 
-          user = User.find_by_name(split_line[pos].strip)
-          if user && !(options[:handle_dups] == "ignore" && teams.length > 0)            
-            teamusers = TeamsUser.find(:all, :conditions => ["team_id =? and user_id =?", currTeam.id,user.id])
-            currUser = teamusers.first
-            if teamusers.length == 0 || currUser == nil
-              currUser = TeamsUser.new
-              currUser.team_id = currTeam.id
-              currUser.user_id = user.id
-              currUser.save   
-              
-              Participant.create(:assignment_id => assignment_id, :user_id => user.id, :permission_granted => true)
-            end                      
-          else
-            unknown << split_line[pos]
-          end
-          pos = pos+1
-        end
-      end         
-       
-    return unknown
-  end  
-  
-  def self.generate_team_name()
-    counter = 0    
-    while (true)
-      temp = "Team #{counter}"
-      if (!Team.find_by_name(temp))
-        return temp
-      end
-      counter=counter+1
-    end      
-  end
-
-end
-=======
 module TeamHelper
 
   #separates the file into the necessary elements to create a new user
@@ -143,5 +70,4 @@
     end      
   end
 
-end
->>>>>>> 2013b6f4
+end
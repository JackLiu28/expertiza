--- conflicted
+++ resolved
@@ -394,17 +394,9 @@
   #and all 3 functions work on more or less the same algo 
 
   def assign_reviewers_automatically(num_reviews, num_review_of_reviews)
-<<<<<<< HEAD
-    if self.team_assignment?
-      review_message = assign_reviewers_team(num_reviews)
-    else
-      review_message = assign_reviewers_individual(num_reviews)
-    end
-=======
     #ACS Removed the if condition(and corressponding else) which differentiate assignments as team and individual assignments
     # to treat all assignments as team assignments
     review_message = assign_reviewers_team(num_reviews)
->>>>>>> 0bffe9f0
     metareview_message = assign_metareviewers(num_review_of_reviews, @assignment)
 
     return review_message.to_s + metareview_message.to_s
@@ -953,26 +945,6 @@
       if !participant.nil?
         contributors.each {|contributor|
           map = ResponseMap.find(contributor)
-<<<<<<< HEAD
-          if @assignment.team_assignment?
-            team_members = TeamsUser.find_all_by_team_id(map.reviewee_id)
-            if !team_members.nil?
-              team_members.each{|team_member|
-                if team_member.user_id == user
-                  temp_contributors.delete(contributor)
-                end
-              }
-            end
-            #also check whether this user was not a reviewer
-            if map.reviewer_id == participant.id
-              temp_contributors.delete(contributor)
-            end
-          else
-            #check whether this user is not a reviewer nor the reviewee for this review
-            if map.reviewee_id == participant.id || map.reviewer_id == participant.id
-              temp_contributors.delete(contributor)
-            end
-=======
           #ACS Removed the if condition(and corressponding else) which differentiate assignments as team and individual assignments
           # to treat all assignments as team assignments
           team_members = TeamsUser.find_all_by_team_id(map.reviewee_id)
@@ -986,7 +958,6 @@
           #also check whether this user was not a reviewer
           if map.reviewer_id == participant.id
             temp_contributors.delete(contributor)
->>>>>>> 0bffe9f0
           end
         }
       end
@@ -994,23 +965,12 @@
       temp_contributors.each {|contributor|
         map = ResponseMap.find(contributor)
         #participant = Participant.find_all_by_user_id_and_parent_id(map.reviewee_id, @assignment.id)
-<<<<<<< HEAD
-        if @assignment.team_assignment?
-          team_members = TeamsUser.find_all_by_team_id(map.reviewee_id)
-          if !team_members.nil?
-            participant = Participant.find_by_parent_id_and_user_id(@assignment.id, team_members[0].user_id)
-            topic_user_id[contributor] = participant.topic_id
-          end
-        else
-          participant = Participant.find(map.reviewee_id)
-=======
         #ACS Removed the if condition(and corressponding else) which differentiate assignments as team and individual assignments
         # to treat all assignments as team assignments
         #We would have just one member for an individual assignment.
         team_members = TeamsUser.find_all_by_team_id(map.reviewee_id)
         if !team_members.nil?
           participant = Participant.find_by_parent_id_and_user_id(@assignment.id, team_members[0].user_id)
->>>>>>> 0bffe9f0
           topic_user_id[contributor] = participant.topic_id
         end
       }
@@ -1105,23 +1065,6 @@
 
             map = ResponseMap.find(mapping[0])
 
-<<<<<<< HEAD
-            if @assignment.team_assignment?
-              team_members = TeamsUser.find_all_by_team_id(map.reviewee_id)
-
-              team_members.each {|team_member|
-                if team_member.user_id == users[random_index]
-                  user_can_review = false
-                end
-              }
-              if participant.id == map.reviewer_id
-                user_can_review = false
-              end
-            else
-              if participant.id == map.reviewer_id || participant.id == map.reviewee_id
-                user_can_review = false
-              end
-=======
             #ACS Removed the if condition(and corressponding else) which differentiate assignments as team and individual assignments
             # to treat all assignments as team assignments
             team_members = TeamsUser.find_all_by_team_id(map.reviewee_id)
@@ -1133,7 +1076,6 @@
             }
             if participant.id == map.reviewer_id
               user_can_review = false
->>>>>>> 0bffe9f0
             end
 
            if user_can_review == true && mapping[1].index(users[random_index]).nil?

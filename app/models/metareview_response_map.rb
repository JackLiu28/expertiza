--- conflicted
+++ resolved
@@ -63,17 +63,8 @@
     
     index = 2
     while index < row.length
-<<<<<<< HEAD
-      if Assignment.find(id).team_assignment
-        contributor = AssignmentTeam.find_by_name_and_parent_id(row[0].to_s.strip, id)        
-      else
-        user = User.find_by_name(row[0].to_s.strip)
-        contributor = AssignmentParticipant.find_by_user_id_and_parent_id(user.id, id)
-      end
-=======
       #ACS Make All contributors as teams
       contributor = AssignmentTeam.find_by_name_and_parent_id(row[0].to_s.strip, id)
->>>>>>> 0bffe9f0
       
       if contributor == nil
         raise ImportError, "Contributor, "+row[0].to_s+", was not found."     
@@ -90,19 +81,10 @@
       if reviewer.nil?
         raise ImportError, "Metareviewer,  "+row[index].to_s+", for contributor, "+contributor.name+", and reviewee, "+row[1].to_s+", was not found."
       end
-<<<<<<< HEAD
-      
-      if Assignment.find(id).team_assignment
-        reviewmapping = TeamReviewResponseMap.find_by_reviewee_id_and_reviewer_id(contributor.id, reviewee.id)
-      else
-        reviewmapping = ParticipantReviewResponseMap.find_by_reviewee_id_and_reviewer_id(contributor.id, reviewee.id)
-      end
-=======
 
       #ACS Removed the if condition(and corressponding else) which differentiate assignments as team and individual assignments
       # to treat all assignments as team assignments
       reviewmapping = TeamReviewResponseMap.find_by_reviewee_id_and_reviewer_id(contributor.id, reviewee.id)
->>>>>>> 0bffe9f0
       if reviewmapping.nil?
         raise ImportError, "No review mapping was found for contributor, "+contributor.name+", and reviewee, "+row[1].to_s+"."
       end

--- conflicted
+++ resolved
@@ -12,15 +12,9 @@
   end
 
 
-<<<<<<< HEAD
-  def self.waitlist_teams (param_id, user_id, creator_id, topic_id, assignment_id)
-    #check whether user has signed up already
-    user_signup = SignUpSheetController.other_confirmed_topic_for_user(assignment_id, creator_id)
-=======
   def waitlist_teams (param_id, user_id, creator_id, topic_id, assignment_id)
     #check whether user has signed up already
     user_signup = other_confirmed_topic_for_user(assignment_id, creator_id)
->>>>>>> bcf09291
 
     sign_up = SignedUpUser.new
     sign_up.topic_id = param_id
@@ -31,11 +25,7 @@
       # Using a DB transaction to ensure atomic inserts
       ActiveRecord::Base.transaction do
         #check whether slots exist (params[:id] = topic_id) or has the user selected another topic
-<<<<<<< HEAD
-        if SignUpSheetController.slotAvailable?(topic_id)
-=======
         if slotAvailable?(topic_id)
->>>>>>> bcf09291
           sign_up.is_waitlisted = false
 
           #Update topic_id in participant table with the topic_id
@@ -53,11 +43,7 @@
       #If all the topics choosen by the user are waitlisted,
       for user_signup_topic in user_signup
         if user_signup_topic.is_waitlisted == false
-<<<<<<< HEAD
-          puts "You have already signed up for a topic."
-=======
           SignUpSheetController.flash_signedup_topic()
->>>>>>> bcf09291
 
           return false
         end
@@ -85,7 +71,4 @@
 
     result
   end
-
-
-
 end
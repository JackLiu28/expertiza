--- conflicted
+++ resolved
@@ -32,31 +32,4 @@
   def path
     Course.find(self.parent_id).path + self.directory_num.to_s + "/"
   end
-<<<<<<< HEAD
-
-  # provide export functionality for Assignment Participants
-  def self.export(csv, parent_id, options)
-    where(parent_id: parent_id).find_each do |part|
-      tcsv = []
-      user = part.user
-      tcsv.push(user.name, user.fullname, user.email) if options["personal_details"] == "true"
-      tcsv.push(user.role.name) if options["role"] == "true"
-      tcsv.push(user.parent.name) if options["parent"] == "true"
-      tcsv.push(user.email_on_submission, user.email_on_review, user.email_on_review_of_review) if options["email_options"] == "true"
-      tcsv.push(part.handle) if options["handle"] == "true"
-      csv << tcsv
-    end
-  end
-
-  def self.export_fields(options)
-    fields = []
-    fields.push("name", "full name", "email") if options["personal_details"] == "true"
-    fields.push("role") if options["role"] == "true"
-    fields.push("parent") if options["parent"] == "true"
-    fields.push("email on submission", "email on review", "email on metareview") if options["email_options"] == "true"
-    fields.push("handle") if options["handle"] == "true"
-    fields
-  end
-=======
->>>>>>> f9e843b9
 end
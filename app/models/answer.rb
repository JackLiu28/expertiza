class Answer < ActiveRecord::Base
  belongs_to :question

  # Computes the total score for a *list of assessments*
  # parameters
  #  assessments - a list of assessments of some type (e.g., author feedback, teammate review)
  #  questions - the list of questions that was filled out in the process of doing those assessments
  def self.compute_scores(assessments, questions)
    scores = {}
    if !assessments.nil? && !assessments.empty?
      scores[:max] = -999_999_999
      scores[:min] = 999_999_999
      total_score = 0
      length_of_assessments = assessments.length.to_f
      assessments.each do |assessment|
        curr_score = get_total_score(response: [assessment], questions: questions)

        scores[:max] = curr_score if curr_score > scores[:max]
        if curr_score < scores[:min] and curr_score != -1
          scores[:min] = curr_score
        end

        # Check if the review is invalid. If is not valid do not include in score calculation
        if @invalid == 1 or curr_score == -1
          length_of_assessments -= 1
          curr_score = 0
        end
        total_score += curr_score
      end
      scores[:avg] = if length_of_assessments != 0
        total_score.to_f / length_of_assessments
      else
        0
                     end
    else
      scores[:max] = nil
      scores[:min] = nil
      scores[:avg] = nil
    end

    scores
  end

    # Computes the total score for an assessment
    # params
    #  assessment - specifies the assessment for which the total score is being calculated
    #  questions  - specifies the list of questions being evaluated in the assessment

  def self.get_total_score(params)
    @response = params[:response].last
    if @response
      @questions = params[:questions]

      weighted_score = 0
      sum_of_weights = 0
      max_question_score = 0

      @questionnaire = Questionnaire.find(@questions[0].questionnaire_id)

      questionnaireData = ScoreView.find_by_sql ["SELECT q1_max_question_score ,SUM(question_weight) as sum_of_weights,SUM(question_weight * s_score) as weighted_score FROM score_views WHERE type in('Criterion', 'Scale') AND q1_id = ? AND s_response_id = ?", @questions[0].questionnaire_id, @response.id]
      # zhewei: we should check whether weighted_score is nil,
      # which means student did not assign any score before save the peer review.
      # If we do not check here, to_f method will convert nil to 0, at that time, we cannot figure out the reason behind 0 point,
      # whether is reviewer assign all questions 0 or reviewer did not finish any thing and save directly.
      weighted_score = if !questionnaireData[0].weighted_score.nil?
        questionnaireData[0].weighted_score.to_f
      else
        nil
                       end
      sum_of_weights = questionnaireData[0].sum_of_weights.to_f
      # Zhewei: we need add questions' weights only their answers are not nil in DB.
      all_answers_for_curr_response = Answer.where(response_id: @response.id)
      all_answers_for_curr_response.each do |answer|
        question = Question.find(answer.question_id)
        # if a questions is a scored question (criterion or scale), the weight cannot be null.
        # Answer.answer is nil indicates that this scored questions is not filled. Therefore the score of this question is ignored and not counted
        # towards the score for this response.
        if answer.answer.nil? && question.is_a?(ScoredQuestion)
          question_weight = Question.find(answer.question_id).weight
          sum_of_weights -= question_weight
        end
      end
      max_question_score = questionnaireData[0].q1_max_question_score.to_f
      submission_valid?(@response)
      if sum_of_weights > 0 && max_question_score && !weighted_score.nil?
        return (weighted_score / (sum_of_weights * max_question_score)) * 100
      else
        return -1.0 # indicating no score
      end
    end
  end
    # Check for invalid reviews.
    # Check if the latest review done by the reviewer falls into the latest review stage

  def self.submission_valid?(response)
    if response
      map = ResponseMap.find(response.map_id)
      # assignment_participant = Participant.where(["id = ?", map.reviewee_id])
      @sorted_deadlines = nil
      @sorted_deadlines = DueDate.where(["assignment_id = ?", map.reviewed_object_id]).order('due_at DESC')

      # to check the validity of the response
      if @sorted_deadlines.nil?

        # find the latest review deadline
        # less than current time
        flag = 0
        latest_review_phase_start_time = nil
        current_time = Time.new
        for deadline in @sorted_deadlines
          # if flag is set then we saw a review deadline in the
          # previous iteration - check if this deadline is a past
          # deadline
          if (flag == 1) && (deadline.due_at <= current_time)
            latest_review_phase_start_time = deadline.due_at
            break
          else
            flag = 0
          end

          # we found a review or re-review deadline - examine the next deadline
          # to check if it is past
          if deadline.deadline_type_id == 4 || deadline.deadline_type_id == 2
            flag = 1
          end
        end

        resubmission_times = ResubmissionTime.where(participant_id: map.reviewee_id).order('resubmitted_at DESC')
        @invalid = if response .is_valid_for_score_calculation?(resubmission_times, latest_review_phase_start_time)
          0
        else
          1
                   end
        return @invalid
      end
    end
  end

<<<<<<< HEAD
  require 'analytic/score_analytic'
  include ScoreAnalytic
=======
  #start added by ferry, required for the summarization (refactored by Yang on June 22, 2016)
  def self.answers_by_question_for_reviewee_in_round(assignment_id, reviewee_id, q_id, round)
    #  get all answers to this question
    question_answer = Answer.select(:answer, :comments)
                          .joins("join responses on responses.id = answers.response_id")
                          .joins("join response_maps on responses.map_id = response_maps.id")
                          .joins("join questions on questions.id = answers.question_id")
                          .where("response_maps.reviewed_object_id = ? and
                                           response_maps.reviewee_id = ? and
                                           answers.question_id = ? and
                                           responses.round = ?", assignment_id, reviewee_id, q_id, round)
    return question_answer
  end

  def self.answers_by_question(assignment_id, q_id)
    question_answer = Answer.select("DISTINCT answers.comments,  answers.answer")
                          .joins("JOIN questions ON answers.question_id = questions.id")
                          .joins("JOIN responses ON responses.id = answers.response_id")
                          .joins("JOIN response_maps ON responses.map_id = response_maps.id")
                          .where("answers.question_id = ? and response_maps.reviewed_object_id = ?", q_id, assignment_id)
    return question_answer
  end

  def self.answers_by_question_for_reviewee(assignment_id, reviewee_id, q_id)
    question_answers = Answer.select(:answer, :comments)
                           .joins("join responses on responses.id = answers.response_id")
                           .joins("join response_maps on responses.map_id = response_maps.id")
                           .joins("join questions on questions.id = answers.question_id")
                           .where("response_maps.reviewed_object_id = ? and
                                                 response_maps.reviewee_id = ? and
                                                 answers.question_id = ? ", assignment_id, reviewee_id, q_id )
    return question_answers
  end
  # end added by ferry, required for the summarization

    require 'analytic/score_analytic'
    include ScoreAnalytic
>>>>>>> 3486692f
  end<|MERGE_RESOLUTION|>--- conflicted
+++ resolved
@@ -136,10 +136,6 @@
     end
   end
 
-<<<<<<< HEAD
-  require 'analytic/score_analytic'
-  include ScoreAnalytic
-=======
   #start added by ferry, required for the summarization (refactored by Yang on June 22, 2016)
   def self.answers_by_question_for_reviewee_in_round(assignment_id, reviewee_id, q_id, round)
     #  get all answers to this question
@@ -177,5 +173,4 @@
 
     require 'analytic/score_analytic'
     include ScoreAnalytic
->>>>>>> 3486692f
   end
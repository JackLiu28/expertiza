--- conflicted
+++ resolved
@@ -113,13 +113,6 @@
         max_question_score = @questionnaire.max_question_score
       }
     else
-<<<<<<< HEAD
-      @questions.each {
-          |question|
-        item = Score.find_by_response_id_and_question_id(@response.response_id, question.id)
-        if item != nil
-          weighted_score += item.score * question.weight
-=======
       questionnaireData = ScoreView.find_by_sql ["SELECT q1_max_question_score ,SUM(question_weight) as sum_of_weights,SUM(question_weight * s_score) as weighted_score FROM score_views WHERE q1_id = ? AND s_response_id = ?",@questions[0].questionnaire_id,@response .id]
       weighted_score = questionnaireData[0].weighted_score.to_f
       sum_of_weights = questionnaireData[0].sum_of_weights.to_f
@@ -132,8 +125,7 @@
       return (weighted_score / (sum_of_weights * max_question_score)) * 100
     else
       return -1 #indicating no score
->>>>>>> 745d4bcb
-        end
+    end
     end
   #Check for invalid reviews.
   #Check if the latest review done by the reviewer falls into the latest review stage

<<<<<<< HEAD


class Signupsheet
  include ManageTeamHelper
  def initialize

  end
  def signup_team ( assignment_id, user_id, topic_id )
    users_team = SignedUpUser.find_team_users(assignment_id, user_id)
    puts users_team
    if users_team.size == 0
      #if team is not yet created, create new team.
      team = AssignmentTeam.create_team_and_node(assignment_id)
      user = User.find(user_id)

      teamuser = create_team_users(user, team.id)
      confirmationStatus = confirmTopic(team.id, topic_id, assignment_id)
    else
      confirmationStatus = confirmTopic(users_team[0].t_id, topic_id, assignment_id)
    end
  end



  def self.create_dependency_graph(topics,node)
    dg = RGL::DirectedAdjacencyGraph.new

    #create a graph of the assignment with appropriate dependency
    topics.collect { |topic|
      topic[1].each { |dependent_node|
        edge = Array.new
        #if a topic is not dependent on any other topic
        dependent_node = dependent_node.to_i
        if dependent_node == 0
          edge.push("fake")
        else
          #if we want the topic names to be displayed in the graph replace node to topic_name
          edge.push(SignUpTopic.find(dependent_node)[node])
        end
        edge.push(SignUpTopic.find(topic[0])[node])
        dg.add_edges(edge)
      }
    }
    #remove the fake vertex
    dg.remove_vertex("fake")
    dg
  end
=======
class SignupSheet < ActiveRecord::Base


  def signup_team ( assignment_id, user_id, topic_id )
    users_team = SignedUpUser.find_team_users(assignment_id, user_id)
    if users_team.size == 0
      #if team is not yet created, create new team.
      team = AssignmentTeam.create_team_and_node(assignment_id)
      user = User.find(user_id)
      teamuser = create_team_users(user, team.id)
      confirmationStatus = confirmTopic(team.id, topic_id, assignment_id)
    else
      confirmationStatus = confirmTopic(users_team[0].t_id, topic_id, assignment_id)
    end
  end

  def self.create_dependency_graph(topics,node)
    dg = RGL::DirectedAdjacencyGraph.new

    #create a graph of the assignment with appropriate dependency
    topics.collect { |topic|
      topic[1].each { |dependent_node|
        edge = Array.new
        #if a topic is not dependent on any other topic
        dependent_node = dependent_node.to_i
        if dependent_node == 0
          edge.push("fake")
        else
          #if we want the topic names to be displayed in the graph replace node to topic_name
          edge.push(SignUpTopic.find(dependent_node)[node])
        end
        edge.push(SignUpTopic.find(topic[0])[node])
        dg.add_edges(edge)
      }
    }
    #remove the fake vertex
    dg.remove_vertex("fake")
    dg
  end
>>>>>>> 5020543b
end<|MERGE_RESOLUTION|>--- conflicted
+++ resolved
@@ -1,90 +1,42 @@
-<<<<<<< HEAD
-
-
-class Signupsheet
-  include ManageTeamHelper
-  def initialize
-
-  end
-  def signup_team ( assignment_id, user_id, topic_id )
-    users_team = SignedUpUser.find_team_users(assignment_id, user_id)
-    puts users_team
-    if users_team.size == 0
-      #if team is not yet created, create new team.
-      team = AssignmentTeam.create_team_and_node(assignment_id)
-      user = User.find(user_id)
-
-      teamuser = create_team_users(user, team.id)
-      confirmationStatus = confirmTopic(team.id, topic_id, assignment_id)
-    else
-      confirmationStatus = confirmTopic(users_team[0].t_id, topic_id, assignment_id)
-    end
-  end
-
-
-
-  def self.create_dependency_graph(topics,node)
-    dg = RGL::DirectedAdjacencyGraph.new
-
-    #create a graph of the assignment with appropriate dependency
-    topics.collect { |topic|
-      topic[1].each { |dependent_node|
-        edge = Array.new
-        #if a topic is not dependent on any other topic
-        dependent_node = dependent_node.to_i
-        if dependent_node == 0
-          edge.push("fake")
-        else
-          #if we want the topic names to be displayed in the graph replace node to topic_name
-          edge.push(SignUpTopic.find(dependent_node)[node])
-        end
-        edge.push(SignUpTopic.find(topic[0])[node])
-        dg.add_edges(edge)
-      }
-    }
-    #remove the fake vertex
-    dg.remove_vertex("fake")
-    dg
-  end
-=======
 class SignupSheet < ActiveRecord::Base
-
-
-  def signup_team ( assignment_id, user_id, topic_id )
-    users_team = SignedUpUser.find_team_users(assignment_id, user_id)
-    if users_team.size == 0
-      #if team is not yet created, create new team.
-      team = AssignmentTeam.create_team_and_node(assignment_id)
-      user = User.find(user_id)
-      teamuser = create_team_users(user, team.id)
-      confirmationStatus = confirmTopic(team.id, topic_id, assignment_id)
-    else
-      confirmationStatus = confirmTopic(users_team[0].t_id, topic_id, assignment_id)
-    end
-  end
-
-  def self.create_dependency_graph(topics,node)
-    dg = RGL::DirectedAdjacencyGraph.new
-
-    #create a graph of the assignment with appropriate dependency
-    topics.collect { |topic|
-      topic[1].each { |dependent_node|
-        edge = Array.new
-        #if a topic is not dependent on any other topic
-        dependent_node = dependent_node.to_i
-        if dependent_node == 0
-          edge.push("fake")
-        else
-          #if we want the topic names to be displayed in the graph replace node to topic_name
-          edge.push(SignUpTopic.find(dependent_node)[node])
-        end
-        edge.push(SignUpTopic.find(topic[0])[node])
-        dg.add_edges(edge)
-      }
-    }
-    #remove the fake vertex
-    dg.remove_vertex("fake")
-    dg
-  end
->>>>>>> 5020543b
+  def signup_team ( assignment_id, user_id, topic_id )
+    users_team = SignedUpUser.find_team_users(assignment_id, user_id)
+    puts users_team
+    if users_team.size == 0
+      #if team is not yet created, create new team.
+      team = AssignmentTeam.create_team_and_node(assignment_id)
+      user = User.find(user_id)
+
+      teamuser = create_team_users(user, team.id)
+      confirmationStatus = confirmTopic(team.id, topic_id, assignment_id)
+    else
+      confirmationStatus = confirmTopic(users_team[0].t_id, topic_id, assignment_id)
+    end
+  end
+
+
+
+  def self.create_dependency_graph(topics,node)
+    dg = RGL::DirectedAdjacencyGraph.new
+
+    #create a graph of the assignment with appropriate dependency
+    topics.collect { |topic|
+      topic[1].each { |dependent_node|
+        edge = Array.new
+        #if a topic is not dependent on any other topic
+        dependent_node = dependent_node.to_i
+        if dependent_node == 0
+          edge.push("fake")
+        else
+          #if we want the topic names to be displayed in the graph replace node to topic_name
+          edge.push(SignUpTopic.find(dependent_node)[node])
+        end
+        edge.push(SignUpTopic.find(topic[0])[node])
+        dg.add_edges(edge)
+      }
+    }
+    #remove the fake vertex
+    dg.remove_vertex("fake")
+    dg
+  end
 end
--- conflicted
+++ resolved
@@ -10,9 +10,10 @@
   has_many   :team_reviews, :class_name => 'TeamReviewResponseMap', :foreign_key => 'reviewer_id'
   has_many :response_maps, :class_name =>'ResponseMap', :foreign_key => 'reviewee_id'
 
+  validates_numericality_of :grade, :allow_nil => true
+
   has_paper_trail
 
-<<<<<<< HEAD
   def get_current_stage
     assignment.try :get_current_stage, topic_id
   end
@@ -22,14 +23,11 @@
     assignment.get_stage_deadline topic_id
   end
   alias_method :stage_deadline, :get_stage_deadline
-=======
-  validates_numericality_of :grade, :allow_nil => true
->>>>>>> 62cfd927
 
   def name
     User.find(self.user_id).name
   end
-  
+
   def fullname
     User.find(self.user_id).fullname
   end

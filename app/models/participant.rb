--- conflicted
+++ resolved
@@ -114,11 +114,7 @@
     authorization = 'participant'
     #E2351 - need to change authorization to reflect mentor when importing
     #otherwise all imported Assignment Participants would be 'participant' even if designated as mentor in import file
-<<<<<<< HEAD
-    authorization = 'mentor' if duty == 'mentor'
-=======
     authorization = 'mentor' if can_mentor
->>>>>>> f65257c9
     authorization = 'reader' if !can_submit && can_review && can_take_quiz
     authorization = 'submitter' if can_submit && !can_review && !can_take_quiz
     authorization = 'reviewer' if !can_submit && can_review && !can_take_quiz

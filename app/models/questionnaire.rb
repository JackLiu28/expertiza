--- conflicted
+++ resolved
@@ -1,32 +1,4 @@
 class Questionnaire < ActiveRecord::Base
-<<<<<<< HEAD
-  # for doc on why we do it this way,
-  # see http://blog.hasmanythrough.com/2007/1/15/basic-rails-association-cardinality
-  has_many :questions # the collection of questions associated with this Questionnaire
-  belongs_to :instructor, :class_name => "User", :foreign_key => "instructor_id" # the creator of this questionnaire
-
-  has_many :assignment_questionnaires, :class_name => 'AssignmentQuestionnaire', :foreign_key => 'questionnaire_id'
-  has_many :assignments, :through => :assignment_questionnaires
-
-  validates_presence_of :name
-  validates_numericality_of :max_question_score
-  validates_numericality_of :min_question_score
-
-  validates_presence_of :section # indicates custom rubric section
-
-  DEFAULT_MIN_QUESTION_SCORE = 0 # The lowest score that a reviewer can assign to any questionnaire question
-  DEFAULT_MAX_QUESTION_SCORE = 5 # The highest score that a reviewer can assign to any questionnaire question
-  DEFAULT_QUESTIONNAIRE_URL = "http://www.courses.ncsu.edu/csc517"
-
-  def compute_weighted_score(symbol, assignment, scores)
-    aq = self.assignment_questionnaire.find_by_assignment_id(assignment.id)
-    if scores[symbol][:scores][:avg]
-      #dont bracket and to_f the whole thing - you get a 0 in the result.. what you do is just to_f the 100 part .. to get the fractions
-
-      return scores[symbol][:scores][:avg] * aq.questionnaire_weight / 100.to_f
-    else
-      return 0
-=======
     # for doc on why we do it this way, 
     # see http://blog.hasmanythrough.com/2007/1/15/basic-rails-association-cardinality
     has_many :questions # the collection of questions associated with this Questionnaire
@@ -54,7 +26,6 @@
       else 
         return 0
       end
->>>>>>> c3294d37
     end
   end
 

class Questionnaire < ActiveRecord::Base

  def get_weighted_score(assignment, scores)
    return compute_weighted_score(self.symbol, assignment, scores)
  end

  # for doc on why we do it this way,
    # see http://blog.hasmanythrough.com/2007/1/15/basic-rails-association-cardinality
    has_many :questions,:dependent => :destroy # the collection of questions associated with this Questionnaire
    belongs_to :instructor, :class_name => "User", :foreign_key => "instructor_id" # the creator of this questionnaire
    
<<<<<<< HEAD
    has_many :assignment_questionnaires, :class_name => 'AssignmentQuestionnaire', :foreign_key => 'questionnaire_id'
=======
    has_many :assignment_questionnaires, :class_name => 'AssignmentQuestionnaire', :foreign_key => 'questionnaire_id',:dependent => :destroy
>>>>>>> 264b8a66
    has_many :assignments, :through => :assignment_questionnaires

    has_one :questionnaire_node,:foreign_key => :node_object_id,:dependent => :destroy
    
    validates_presence_of :name
    validates_numericality_of :max_question_score
    validates_numericality_of :min_question_score

    validates_presence_of :section, :on => :create # indicates custom rubric section

    DEFAULT_MIN_QUESTION_SCORE = 0  # The lowest score that a reviewer can assign to any questionnaire question
    DEFAULT_MAX_QUESTION_SCORE = 5  # The highest score that a reviewer can assign to any questionnaire question
    DEFAULT_QUESTIONNAIRE_URL = "http://www.courses.ncsu.edu/csc517"
    has_paper_trail
    
	def compute_weighted_score(symbol, assignment, scores)
<<<<<<< HEAD
    aq = self.assignment_questionnaires.find_by_assignment_id(assignment.id)
    if scores[symbol][:scores][:avg]
      #dont bracket and to_f the whole thing - you get a 0 in the result.. what you do is just to_f the 100 part .. to get the fractions
     
      return scores[symbol][:scores][:avg] * aq.questionnaire_weight  / 100.to_f
    else 
      return 0
=======
      aq = self.assignment_questionnaires.find_by_assignment_id(assignment.id)
      if scores[symbol][:scores][:avg]
        #dont bracket and to_f the whole thing - you get a 0 in the result.. what you do is just to_f the 100 part .. to get the fractions
       
        return scores[symbol][:scores][:avg] * aq.questionnaire_weight  / 100.to_f
      else 
        return 0
      end
>>>>>>> 264b8a66
    end
  end
    
  # Does this questionnaire contain true/false questions?
  def true_false_questions?
    for question in questions
      if question.true_false
        return true
      end
    end
    
<<<<<<< HEAD
    return false
  end
  
  def delete
    self.assignments.each{
      | assignment |
      raise "The assignment #{assignment.name} uses this questionnaire. Do you want to <A href='../assignment/delete/#{assignment.id}'>delete</A> the assignment?"
    }
    
    self.questions.each{
      | question |
        question.delete        
    }
     
   
    node = QuestionnaireNode.find_by_node_object_id(self.id)
    if node
      node.destroy
=======
    def delete
      self.assignments.each{
        | assignment |
        raise "The assignment #{assignment.name} uses this questionnaire. Do you want to <A href='../assignment/delete/#{assignment.id}'>delete</A> the assignment?"
      }
                
      self.destroy      
>>>>>>> 264b8a66
    end
              
    self.destroy      
  end

  
  def max_possible_score
    results = Questionnaire.find_by_sql("SELECT (SUM(q.weight)*rs.max_question_score) as max_score FROM  questions q, questionnaires rs WHERE q.questionnaire_id = rs.id AND rs.id = #{self.id}")
    return results[0].max_score
  end
  
  # validate the entries for this questionnaire
  def validate  
    if max_question_score < 1
      errors.add(:max_question_score, "The maximum question score must be a positive integer.") 
    end
    if min_question_score >= max_question_score
      errors.add(:min_question_score, "The minimum question score must be less than the maximum")
    end
    
    results = Questionnaire.find(:all, 
                          :conditions => ["id <> ? and name = ? and instructor_id = ?", 
                          id, name, instructor_id])
    errors.add(:name, "Questionnaire names must be unique.") if results != nil and results.length > 0
  end
end<|MERGE_RESOLUTION|>--- conflicted
+++ resolved
@@ -9,11 +9,7 @@
     has_many :questions,:dependent => :destroy # the collection of questions associated with this Questionnaire
     belongs_to :instructor, :class_name => "User", :foreign_key => "instructor_id" # the creator of this questionnaire
     
-<<<<<<< HEAD
-    has_many :assignment_questionnaires, :class_name => 'AssignmentQuestionnaire', :foreign_key => 'questionnaire_id'
-=======
     has_many :assignment_questionnaires, :class_name => 'AssignmentQuestionnaire', :foreign_key => 'questionnaire_id',:dependent => :destroy
->>>>>>> 264b8a66
     has_many :assignments, :through => :assignment_questionnaires
 
     has_one :questionnaire_node,:foreign_key => :node_object_id,:dependent => :destroy
@@ -28,29 +24,16 @@
     DEFAULT_MAX_QUESTION_SCORE = 5  # The highest score that a reviewer can assign to any questionnaire question
     DEFAULT_QUESTIONNAIRE_URL = "http://www.courses.ncsu.edu/csc517"
     has_paper_trail
-    
-	def compute_weighted_score(symbol, assignment, scores)
-<<<<<<< HEAD
-    aq = self.assignment_questionnaires.find_by_assignment_id(assignment.id)
-    if scores[symbol][:scores][:avg]
-      #dont bracket and to_f the whole thing - you get a 0 in the result.. what you do is just to_f the 100 part .. to get the fractions
-     
-      return scores[symbol][:scores][:avg] * aq.questionnaire_weight  / 100.to_f
-    else 
-      return 0
-=======
+
+    def compute_weighted_score(symbol, assignment, scores)
       aq = self.assignment_questionnaires.find_by_assignment_id(assignment.id)
       if scores[symbol][:scores][:avg]
-        #dont bracket and to_f the whole thing - you get a 0 in the result.. what you do is just to_f the 100 part .. to get the fractions
-       
-        return scores[symbol][:scores][:avg] * aq.questionnaire_weight  / 100.to_f
-      else 
-        return 0
+        scores[symbol][:scores][:avg] * aq.questionnaire_weight  / 100.0
+      else
+        0
       end
->>>>>>> 264b8a66
     end
-  end
-    
+
   # Does this questionnaire contain true/false questions?
   def true_false_questions?
     for question in questions
@@ -59,7 +42,6 @@
       end
     end
     
-<<<<<<< HEAD
     return false
   end
   
@@ -68,27 +50,18 @@
       | assignment |
       raise "The assignment #{assignment.name} uses this questionnaire. Do you want to <A href='../assignment/delete/#{assignment.id}'>delete</A> the assignment?"
     }
-    
+
     self.questions.each{
       | question |
-        question.delete        
+      question.delete        
     }
-     
-   
+
+
     node = QuestionnaireNode.find_by_node_object_id(self.id)
     if node
       node.destroy
-=======
-    def delete
-      self.assignments.each{
-        | assignment |
-        raise "The assignment #{assignment.name} uses this questionnaire. Do you want to <A href='../assignment/delete/#{assignment.id}'>delete</A> the assignment?"
-      }
-                
-      self.destroy      
->>>>>>> 264b8a66
     end
-              
+
     self.destroy      
   end
 

class SurveyDeployment < ActiveRecord::Base
  validates_numericality_of :num_of_students
  validates_presence_of :num_of_students
  validates_presence_of :start_date
  validates_presence_of :end_date
  validate :validate_survey_deployment

  def validate_survey_deployment
<<<<<<< HEAD
    if !end_date.nil? && !start_date.nil? && (end_date - start_date) < 0
      errors.add_to_base("End Date should be in the future of Start Date.")
    end
    if !start_date.nil? && start_date < Time.now
      errors.add_to_base("Start Date should be in the future.")
    end
    if !end_date.nil? && end_date < Time.now
      errors.add_to_base("End Date should be in the future.")
=======
    if((end_date != nil) && (start_date != nil) && (end_date-start_date)<0)
      errors.add_to_base("The End Date should be after the Start Date.")
    end
    if((start_date != nil) && start_date<Time.now)
      errors.add_to_base("The Start Date should be in the future.")
    end
    if((end_date != nil) && end_date<Time.now)
      errors.add_to_base("The End Date should be in the future.")
>>>>>>> 3486692f
    end

    if !num_of_students.nil? && num_of_students > User.where(role_id: Role.student.id).length
      errors.add(:num_of_students, " - Too many students. #{num_of_students} : #{User.where(role_id: Role.student.id).length}")
    end
  end
end<|MERGE_RESOLUTION|>--- conflicted
+++ resolved
@@ -6,25 +6,14 @@
   validate :validate_survey_deployment
 
   def validate_survey_deployment
-<<<<<<< HEAD
     if !end_date.nil? && !start_date.nil? && (end_date - start_date) < 0
-      errors.add_to_base("End Date should be in the future of Start Date.")
+      errors.add_to_base("The End Date should be after the Start Date.")
     end
     if !start_date.nil? && start_date < Time.now
-      errors.add_to_base("Start Date should be in the future.")
+      errors.add_to_base("The Start Date should be in the future.")
     end
     if !end_date.nil? && end_date < Time.now
-      errors.add_to_base("End Date should be in the future.")
-=======
-    if((end_date != nil) && (start_date != nil) && (end_date-start_date)<0)
-      errors.add_to_base("The End Date should be after the Start Date.")
-    end
-    if((start_date != nil) && start_date<Time.now)
-      errors.add_to_base("The Start Date should be in the future.")
-    end
-    if((end_date != nil) && end_date<Time.now)
       errors.add_to_base("The End Date should be in the future.")
->>>>>>> 3486692f
     end
 
     if !num_of_students.nil? && num_of_students > User.where(role_id: Role.student.id).length

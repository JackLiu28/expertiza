class ReviewResponseMap < ResponseMap
  belongs_to :reviewee, class_name: 'Team', foreign_key: 'reviewee_id', inverse_of: false
  belongs_to :contributor, class_name: 'Team', foreign_key: 'reviewee_id', inverse_of: false
  belongs_to :assignment, class_name: 'Assignment', foreign_key: 'reviewed_object_id', inverse_of: false
  
  # Added for E1973:
  # http://wiki.expertiza.ncsu.edu/index.php/CSC/ECE_517_Fall_2019_-_Project_E1973._Team_Based_Reviewing
  # ReviewResponseMap was created in so many places, I thought it best to add this here as a catch-all
  def after_initialize
    # If an assignment supports team reviews, it is marked in each mapping
    reviewer_is_team = assignment.reviewer_is_team
  end

  # Find a review questionnaire associated with this review response map's assignment
  def questionnaire(round_number = nil, topic_id = nil)
    Questionnaire.find(self.assignment.review_questionnaire_id(round_number, topic_id))
  end

  def get_title
    "Review"
  end

  def delete(_force = nil)
    fmaps = FeedbackResponseMap.where(reviewed_object_id: self.response.response_id)
    fmaps.each(&:destroy)
    maps = MetareviewResponseMap.where(reviewed_object_id: self.id)
    maps.each(&:destroy)
    self.destroy
  end

  def self.export_fields(_options)
    ["contributor", "reviewed by"]
  end

  def self.export(csv, parent_id, _options)
    mappings = where(reviewed_object_id: parent_id).to_a
    mappings.sort! {|a, b| a.reviewee.name <=> b.reviewee.name }
    mappings.each do |map|
      csv << [
        map.reviewee.name,
        map.reviewer.name
      ]
    end
  end

  def self.import(row_hash, _session, assignment_id)
    reviewee_user_name = row_hash[:reviewee].to_s
    reviewee_user = User.find_by(name: reviewee_user_name)
    raise ArgumentError, "Cannot find reviewee user." unless reviewee_user
    reviewee_participant = AssignmentParticipant.find_by(user_id: reviewee_user.id, parent_id: assignment_id)
    raise ArgumentError, "Reviewee user is not a participant in this assignment." unless reviewee_participant
    reviewee_team = AssignmentTeam.team(reviewee_participant)
    if reviewee_team.nil? # lazy team creation: if the reviewee does not have team, create one.
      reviewee_team = AssignmentTeam.create(name: 'Team' + '_' + rand(1000).to_s,
                                            parent_id: assignment_id, type: 'AssignmentTeam')
      t_user = TeamsUser.create(team_id: reviewee_team.id, user_id: reviewee_user.id)
      team_node = TeamNode.create(parent_id: assignment_id, node_object_id: reviewee_team.id)
      TeamUserNode.create(parent_id: team_node.id, node_object_id: t_user.id)
    end
    row_hash[:reviewers].each do |reviewer|
      reviewer_user_name = reviewer.to_s
      reviewer_user = User.find_by(name: reviewer_user_name)
      raise ArgumentError, "Cannot find reviewer user." unless reviewer_user
      next if reviewer_user_name.empty?
      reviewer_participant = AssignmentParticipant.find_by(user_id: reviewer_user.id, parent_id: assignment_id)
      raise ArgumentError, "Reviewer user is not a participant in this assignment." unless reviewer_participant
      ReviewResponseMap.find_or_create_by(reviewed_object_id: assignment_id,
                                          reviewer_id: reviewer_participant.get_reviewer.id,
                                          reviewee_id: reviewee_team.id,
                                          calibrate_to: false)
    end
  end

  def show_feedback(response)
    return unless self.response.any? and response
    map = FeedbackResponseMap.find_by(reviewed_object_id: response.id)
    return map.response.last.display_as_html if map and map.response.any?
  end

  def metareview_response_maps
    responses = Response.where(map_id: self.id)
    metareview_list = []
    responses.each do |response|
      metareview_response_maps = MetareviewResponseMap.where(reviewed_object_id: response.id)
      metareview_response_maps.each {|metareview_response_map| metareview_list << metareview_response_map }
    end
    metareview_list
  end

  # return the responses for specified round, for varying rubric feature -Yang
  def self.get_responses_for_team_round(team, round)
    responses = []
    if team.id
      maps = ResponseMap.where(reviewee_id: team.id, type: "ReviewResponseMap")
      maps.each do |map|
        if map.response.any? and map.response.reject {|r| (r.round != round || !r.is_submitted) }.any?
          responses << map.response.reject {|r| (r.round != round || !r.is_submitted) }.last
        end
      end
      responses.sort! {|a, b| a.map.reviewer.fullname <=> b.map.reviewer.fullname }
    end
    responses
  end

<<<<<<< HEAD
  #E-1973 - returns the reviewer of the response, either a participant or a team
  def get_reviewer
    return ReviewResponseMap.get_reviewer_with_id(assignment.id, reviewer_id)
  end

  # E-1973 - gets the reviewer of the response, given the assignment and the reviewer id
  # the assignment is used to determine if the reviewer is a participant or a team
  def self.get_reviewer_with_id(assignment_id, reviewer_id)
    assignment = Assignment.find(assignment_id)
    if assignment.reviewer_is_team
      return AssignmentTeam.find(reviewer_id)
    else
      return AssignmentParticipant.find(reviewer_id)
    end
  end

  # wrap lastest version of responses in each response map, together withe the questionnaire_id
=======
  # wrap latest version of responses in each response map, together with the questionnaire_id
>>>>>>> 80b81710
  # will be used to display the reviewer summary
  def self.final_versions_from_reviewer(assignment_id, reviewer_id)
    reviewer = ReviewResponseMap.get_reviewer_with_id(assignment_id, reviewer_id)
    maps = ReviewResponseMap.where(reviewer_id: reviewer_id)
    assignment = Assignment.find(reviewer.parent_id)
    prepare_final_review_versions(assignment, maps)
  end

  def self.review_response_report(id, assignment, type, review_user)
    if review_user.nil?
      # This is not a search, so find all reviewers for this assignment
      response_maps_with_distinct_participant_id =
        ResponseMap.select("DISTINCT reviewer_id").where('reviewed_object_id = ? and type = ? and calibrate_to = ?', id, type, 0)
      @reviewers = []
      response_maps_with_distinct_participant_id.each do |reviewer_id_from_response_map|
        @reviewers << ReviewResponseMap.get_reviewer_with_id(assignment.id, reviewer_id_from_response_map.reviewer_id)
      end
      # we sort the reviewer by name here, using whichever class it is an instance of
      if not assignment.reviewer_is_team
        @reviewers = Participant.sort_by_name(@reviewers)
      else
        @reviewers = Team.sort_by_name(@reviewers)
      end
    else
      # This is a search, so find reviewers by user's full name
      user_ids = User.select("DISTINCT id").where('fullname LIKE ?', '%' + review_user[:fullname] + '%')
      #E1973 - we use a separate query depending on if the reviewer is a team or participant
      if not assignment.reviewer_is_team
        @reviewers = AssignmentParticipant.where('user_id IN (?) and parent_id = ?', user_ids, assignment.id)
      else
        reviewer_participants = AssignmentTeam.where('id IN (?) and parent_id = ?', team_ids, assignment.id)
        @reviewers = []
        reviewer_participants.each do |participant|
          if not @reviewers.include? participant.team
            @reviewers << participant.team
          end
        end
      end
    end
    # @review_scores[reveiwer_id][reviewee_id] = score for assignments not using vary_rubric_by_rounds feature
    # @review_scores[reviewer_id][round][reviewee_id] = score for assignments using vary_rubric_by_rounds feature
  end

  def email(defn, _participant, assignment)
    defn[:body][:type] = "Peer Review"
    AssignmentTeam.find(reviewee_id).users.each do |user|
      defn[:body][:obj_name] = assignment.name
      defn[:body][:first_name] = User.find(user.id).fullname
      defn[:to] = User.find(user.id).email
      Mailer.sync_message(defn).deliver_now
    end
  end

  def self.prepare_final_review_versions(assignment, maps)
    review_final_versions = {}
    rounds_num = assignment.rounds_of_reviews
    if rounds_num and rounds_num > 1
      (1..rounds_num).each do |round|
        prepare_review_response(assignment, maps, review_final_versions, round)
      end
    else
      prepare_review_response(assignment, maps, review_final_versions, nil)
    end
    review_final_versions
  end

  def self.prepare_review_response(assignment, maps, review_final_versions, round)
    symbol = if round.nil?
               :review
             else
               ("review round" + round.to_s).to_sym
             end
    review_final_versions[symbol] = {}
    # TODO E1936 (future work)
    # review_questionnaire_id method signature has changed
    # need to change call to review_questionnaire_id here
    # cannot do this as part of this project's scope
    # the structure of the output (assumes only 1 questionnaire per round) has to change
    # and this change has to bubble all the way up to tone analysis, heatmaps, and review scores pop-up
    # this is a vary-by-topic redesign project all on its own
    review_final_versions[symbol][:questionnaire_id] = assignment.review_questionnaire_id(round)
    response_ids = []
    maps.each do |map|
      where_map = {map_id: map.id}
      where_map[:round] = round unless round.nil?
      responses = Response.where(where_map)
      response_ids << responses.last.id unless responses.empty?
    end
    review_final_versions[symbol][:response_ids] = response_ids
  end
end<|MERGE_RESOLUTION|>--- conflicted
+++ resolved
@@ -102,7 +102,6 @@
     responses
   end
 
-<<<<<<< HEAD
   #E-1973 - returns the reviewer of the response, either a participant or a team
   def get_reviewer
     return ReviewResponseMap.get_reviewer_with_id(assignment.id, reviewer_id)
@@ -120,9 +119,6 @@
   end
 
   # wrap lastest version of responses in each response map, together withe the questionnaire_id
-=======
-  # wrap latest version of responses in each response map, together with the questionnaire_id
->>>>>>> 80b81710
   # will be used to display the reviewer summary
   def self.final_versions_from_reviewer(assignment_id, reviewer_id)
     reviewer = ReviewResponseMap.get_reviewer_with_id(assignment_id, reviewer_id)

--- conflicted
+++ resolved
@@ -46,18 +46,11 @@
   end
 
   def self.import(row_hash, session, assignment_id)
-
     reviewee_user_name = row_hash[:reviewee].to_s
     reviewee_user = User.find_by(name: reviewee_user_name)
     raise ArgumentError, "Cannot find reviewee user." if reviewee_user.nil?
-
-<<<<<<< HEAD
     reviewee_participant = AssignmentParticipant.find_by(user_id: reviewee_user.id, parent_id: assignment_id)
-=======
-    reviewee_participant = AssignmentParticipant.where(:user_id => reviewee_user.id, :parent_id => assignment_id).first
->>>>>>> c8fa7158
     raise ArgumentError, "Reviewee user is not a participant in this assignment." if reviewee_participant.nil?
-
     reviewee_team = AssignmentTeam.team(reviewee_participant)
     if reviewee_team.nil? # lazy team creation: if the reviewee does not have team, create one.
       reviewee_team = AssignmentTeam.create(name: 'Team' + '_' + rand(1000).to_s,
@@ -66,61 +59,18 @@
       team_node = TeamNode.create(parent_id: assignment_id, node_object_id: reviewee_team.id)
       TeamUserNode.create(parent_id: team_node.id, node_object_id: t_user.id)
     end
-
     row_hash[:reviewers].each do |reviewer|
       reviewer_user_name = reviewer.to_s
       reviewer_user = User.find_by(name: reviewer_user_name)
       raise ArgumentError, "Cannot find reviewer user." if reviewer_user.nil?
       next if reviewer_user_name.empty?
-
-<<<<<<< HEAD
       reviewer_participant = AssignmentParticipant.find_by(user_id: reviewer_user.id, parent_id: assignment_id)
-=======
-      reviewer_participant = AssignmentParticipant.where(:user_id => reviewer_user.id, :parent_id => assignment_id).first
->>>>>>> c8fa7158
       raise ArgumentError, "Reviewer user is not a participant in this assignment." if reviewer_participant.nil?
-
       if ReviewResponseMap.find_by(reviewed_object_id: assignment_id, reviewer_id: reviewer_participant.id, reviewee_id: reviewee_team.id, calibrate_to: false).nil?
         ReviewResponseMap.create(reviewed_object_id: assignment_id, reviewer_id: reviewer_participant.id, reviewee_id: reviewee_team.id, calibrate_to: false)
       end
     end
   end
-
-  # Old Method
-  # def self.import(row, _header, _session, assignment_id)
-  #   reviewee_user_name = row[0].strip
-  #   reviewee_user = User.find_by(name: reviewee_user_name)
-  #   raise ArgumentError, "Cannot find reviewee user." if reviewee_user.nil?
-  #
-  #   reviewee_participant = AssignmentParticipant.find_by_user_id_and_assignment_id(reviewee_user.id, assignment_id)
-  #   raise ArgumentError, "Reviewee user is not a participant in this assignment." if reviewee_participant.nil?
-  #
-  #   reviewee_team = AssignmentTeam.team(reviewee_participant)
-  #   if reviewee_team.nil? # lazy team creation: if the reviewee does not have team, create one.
-  #     reviewee_team = AssignmentTeam.create(name: 'Team' + '_' + rand(1000).to_s,
-  #                                           parent_id: assignment_id, type: 'AssignmentTeam')
-  #     t_user = TeamsUser.create(team_id: reviewee_team.id, user_id: reviewee_user.id)
-  #     team_node = TeamNode.create(parent_id: assignment_id, node_object_id: reviewee_team.id)
-  #     TeamUserNode.create(parent_id: team_node.id, node_object_id: t_user.id)
-  #   end
-  #
-  #   index = 1
-  #   while index < row.length
-  #     reviewer_user_name = row[index].strip
-  #     reviewer_user = User.find_by(name: reviewer_user_name)
-  #     raise ArgumentError, "Cannot find reviewer user." if reviewer_user.nil?
-  #     next if reviewer_user_name.empty?
-  #
-  #     reviewer_participant = AssignmentParticipant.find_by_user_id_and_assignment_id(reviewer_user.id, assignment_id)
-  #     raise ArgumentError, "Reviewer user is not a participant in this assignment." if reviewer_participant.nil?
-  #
-  #     if ReviewResponseMap.find_by(reviewed_object_id: assignment_id, reviewer_id: reviewer_participant.id, reviewee_id: reviewee_team.id, calibrate_to: false).nil?
-  #       ReviewResponseMap.create(reviewed_object_id: assignment_id, reviewer_id: reviewer_participant.id, reviewee_id: reviewee_team.id, calibrate_to: false)
-  #     end
-  #
-  #     index += 1
-  #   end
-  # end
 
   def show_feedback(response)
     if !self.response.empty? && response

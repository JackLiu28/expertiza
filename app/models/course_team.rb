--- conflicted
+++ resolved
@@ -44,11 +44,7 @@
 
   # Import from csv
   def self.import(row, course_id, options)
-<<<<<<< HEAD
-    raise ImportError, "The course with id \"" + id.to_s + "\" was not found. <a href='/course/new'>Create</a> this course?" if Course.find(course_id).nil?
-=======
-    raise ImportError, "The course with the id \""+id.to_s+"\" was not found. <a href='/course/new'>Create</a> this course?" if Course.find(course_id) == nil
->>>>>>> 3486692f
+    raise ImportError, "The course with the id \"" + id.to_s + "\" was not found. <a href='/course/new'>Create</a> this course?" if Course.find(course_id).nil?
     @course_team = prototype
     Team.import(row, course_id, options, @course_team)
   end
@@ -72,11 +68,7 @@
   # Add member to the course team
   def add_member(user, _assignment_id)
     if has_user(user)
-<<<<<<< HEAD
-      raise "\"" + user.name + "\" is already a member of the team, \"" + self.name + "\""
-=======
-      raise "The user \""+user.name+"\" is already a member of the team, \""+self.name+"\""
->>>>>>> 3486692f
+      raise "The user \"" + user.name + "\" is already a member of the team, \"" + self.name + "\""
     end
 
     t_user = TeamsUser.create(user_id: user.id, team_id: self.id)

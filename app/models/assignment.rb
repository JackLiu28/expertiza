--- conflicted
+++ resolved
@@ -633,13 +633,9 @@
     return 0 if get_total_reviews_assigned == 0
     sum_of_scores = 0
     self.response_maps.each do |response_map|
-<<<<<<< HEAD
-      sum_of_scores = sum_of_scores + response_map.response.get_average_score if !response_map.response.nil?
-=======
       if !response_map.response.nil? then
         sum_of_scores = sum_of_scores + response_map.response.average_score
       end
->>>>>>> 9a7dd895
     end
     (sum_of_scores / get_total_reviews_completed).to_i
   end
@@ -648,15 +644,9 @@
     distribution = Array.new(101, 0)
 
     self.response_maps.each do |response_map|
-<<<<<<< HEAD
-      if !response_map.response.nil?
-        score = response_map.response.get_average_score.to_i
-        distribution[score] += 1 if score >= 0 && score <= 100
-=======
       if !response_map.response.nil? then
         score = response_map.response.average_score.to_i
         distribution[score] += 1 if score >= 0 and score <= 100
->>>>>>> 9a7dd895
       end
     end
     distribution
@@ -702,16 +692,11 @@
     @assignment = Assignment.find(parent_id)
     @questions = Hash.new
     questionnaires = @assignment.questionnaires
-<<<<<<< HEAD
-    questionnaires.each { |questionnaire| @questions[questionnaire.symbol] = questionnaire.questions }
-    @scores = @assignment.get_scores(@questions)
-=======
     questionnaires.each {
         |questionnaire|
       @questions[questionnaire.symbol] = questionnaire.questions
     }
     @scores = @assignment.scores(@questions)
->>>>>>> 9a7dd895
 
     return csv if @scores[:teams].nil?
 

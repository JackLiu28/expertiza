--- conflicted
+++ resolved
@@ -16,7 +16,6 @@
   # be created as an instance of a subclass of the Assignment (model) class;
   # then Rails will "automatically' set the type field to the value that
   # designates an assignment of the appropriate type.
-<<<<<<< HEAD
   has_many :participants, :class_name => 'AssignmentParticipant', :foreign_key => 'parent_id'
   has_many :users, :through => :participants
   has_many :due_dates, :class_name => 'AssignmentDueDate', :foreign_key => 'parent_id', :dependent => :destroy
@@ -34,24 +33,6 @@
 
   validates_presence_of :name
   validates_uniqueness_of :name, scope: :course_id
-=======
-  has_many :participants, class_name: 'AssignmentParticipant', foreign_key: 'parent_id'
-  has_many :users, through: :participants
-  has_many :due_dates, class_name: 'AssignmentDueDate', foreign_key: 'parent_id', dependent: :destroy
-  has_many :teams, class_name: 'AssignmentTeam', foreign_key: 'parent_id'
-  has_many :team_review_mappings, class_name: 'ReviewResponseMap', through: :teams, source: :review_mappings
-  has_many :invitations, class_name: 'Invitation', foreign_key: 'assignment_id', dependent: :destroy
-  has_many :assignment_questionnaires, dependent: :destroy
-  has_many :questionnaires, through: :assignment_questionnaires
-  belongs_to :instructor, class_name: 'User', foreign_key: 'instructor_id'
-  has_many :sign_up_topics, foreign_key: 'assignment_id', dependent: :destroy
-  has_many :response_maps, foreign_key: 'reviewed_object_id', class_name: 'ResponseMap'
-  has_one :assignment_node, foreign_key: :node_object_id, dependent: :destroy
-  has_many :review_mappings, class_name: 'ReviewResponseMap', foreign_key: 'reviewed_object_id'
-
-  validates :name, presence: true
-  validates :name, uniqueness: {scope: :course_id}
->>>>>>> 640117e3
   validate :valid_num_review
 
   REVIEW_QUESTIONNAIRES = {author_feedback: 0, metareview: 1, review: 2, teammate_review: 3}.freeze

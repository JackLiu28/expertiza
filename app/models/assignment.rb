class Assignment < ActiveRecord::Base
  include DynamicReviewMapping

  belongs_to :course
  belongs_to :wiki_type
  # wiki_type needs to be removed. When an assignment is created, it needs to
  # be created as an instance of a subclass of the Assignment (model) class;
  # then Rails will "automatically" set the type field to the value that
  # designates an assignment of the appropriate type.
  has_many :participants, :class_name => 'AssignmentParticipant', :foreign_key => 'parent_id'
  has_many :participant_review_mappings, :class_name => 'ParticipantReviewResponseMap', :through => :participants, :source => :review_mappings
  has_many :users, :through => :participants
  has_many :due_dates
  has_many :teams, :class_name => 'AssignmentTeam', :foreign_key => 'parent_id'
  has_many :team_review_mappings, :class_name => 'TeamReviewResponseMap', :through => :teams, :source => :review_mappings
  has_many :invitations, :class_name => 'Invitation', :foreign_key => 'assignment_id'
  has_many :assignment_questionnaires, :class_name => 'AssignmentQuestionnaires', :foreign_key => 'assignment_id'
  has_many :questionnaires, :through => :assignment_questionnaires
  belongs_to  :instructor, :class_name => 'User', :foreign_key => 'instructor_id'    
  has_many :sign_up_topics, :foreign_key => 'assignment_id', :dependent => :destroy  
<<<<<<< HEAD
    
  has_many :response_maps, :foreign_key => 'reviewed_object_id', :class_name => 'ResponseMap'
  # TODO A bug in Rails http://dev.rubyonrails.org/ticket/4996 prevents us from using this:
  # has_many :responses, :through => :response_maps, :source => 'response'
=======

>>>>>>> 197a4fd3
  validates_presence_of :name
  validates_uniqueness_of :scope => [:directory_path, :instructor_id]

  COMPLETE = "Complete"

  #  Review Strategy information.
  RS_INSTRUCTOR_SELECTED = 'Instructor-Selected'
  RS_STUDENT_SELECTED    = 'Student-Selected'
  RS_AUTO_SELECTED       = 'Auto-Selected'
  REVIEW_STRATEGIES = [RS_INSTRUCTOR_SELECTED, RS_STUDENT_SELECTED, RS_AUTO_SELECTED]

  DEFAULT_MAX_REVIEWERS = 3

  # Returns a set of topics that can be reviewed.
  # We choose the topics if one of its submissions has received the fewest reviews so far
  def candidate_topics_to_review
    return nil if sign_up_topics.empty?   # This is not a topic assignment
    
    contributor_set = Array.new(contributors)
    
    # Reject contributors that have not selected a topic, or have no submissions
    contributor_set.reject! { |contributor| signed_up_topic(contributor).nil? or !contributor.has_submissions? }
    
    # Reject contributions of topics whose deadline has passed
    contributor_set.reject! { |contributor| contributor.assignment.get_current_stage(signed_up_topic(contributor).id) == "Complete" or
                                            contributor.assignment.get_current_stage(signed_up_topic(contributor).id) == "submission" }
    # Filter the contributors with the least number of reviews
    # (using the fact that each contributor is associated with a topic)
    contributor = contributor_set.min_by { |contributor| contributor.review_mappings.count }

    min_reviews = contributor.review_mappings.count rescue 0
    contributor_set.reject! { |contributor| contributor.review_mappings.count > min_reviews + review_topic_threshold }
    
    candidate_topics = Set.new
    contributor_set.each { |contributor| candidate_topics.add(signed_up_topic(contributor)) }
    candidate_topics
  end

  def has_topics?
    @has_topics ||= !sign_up_topics.empty?
  end

  def assign_reviewer_dynamically(reviewer, topic)
    # The following method raises an exception if not successful which 
    # has to be captured by the caller (in review_mapping_controller)
    contributor = contributor_to_review(reviewer, topic)
    
    contributor.assign_reviewer(reviewer)
  end
  
  # Returns a contributor to review if available, otherwise will raise an error
  def contributor_to_review(reviewer, topic)
    raise "Please select a topic" if has_topics? and topic.nil?
    raise "This assignment does not have topics" if !has_topics? and topic
    
    # This condition might happen if the reviewer waited too much time in the
    # select topic page and other students have already selected this topic.
    # Another scenario is someone that deliberately modifies the view.
    if topic
      raise "This topic has too many reviews; please select another one." unless candidate_topics_to_review.include?(topic)
    end
    
    contributor_set = Array.new(contributors)
    work = (topic.nil?) ? 'assignment' : 'topic'

    # 1) Only consider contributors that worked on this topic; 2) remove reviewer as contributor
    # 3) remove contributors that have not submitted work yet
    contributor_set.reject! do |contributor| 
      signed_up_topic(contributor) != topic or # both will be nil for assignments with no signup sheet
        contributor.includes?(reviewer) or
        !contributor.has_submissions?
    end
    raise "There are no more submissions to review on this #{work}." if contributor_set.empty?

    # Reviewer can review each contributor only once 
    contributor_set.reject! { |contributor| contributor.reviewed_by?(reviewer) }
    raise "You have already reviewed all submissions for this #{work}." if contributor_set.empty?

    # Reduce to the contributors with the least number of reviews ("responses") received
    min_contributor = contributor_set.min_by { |a| a.responses.count }
    min_reviews = min_contributor.responses.count
    contributor_set.reject! { |contributor| contributor.responses.count > min_reviews }

    # Pick the contributor whose most recent reviewer was assigned longest ago
    if min_reviews > 0
      # Sort by last review mapping id, since it reflects the order in which reviews were assigned
      # This has a round-robin effect
      # Sorting on id assumes that ids are assigned sequentially in the db.
      # .last assumes the database returns rows in the order they were created.
      # Added unit tests to ensure these conditions are both true with the current database.
      contributor_set.sort! { |a, b| a.review_mappings.last.id <=> b.review_mappings.last.id }
  end

    # Choose a contributor at random (.sample) from the remaining contributors.
    # Actually, we SHOULD pick the contributor who was least recently picked.  But sample
    # is much simpler, and probably almost as good, given that even if the contributors are
    # picked in round-robin fashion, the reviews will not be submitted in the same order that
    # they were picked.
    return contributor_set.sample
  end

  def contributors
    @contributors ||= team_assignment ? teams : participants
  end

  def review_mappings
    @review_mappings ||= team_assignment ? team_review_mappings : participant_review_mappings
  end

  def assign_metareviewer_dynamically(metareviewer)
    # The following method raises an exception if not successful which 
    # has to be captured by the caller (in review_mapping_controller)
    response_map = response_map_to_metareview(metareviewer)
    
    response_map.assign_metareviewer(metareviewer)
  end

  # Returns a review (response) to metareview if available, otherwise will raise an error
  def response_map_to_metareview(metareviewer)
    response_map_set = Array.new(review_mappings)

    # Reject response maps without responses
    response_map_set.reject! { |response_map| !response_map.response }
    raise "There are no reviews to metareview at this time for this assignment." if response_map_set.empty?

    # Reject reviews where the metareviewer was the reviewer or the contributor
    response_map_set.reject! do |response_map| 
      (response_map.reviewee == metareviewer) or (response_map.reviewer.includes?(metareviewer))
    end
    raise "There are no more reviews to metareview for this assignment." if response_map_set.empty?

    # Metareviewer can only metareview each review once
    response_map_set.reject! { |response_map| response_map.metareviewed_by?(metareviewer) }
    raise "You have already metareviewed all reviews for this assignment." if response_map_set.empty?

    # Reduce to the response maps with the least number of metareviews received
    response_map_set.sort! { |a, b| a.metareview_response_maps.count <=> b.metareview_response_maps.count }
    min_metareviews = response_map_set.first.metareview_response_maps.count
    response_map_set.reject! { |response_map| response_map.metareview_response_maps.count > min_metareviews }

    # Reduce the response maps to the reviewers with the least number of metareviews received
    reviewers = Hash.new    # <reviewer, number of metareviews>
    response_map_set.each do |response_map|
      reviewer = response_map.reviewer
      reviewers.member?(reviewer) ? reviewers[reviewer] += 1 : reviewers[reviewer] = 1
    end
    reviewers = reviewers.sort { |a, b| a[1] <=> b[1] }
    min_metareviews = reviewers.first[1]
    reviewers.reject! { |reviewer| reviewer[1] == min_metareviews }
    response_map_set.reject! { |response_map| reviewers.member?(response_map.reviewer) }

    # Pick the response map whose most recent metareviewer was assigned longest ago
    response_map_set.sort! { |a, b| a.metareview_response_maps.count <=> b.metareview_response_maps.count }
    min_metareviews = response_map_set.first.metareview_response_maps.count
    if min_metareviews > 0
      # Sort by last metareview mapping id, since it reflects the order in which reviews were assigned
      # This has a round-robin effect
      response_map_set.sort! { |a, b| a.metareview_response_maps.last.id <=> b.metareview_response_maps.last.id }
    end

    # The first review_map is the best candidate to metareview
    return response_map_set.first
  end

  def is_using_dynamic_reviewer_assignment?
    if self.review_assignment_strategy == RS_AUTO_SELECTED or
       self.review_assignment_strategy == RS_STUDENT_SELECTED
      return true
    else
      return false
    end
  end

  def review_mappings
    if team_assignment
      TeamReviewResponseMap.find_all_by_reviewed_object_id(self.id)
    else
      ParticipantReviewResponseMap.find_all_by_reviewed_object_id(self.id)
    end
  end
  
  def metareview_mappings
     mappings = Array.new
     self.review_mappings.each{
       | map |
       mmap = MetareviewResponseMap.find_by_reviewed_object_id(map.id)
       if mmap != nil
         mappings << mmap
       end
     }
     return mappings     
  end
  
  def get_scores(questions)
    scores = Hash.new
   
    scores[:participants] = Hash.new    
    self.participants.each{
      | participant |
      scores[:participants][participant.id.to_s.to_sym] = Hash.new
      scores[:participants][participant.id.to_s.to_sym][:participant] = participant
      questionnaires.each{
        | questionnaire |
        scores[:participants][participant.id.to_s.to_sym][questionnaire.symbol] = Hash.new
        scores[:participants][participant.id.to_s.to_sym][questionnaire.symbol][:assessments] = questionnaire.get_assessments_for(participant)
        scores[:participants][participant.id.to_s.to_sym][questionnaire.symbol][:scores] = Score.compute_scores(scores[:participants][participant.id.to_s.to_sym][questionnaire.symbol][:assessments], questions[questionnaire.symbol])        
      } 
      scores[:participants][participant.id.to_s.to_sym][:total_score] = compute_total_score(scores[:participants][participant.id.to_s.to_sym])
    }        
    
    if self.team_assignment
      scores[:teams] = Hash.new
      index = 0
      self.teams.each{
        | team |
        scores[:teams][index.to_s.to_sym] = Hash.new
        scores[:teams][index.to_s.to_sym][:team] = team
        assessments = TeamReviewResponseMap.get_assessments_for(team)
        scores[:teams][index.to_s.to_sym][:scores] = Score.compute_scores(assessments, questions[:review])
        #... = ScoreCache.get_participant_score(team, id, questionnaire.display_type)
        index += 1
      }
    end
    return scores
  end
  
  def compute_scores
    scores = Hash.new
    questionnaires = self.questionnaires
    
    self.participants.each{
      | participant |
      pScore = Hash.new
      pScore[:id] = participant.id
      
      
      scores << pScore
    }
  end
  
  def get_contributor(contrib_id)
    if team_assignment
      return AssignmentTeam.find(contrib_id)
    else
      return AssignmentParticipant.find(contrib_id)
    end
  end
   
  # parameterized by questionnaire
  def get_max_score_possible(questionnaire)
    max = 0
    sum_of_weights = 0
    num_questions = 0
    questionnaire.questions.each { |question| #type identifies the type of questionnaire  
      sum_of_weights += question.weight
      num_questions+=1
    }
    max = num_questions * questionnaire.max_question_score * sum_of_weights
    return max, sum_of_weights
  end
    
  def get_path
    if self.course_id == nil and self.instructor_id == nil
      raise "Path can not be created. The assignment must be associated with either a course or an instructor."
    end
    if self.wiki_type_id != 1
      raise PathError, "No path needed"
    end
    if self.course_id != nil && self.course_id > 0
       path = Course.find(self.course_id).get_path
    else
       path = RAILS_ROOT + "/pg_data/" +  FileHelper.clean_path(User.find(self.instructor_id).name) + "/"
    end         
    return path + FileHelper.clean_path(self.directory_path)      
  end 
    
  # Check whether review, metareview, etc.. is allowed
  # If topic_id is set, check for that topic only. Otherwise, check to see if there is any topic which can be reviewed(etc) now
  def check_condition(column,topic_id=nil)
    if self.staggered_deadline?
      # next_due_date - the nearest due date that hasn't passed
      if topic_id
        # next for topic
        next_due_date = TopicDeadline.find(:first,
          :conditions => ['topic_id = ? and due_at >= ?', topic_id, Time.now],
          :order => 'due_at')
      else
        # next for assignment
        next_due_date = TopicDeadline.find(:first,
          :conditions => ['assignment_id = ? and due_at >= ?', self.id, Time.now],
          :joins => {:topic => :assignment},
          :order => 'due_at')
      end
    else
      next_due_date = DueDate.find(:first, :conditions => ['assignment_id = ? and due_at >= ?', self.id, Time.now], :order => 'due_at')
    end

    if next_due_date.nil?
      return false
    end

    # command pattern - get the attribute with the name in column
    # Here, column is usually something like 'review_allowed_id'
    right_id = next_due_date.send column

    right = DeadlineRight.find(right_id)
    return (right and (right.name == "OK" or right.name == "Late"))    
  end
    
  # Determine if the next due date from now allows for submissions
  def submission_allowed(topic_id=nil)
    return (check_condition("submission_allowed_id",topic_id) or check_condition("resubmission_allowed_id",topic_id))
  end
  
  # Determine if the next due date from now allows for reviews or metareviews
  def review_allowed(topic_id=nil)
    return (check_condition("review_allowed_id",topic_id) or check_condition("rereview_allowed_id",topic_id) or self.metareview_allowed)
  end  
  
  # Determine if the next due date from now allows for metareviews
  def metareview_allowed(topic_id=nil)
    return check_condition("review_of_review_allowed_id",topic_id)
  end
    
  def delete(force = nil)
    begin
      maps = ParticipantReviewResponseMap.find_all_by_reviewed_object_id(self.id)
      maps.each{|map| map.delete(force)}
    rescue
      raise "At least one review response exists for #{self.name}."
    end
    
    begin
      maps = TeamReviewResponseMap.find_all_by_reviewed_object_id(self.id)
      maps.each{|map| map.delete(force)}
    rescue
      raise "At least one review response exists for #{self.name}."
    end
    
    begin
      maps = TeammateReviewResponseMap.find_all_by_reviewed_object_id(self.id)
      maps.each{|map| map.delete(force)}
    rescue
      raise "At least one teammate review response exists for #{self.name}."
    end
    
    self.invitations.each{|invite| invite.destroy}
    self.teams.each{| team | team.delete}
    self.participants.each {|participant| participant.delete}
    self.due_dates.each{ |date| date.destroy}   
           
    # The size of an empty directory is 2
    # Delete the directory if it is empty
    begin
      directory = Dir.entries(RAILS_ROOT + "/pg_data/" + self.directory_path)
    rescue
      # directory is empty
    end
       
    if !is_wiki_assignment and !self.directory_path.empty? and !directory.nil?
      if directory.size == 2
        Dir.delete(RAILS_ROOT + "/pg_data/" + self.directory_path)
      else
        raise "Assignment directory is not empty"
      end
    end
    
    self.assignment_questionnaires.each{|aq| aq.destroy}
    
    self.destroy
  end      
  
  # Generate emails for reviewers when new content is available for review
  #ajbudlon, sept 07, 2007   
  def email(author_id) 
  
    # Get all review mappings for this assignment & author
    participant = AssignmentParticipant.find(author_id)
    if team_assignment
      author = participant.team
    else
      author = participant
    end
    
    for mapping in author.review_mappings

       # If the reviewer has requested an e-mail deliver a notification
       # that includes the assignment, and which item has been updated.
       if mapping.reviewer.user.email_on_submission
          user = mapping.reviewer.user
          Mailer.deliver_message(
            {:recipients => user.email,
             :subject => "A new submission is available for #{self.name}",
             :body => {
              :obj_name => self.name,
              :type => "submission",
              :location => get_review_number(mapping).to_s,
              :first_name => ApplicationHelper::get_user_first_name(user),
              :partial_name => "update"
             }
            }
          )
       end
    end
  end 

  # Get all review mappings for this assignment & reviewer
  # required to give reviewer location of new submission content
  # link can not be provided as it might give user ability to access data not
  # available to them.  
  #ajbudlon, sept 07, 2007      
  def get_review_number(mapping)
    reviewer_mappings = ResponseMap.find_all_by_reviewer_id(mapping.reviewer.id)
    review_num = 1
    for rm in reviewer_mappings
      if rm.reviewee.id != mapping.reviewee.id
        review_num += 1
      else
        break
      end
    end  
    return review_num
  end
 
 # It appears that this method is not used at present!
 def is_wiki_assignment
   return (self.wiki_type_id > 1)
 end
 
 #
 def self.is_submission_possible (assignment)
    # Is it possible to upload a file?
    # Check whether the directory text box is nil
    if assignment.directory_path != nil && assignment.wiki_type == 1      
      return true   
      # Is it possible to submit a URL (or a wiki page)
    elsif assignment.directory_path != nil && /(^$)|(^(http|https):\/\/[a-z0-9]+([\-\.]{1}[a-z0-9]+)*\.[a-z]{2,5}(([0-9]{1,5})?\/.*)?$)/ix.match(assignment.directory_path)
        # In this case we have to check if the directory_path starts with http / https.
        return true
    # Is it possible to submit a Google Doc?
#    removed because google doc not implemented
#    elsif assignment.wiki_type == 4 #GOOGLE_DOC
#      return true
    else
      return false
    end
 end
 
 def is_google_doc
   # This is its own method so that it can be refactored later.
   # Google Document code should never directly check the wiki_type_id
   # and should instead always call is_google_doc.
   self.wiki_type_id == 4
 end
 
#add a new participant to this assignment
#manual addition
# user_name - the user account name of the participant to add
def add_participant(user_name)
  user = User.find_by_name(user_name)
  if (user == nil) 
    raise "No user account exists with the name "+user_name+". Please <a href='"+url_for(:controller=>'users',:action=>'new')+"'>create</a> the user first."
  end
  participant = AssignmentParticipant.find_by_parent_id_and_user_id(self.id, user.id)   
  if !participant
    newpart = AssignmentParticipant.create(:parent_id => self.id, :user_id => user.id, :permission_granted => user.master_permission_granted)      
    newpart.set_handle()         
  else
    raise "The user \""+user.name+"\" is already a participant."
  end
 end
 
 def create_node()
      parent = CourseNode.find_by_node_object_id(self.course_id)      
      node = AssignmentNode.create(:node_object_id => self.id)
      if parent != nil
        node.parent_id = parent.id       
      end
      node.save   
 end


  def get_current_stage(topic_id=nil)
    if self.staggered_deadline?
      if topic_id.nil?
        return "Unknown"
      end
    end
    due_date = find_current_stage(topic_id)
    if due_date == nil or due_date == COMPLETE
      return COMPLETE
    else
      return DeadlineType.find(due_date.deadline_type_id).name
    end
  end


  def get_stage_deadline(topic_id=nil)
     if self.staggered_deadline?
        if topic_id.nil?
          return "Unknown"
        end
     end

    due_date = find_current_stage(topic_id)
    if due_date == nil or due_date == COMPLETE
      return due_date
    else
      return due_date.due_at.to_s
    end
  end

   def get_review_rounds
    due_dates = DueDate.find_all_by_assignment_id(self.id)
    rounds = 0
    for i in (0 .. due_dates.length-1)
      deadline_type = DeadlineType.find(due_dates[i].deadline_type_id)
      if deadline_type.name == "review" || deadline_type.name == "rereview"
        rounds = rounds + 1
      end
    end
    rounds
  end

  
 def find_current_stage(topic_id=nil)
    if self.staggered_deadline?
      due_dates = TopicDeadline.find(:all,
                   :conditions => ["topic_id = ?", topic_id],
                   :order => "due_at DESC")
    else
      due_dates = DueDate.find(:all,
                   :conditions => ["assignment_id = ?", self.id],
                   :order => "due_at DESC")
    end


    if due_dates != nil and due_dates.size > 0
      if Time.now > due_dates[0].due_at
        return COMPLETE
      else
        i = 0
        for due_date in due_dates
          if Time.now < due_date.due_at and
             (due_dates[i+1] == nil or Time.now > due_dates[i+1].due_at)
            return due_date
          end
          i = i + 1
        end
      end
    end
  end  
  
 def assign_reviewers(mapping_strategy)  
      if (team_assignment)      
          #defined in DynamicReviewMapping module
          assign_reviewers_for_team(mapping_strategy)
      else          
          #defined in DynamicReviewMapping module
          assign_individual_reviewer(mapping_strategy) 
      end  
  end  

#this is for staggered deadline assignments or assignments with signup sheet
def assign_reviewers_staggered(num_reviews,num_review_of_reviews)
    #defined in DynamicReviewMapping module
    message = assign_reviewers_automatically(num_reviews,num_review_of_reviews)
    return message
end

  def get_current_due_date()
    due_date = self.find_current_stage()
    if due_date == nil or due_date == COMPLETE
      return COMPLETE
    else
      return due_date
    end
    
  end
  
  def get_next_due_date()
    due_date = self.find_next_stage()
    
    if due_date == nil or due_date == COMPLETE
      return nil
    else
      return due_date
    end
    
  end
  
  def find_next_stage()
    due_dates = DueDate.find(:all, 
                 :conditions => ["assignment_id = ?", self.id],
                 :order => "due_at DESC")
                 
    if due_dates != nil and due_dates.size > 0
      if Time.now > due_dates[0].due_at
        return COMPLETE
      else
        i = 0
        for due_date in due_dates
          if Time.now < due_date.due_at and
             (due_dates[i+1] == nil or Time.now > due_dates[i+1].due_at)
             if (i > 0)
               return due_dates[i-1]
             else
               return nil  
             end
          end
          i = i + 1
        end
        
        return nil
      end
    end
  end
<<<<<<< HEAD
          
  # Returns the number of reviewers assigned to a particular assignment
  def get_total_reviews_assigned
    self.response_maps.size
  end

  # get_total_reviews_assigned_by_type()
  # Returns the number of reviewers assigned to a particular assignment by the type of review
  # Param: type - String (ParticipantReviewResponseMap, etc.)
  def get_total_reviews_assigned_by_type(type)
    count = 0
    self.response_maps.each { |x| count = count + 1 if x.type == type}
    count
  end

  # Returns the number of reviews completed for a particular assignment
  def get_total_reviews_completed
    # TODO A bug in Rails http://dev.rubyonrails.org/ticket/4996 prevents us from using the proper syntax :
    # self.responses.size

    response_count = 0
    self.response_maps.each do |response_map|
      response_count = response_count + 1 unless response_map.response.nil?
    end

    response_count
  end

  # Returns the number of reviews completed for a particular assignment by type of review
  # Param: type - String (ParticipantReviewResponseMap, etc.)
  def get_total_reviews_completed_by_type(type)
    # TODO A bug in Rails http://dev.rubyonrails.org/ticket/4996 prevents us from using the proper syntax :
    # self.responses.size

    response_count = 0
    self.response_maps.each do |response_map|
      response_count = response_count + 1 if !response_map.response.nil? and response_map.type == type
    end

    response_count
  end

  # Returns the number of reviews completed for a particular assignment by type of review
  # Param: type - String (ParticipantReviewResponseMap, etc.)
  # Param: date - Filter reviews that were not created on this date
  def get_total_reviews_completed_by_type_and_date(type, date)
    # TODO A bug in Rails http://dev.rubyonrails.org/ticket/4996 prevents us from using the proper syntax :
    # self.responses.size

    response_count = 0
    self.response_maps.each do |response_map|
      if !response_map.response.nil? and response_map.type == type
        if (response_map.response.created_at.to_datetime.to_date <=> date) == 0 then
          response_count = response_count + 1
        end
      end
    end

    response_count
  end

  # Returns the percentage of reviews completed as an integer (0-100)
  def get_percentage_reviews_completed
    if get_total_reviews_assigned == 0 then 0
    else ((get_total_reviews_completed().to_f / get_total_reviews_assigned.to_f) * 100).to_i
    end
  end

  # Returns the average of all responses for this assignment as an integer (0-100)
  def get_average_score
    return 0 if get_total_reviews_assigned == 0
    
    sum_of_scores = 0

    self.response_maps.each do |response_map|
      if !response_map.response.nil? then
        sum_of_scores = sum_of_scores + response_map.response.get_average_score
      end
    end

    (sum_of_scores / get_total_reviews_completed).to_i
  end

  def get_score_distribution
    distribution = Array.new(101, 0)
    
    self.response_maps.each do |response_map|
      if !response_map.response.nil? then
        score = response_map.response.get_average_score.to_i
        distribution[score] += 1 if score >= 0 and score <= 100
      end
    end
      
    distribution
  end
end
=======

  # Compute total score for this assignment by summing the scores given on all questionnaires.
  # Only scores passed in are included in this sum.
  def compute_total_score(scores)
    total = 0
    self.questionnaires.each do |questionnaire|
      total += questionnaire.get_weighted_score(self, scores)
    end
    return total
  end
  
  # Checks whether there are duplicate assignments of the same name by the same instructor.
  # If the assignments are assigned to courses, it's OK to have duplicate names in different
  # courses.
  def duplicate_name?
    if course
      Assignment.find(:all, :conditions => ['course_id = ? and instructor_id = ? and name = ?', 
        course_id, instructor_id, name]).count > 1
    else
      Assignment.find(:all, :conditions => ['instructor_id = ? and name = ?', 
        instructor_id, name]).count > 1
    end
  end
  
    def signed_up_topic(contributor)
      # The purpose is to return the topic that the contributor has signed up to do for this assignment.
      # Returns a record from the sign_up_topic table that gives the topic_id for which the contributor has signed up
      # Look for the topic_id where the creator_id equals the contributor id (contributor is a team or a participant)
      contributors_topic = SignedUpUser.find_by_creator_id(contributor.id)
      if !contributors_topic.nil?
        contributors_signup_topic = SignUpTopic.find_by_id(contributors_topic.topic_id)
        #returns the topic
        return contributors_signup_topic
      end
  end
end
  
>>>>>>> 197a4fd3
<|MERGE_RESOLUTION|>--- conflicted
+++ resolved
@@ -18,14 +18,10 @@
   has_many :questionnaires, :through => :assignment_questionnaires
   belongs_to  :instructor, :class_name => 'User', :foreign_key => 'instructor_id'    
   has_many :sign_up_topics, :foreign_key => 'assignment_id', :dependent => :destroy  
-<<<<<<< HEAD
-    
   has_many :response_maps, :foreign_key => 'reviewed_object_id', :class_name => 'ResponseMap'
   # TODO A bug in Rails http://dev.rubyonrails.org/ticket/4996 prevents us from using this:
   # has_many :responses, :through => :response_maps, :source => 'response'
-=======
-
->>>>>>> 197a4fd3
+
   validates_presence_of :name
   validates_uniqueness_of :scope => [:directory_path, :instructor_id]
 
@@ -577,7 +573,7 @@
         end
       end
     end
-  end  
+ end  
   
  def assign_reviewers(mapping_strategy)  
       if (team_assignment)      
@@ -643,7 +639,6 @@
       end
     end
   end
-<<<<<<< HEAD
           
   # Returns the number of reviewers assigned to a particular assignment
   def get_total_reviews_assigned
@@ -739,8 +734,6 @@
       
     distribution
   end
-end
-=======
 
   # Compute total score for this assignment by summing the scores given on all questionnaires.
   # Only scores passed in are included in this sum.
@@ -765,17 +758,15 @@
     end
   end
   
-    def signed_up_topic(contributor)
-      # The purpose is to return the topic that the contributor has signed up to do for this assignment.
-      # Returns a record from the sign_up_topic table that gives the topic_id for which the contributor has signed up
-      # Look for the topic_id where the creator_id equals the contributor id (contributor is a team or a participant)
-      contributors_topic = SignedUpUser.find_by_creator_id(contributor.id)
-      if !contributors_topic.nil?
-        contributors_signup_topic = SignUpTopic.find_by_id(contributors_topic.topic_id)
-        #returns the topic
-        return contributors_signup_topic
-      end
-  end
-end
-  
->>>>>>> 197a4fd3
+  def signed_up_topic(contributor)
+    # The purpose is to return the topic that the contributor has signed up to do for this assignment.
+    # Returns a record from the sign_up_topic table that gives the topic_id for which the contributor has signed up
+    # Look for the topic_id where the creator_id equals the contributor id (contributor is a team or a participant)
+    contributors_topic = SignedUpUser.find_by_creator_id(contributor.id)
+    if !contributors_topic.nil?
+      contributors_signup_topic = SignUpTopic.find_by_id(contributors_topic.topic_id)
+      #returns the topic
+      return contributors_signup_topic
+    end
+  end
+end
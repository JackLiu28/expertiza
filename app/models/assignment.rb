###
###
### This class needs refactoring
###
###
class Assignment < ActiveRecord::Base
  require 'analytic/assignment_analytic'
  include AssignmentAnalytic
  belongs_to :course
  has_paper_trail

  # When an assignment is created, it needs to
  # be created as an instance of a subclass of the Assignment (model) class;
  # then Rails will "automatically' set the type field to the value that
  # designates an assignment of the appropriate type.
<<<<<<< HEAD
  has_many :participants, class_name: 'AssignmentParticipant', foreign_key: 'parent_id'
  has_many :users, through: :participants
  has_many :due_dates, dependent: :destroy
  has_many :teams, class_name: 'AssignmentTeam', foreign_key: 'parent_id'
  has_many :team_review_mappings, class_name: 'ReviewResponseMap', through: :teams, source: :review_mappings
  has_many :invitations, class_name: 'Invitation', foreign_key: 'assignment_id', dependent: :destroy
  has_many :assignment_questionnaires, dependent: :destroy
  has_many :questionnaires, through: :assignment_questionnaires
  belongs_to :instructor, class_name: 'User', foreign_key: 'instructor_id'
  has_many :sign_up_topics, foreign_key: 'assignment_id', dependent: :destroy
  has_many :response_maps, foreign_key: 'reviewed_object_id', class_name: 'ResponseMap'
  has_one :assignment_node, foreign_key: :node_object_id, dependent: :destroy
=======
  has_many :participants, :class_name => 'AssignmentParticipant', :foreign_key => 'parent_id'
  has_many :users, :through => :participants
  has_many :due_dates, :dependent => :destroy
  has_many :teams, :class_name => 'AssignmentTeam', :foreign_key => 'parent_id'
  has_many :team_review_mappings, :class_name => 'ReviewResponseMap', :through => :teams, :source => :review_mappings
  has_many :invitations, :class_name => 'Invitation', :foreign_key => 'assignment_id', :dependent => :destroy
  has_many :assignment_questionnaires,:dependent => :destroy
  has_many :questionnaires, :through => :assignment_questionnaires
  belongs_to :instructor, :class_name => 'User', :foreign_key => 'instructor_id'
  has_many :sign_up_topics, :foreign_key => 'assignment_id', :dependent => :destroy
  has_many :response_maps, :foreign_key => 'reviewed_object_id', :class_name => 'ResponseMap'
  has_one :assignment_node,:foreign_key => :node_object_id,:dependent => :destroy
  has_many :review_mappings, :class_name => 'ReviewResponseMap', :foreign_key => 'reviewed_object_id'
>>>>>>> 3486692f

  validates_presence_of :name
  validates_uniqueness_of :name, scope: :course_id

  COMPLETE = 'Finished'.freeze
  WAITLIST = 'Waitlist open'.freeze

  REVIEW_QUESTIONNAIRES = {author_feedback: 0, metareview: 1, review: 2, teammate_review: 3}.freeze
  #  Review Strategy information.
  RS_AUTO_SELECTED = 'Auto-Selected'.freeze
  RS_INSTRUCTOR_SELECTED = 'Instructor-Selected'.freeze
  REVIEW_STRATEGIES = [RS_AUTO_SELECTED, RS_INSTRUCTOR_SELECTED].freeze

  DEFAULT_MAX_REVIEWERS = 3

  DEFAULT_MAX_OUTSTANDING_REVIEWS = 2

  def self.max_outstanding_reviews
    DEFAULT_MAX_OUTSTANDING_REVIEWS
  end

  def team_assignment?
    true
  end
  alias_method :team_assignment,:team_assignment?

  # Returns a set of topics that can be used for taking the quiz.
  # We choose the topics if one of its quiz submissions has been attempted the fewest times so far
  def candidate_topics_for_quiz
    return nil if sign_up_topics.empty? # This is not a topic assignment
    contributor_set = Array.new(contributors)
    # Reject contributors that have not selected a topic, or have no submissions
    contributor_set.reject! {|contributor| signed_up_topic(contributor).nil? }

    # Reject contributions of topics whose deadline has passed
    contributor_set.reject! do |contributor|
      contributor.assignment.get_current_stage(signed_up_topic(contributor).id) == "Complete" or
                            contributor.assignment.get_current_stage(signed_up_topic(contributor).id) == "submission"
    end

    candidate_topics = Set.new
    contributor_set.each {|contributor| candidate_topics.add(signed_up_topic(contributor)) }
    candidate_topics
  end

  # Returns a set of topics that can be reviewed.
  # We choose the topics if one of its submissions has received the fewest reviews so far
  # reviewer, the parameter, is an object of Participant
  def candidate_topics_to_review(reviewer)
    return nil if sign_up_topics.empty? # This is not a topic assignment

    # Initialize contributor set with all teams participating in this assignment
    contributor_set = Array.new(contributors)

    # Reject contributors that have not selected a topic, or have no submissions
    contributor_set = reject_by_no_topic_selection_or_no_submission(contributor_set)

    # Reject contributions of topics whose deadline has passed, or which are not reviewable in the current stage
    contributor_set = reject_by_deadline(contributor_set)

    # Filter submissions already reviewed by reviewer
    contributor_set = reject_previously_reviewed_submissions(contributor_set, reviewer)

    # Filter submission by reviewer him/her self
    contributor_set = reject_own_submission(contributor_set, reviewer)

    # Filter the contributors with the least number of reviews
    # (using the fact that each contributor is associated with a topic)
    contributor_set = reject_by_least_reviewed(contributor_set)

    contributor_set = reject_by_max_reviews_per_submission(contributor_set)

    # if this assignment does not allow reviewer to review other artifacts on the same topic,
    # remove those teams from candidate list.
    unless self.can_review_same_topic?
      contributor_set = reject_by_same_topic(contributor_set, reviewer)
    end

    # Add topics for all remaining submissions to a list of available topics for review
    candidate_topics = Set.new
    contributor_set.each do |contributor|
      candidate_topics.add(signed_up_topic(contributor))
    end
    candidate_topics
  end

  # This method is only for the assignments without topics
  def candidate_assignment_teams_to_review(reviewer)
    # the contributors are AssignmentTeam objects
    contributor_set = Array.new(contributors)

    # Reject contributors that have no submissions
    contributor_set.reject! {|contributor| !contributor.has_submissions? }

    # Filter submissions already reviewed by reviewer
    contributor_set = reject_previously_reviewed_submissions(contributor_set, reviewer)

    # Filter submission by reviewer him/her self
    contributor_set = reject_own_submission(contributor_set, reviewer)

    # Filter the contributors with the least number of reviews
    contributor_set = reject_by_least_reviewed(contributor_set)

    contributor_set = reject_by_max_reviews_per_submission(contributor_set)

    contributor_set
  end

  def reject_by_least_reviewed(contributor_set)
    contributor = contributor_set.min_by {|contributor| contributor.review_mappings.reject {|review_mapping| review_mapping.response.nil? }.count }
    min_reviews = contributor.review_mappings.reject {|review_mapping| review_mapping.response.nil? }.count rescue 0
    contributor_set.reject! {|contributor| contributor.review_mappings.reject {|review_mapping| review_mapping.response.nil? }.count > min_reviews + review_topic_threshold }

    contributor_set
  end

  def reject_by_max_reviews_per_submission(contributor_set)
    contributor_set.reject! {|contributor| contributor.review_mappings.reject {|review_mapping| review_mapping.response.nil? }.count >= max_reviews_per_submission }
    contributor_set
  end

  def reject_by_same_topic(contributor_set, reviewer)
    reviewer_team = AssignmentTeam.team(reviewer)
    # it is possible that this reviewer does not have a team, if so, do nothing
    if reviewer_team
      topic_id = reviewer_team.topic
      # it is also possible that this reviewer has team, but this team has no topic yet, if so, do nothing
      if topic_id
        contributor_set = contributor_set.reject {|contributor| contributor.topic == topic_id }
      end
    end

    contributor_set
  end

  def reject_previously_reviewed_submissions(contributor_set, reviewer)
    contributor_set = contributor_set.reject {|contributor| contributor.reviewed_by?(reviewer) }
    contributor_set
  end

  def reject_own_submission(contributor_set, reviewer)
    contributor_set.reject! {|contributor| contributor.has_user(User.find(reviewer.user_id)) }
    contributor_set
  end

  def reject_by_deadline(contributor_set)
    contributor_set.reject! do |contributor|
      contributor.assignment.get_current_stage(signed_up_topic(contributor).id) == 'Complete' or
      !contributor.assignment.can_review(signed_up_topic(contributor).id)
    end
    contributor_set
  end

  def reject_by_no_topic_selection_or_no_submission(contributor_set)
    contributor_set.reject! {|contributor| signed_up_topic(contributor).nil? or !contributor.has_submissions? }
    contributor_set
  end

  def has_topics?
    @has_topics ||= !sign_up_topics.empty?
  end

  def self.set_courses_to_assignment(user)
    @courses = Course.where(instructor_id: user.id).order(:name)
  end

  def self.remove_assignment_from_course(assignment)
    oldpath = assignment.path rescue nil
    assignment.course_id = nil
    assignment.save
    newpath = assignment.path rescue nil
    FileHelper.update_file_location(oldpath, newpath)
  end

  # assign the reviewer to review the assignment_team's submission. Only used in the assignments that do not have any topic
  # Parameter assignment_team is the candidate assignment team, it cannot be a team w/o submission, or have reviewed by reviewer, or reviewer's own team.
  # (guaranteed by candidate_assignment_teams_to_review method)
  def assign_reviewer_dynamically_no_topic(reviewer, assignment_team)
<<<<<<< HEAD
    if assignment_team.nil?
      raise "There are no more submissions available for review right now. Try again later."
=======
    if assignment_team==nil
      raise "There are no more submissions available for that review right now. Try again later."
>>>>>>> 3486692f
    end

    assignment_team.assign_reviewer(reviewer)
  end

  def has_teams?
    @has_teams ||= !self.teams.empty?
  end

  def assign_quiz_dynamically(reviewer, topic)
    contributor = contributor_for_quiz(reviewer, topic)
    reviewer.assign_quiz(contributor, reviewer, topic) unless contributor.nil?
  end

  def assign_reviewer_dynamically(reviewer, topic)
    # The following method raises an exception if not successful which
    # has to be captured by the caller (in review_mapping_controller)
    contributor = contributor_to_review(reviewer, topic)
    contributor.assign_reviewer(reviewer)
  end

  # Returns a contributor whose quiz is to be taken if available, otherwise will raise an error
  def contributor_for_quiz(reviewer, topic)
    raise "Please select a topic." if has_topics? and topic.nil?
    raise "This assignment does not have topics." if !has_topics? and topic

    # This condition might happen if the reviewer/quiz taker waited too much time in the
    # select topic page and other students have already selected this topic.
    # Another scenario is someone that deliberately modifies the view.
    if topic
      raise "To many quizes have been taken for this topic; please select another one." unless candidate_topics_for_quiz.include?(topic)
    end

    contributor_set = Array.new(contributors)
    work = topic.nil? ? 'assignment' : 'topic'

    # 1) Only consider contributors that worked on this topic; 2) remove reviewer/quiz taker as contributor
    # 3) remove contributors that have not submitted work yet
    contributor_set.reject! do |contributor|
      signed_up_topic(contributor) != topic or # both will be nil for assignments with no signup sheet
        contributor.includes?(reviewer) # ##or !contributor.has_quiz?
    end
    raise "There are no more submissions to take quiz on for this #{work}." if contributor_set.empty?
<<<<<<< HEAD
    # flash[:error] = "There are no more submissions to take quiz on for this #{work}."
    # redirect_to :controller => 'student_review', :action => 'list', :id => reviewer.id
    # return
    # end
=======
>>>>>>> 3486692f
    # Reviewer/quiz taker can take quiz for each submission only once
    contributor_set.reject! {|contributor| quiz_taken_by?(contributor, reviewer) }
    # raise "You have already taken the quiz for all submissions for this #{work}." if contributor_set.empty?

<<<<<<< HEAD
    # Reduce to the contributors with the least number of quizzes taken for their submissions ("responses")
    # min_contributor = contributor_set.min_by { |a| a.quiz_responses.count }
    # min_quizzes = min_contributor.quiz_responses.count
    # contributor_set.reject! { |contributor| contributor.quiz_responses.count > min_quizzes }

    # Pick the contributor whose quiz was taken longest ago
    # if min_quizzes > 0
    # Sort by last quiz mapping id, since it reflects the order in which quizzes were taken
    # This has a round-robin effect
    # Sorting on id assumes that ids are assigned sequentially in the db.
    # .last assumes the database returns rows in the order they were created.
    # Added unit tests to ensure these conditions are both true with the current database.
    # contributor_set.sort! { |a, b| a.quiz_mappings.last.id <=> b.quiz_mappings.last.id }
    # end

=======
>>>>>>> 3486692f
    # Choose a contributor at random (.sample) from the remaining contributors.
    # Actually, we SHOULD pick the contributor who was least recently picked.  But sample
    # is much simpler, and probably almost as good, given that even if the contributors are
    # picked in round-robin fashion, the reviews will not be submitted in the same order that
    # they were picked.
    contributor_set.sample
  end

  def quiz_taken_by?(contributor, reviewer)
    quiz_id = QuizQuestionnaire.find_by_instructor_id(contributor.id).id
    QuizResponseMap.where(['reviewee_id = ? AND reviewer_id = ? AND reviewed_object_id = ?',
                           contributor.id, reviewer.id, quiz_id]).count > 0
  end

  # Returns a contributor to review if available, otherwise will raise an error
  def contributor_to_review(reviewer, topic)
    raise 'Please select a topic' if has_topics? && topic.nil?
    raise 'This assignment does not have topics' if !has_topics? && topic
    # This condition might happen if the reviewer waited too much time in the
    # select topic page and other students have already selected this topic.
    # Another scenario is someone that deliberately modifies the view.
    raise 'This topic has too many reviews; please select another one.' if topic && !candidate_topics_to_review(reviewer).include?(topic)

    contributor_set = Array.new(contributors)
    work = topic.nil? ? 'assignment' : 'topic'

    # 1) Only consider contributors that worked on this topic; 2) remove reviewer as contributor
    # 3) remove contributors that have not submitted work yet
    contributor_set.reject! do |contributor|
      signed_up_topic(contributor) != topic || # both will be nil for assignments with no signup sheet
        contributor.includes?(reviewer) ||
        !contributor.has_submissions?
    end

    raise "There are no more submissions to review on this #{work}." if contributor_set.empty?

    # Reviewer can review each contributor only once
    contributor_set.reject! {|contributor| contributor.reviewed_by?(reviewer) }
    raise "You have already reviewed all submissions for this #{work}." if contributor_set.empty?

    # Reduce to the contributors with the least number of reviews ("responses") received
    min_contributor = contributor_set.min_by {|a| a.responses.count }
    min_reviews = min_contributor.responses.count
    contributor_set.reject! {|contributor| contributor.responses.count > min_reviews }

    # Pick the contributor whose most recent reviewer was assigned longest ago
    contributor_set.sort! {|a, b| a.review_mappings.last.id <=> b.review_mappings.last.id } if min_reviews > 0

    # Choose a contributor at random (.sample) from the remaining contributors.
    # Actually, we SHOULD pick the contributor who was least recently picked.  But sample
    # is much simpler, and probably almost as good, given that even if the contributors are
    # picked in round-robin fashion, the reviews will not be submitted in the same order that
    # they were picked.
    contributor_set.sample
  end

  def contributors
    # ACS Contributors are just teams, so removed check to see if it is a team assignment
    @contributors ||= teams # ACS
  end

  def assign_metareviewer_dynamically(meta_reviewer)
    # The following method raises an exception if not successful which
    # has to be captured by the caller (in review_mapping_controller)
    response_map = response_map_to_metareview(meta_reviewer)

    response_map.assign_metareviewer(meta_reviewer)
  end

  # Returns a review (response) to metareview if available, otherwise will raise an error
  def response_map_to_metareview(metareviewer)
    response_map_set = Array.new(review_mappings)

    # Reject response maps without responses
    response_map_set.reject! {|response_map| response_map.response.empty? }
    raise 'There are no reviews to metareview at this time for this assignment.' if response_map_set.empty?

    # Reject reviews where the meta_reviewer was the reviewer or the contributor
    response_map_set.reject! do |response_map|
      (response_map.reviewee == metareviewer) or response_map.reviewer.includes?(metareviewer)
    end
    raise 'There are no more reviews to metareview for this assignment.' if response_map_set.empty?

    # Metareviewer can only metareview each review once
    response_map_set.reject! {|response_map| response_map.metareviewed_by?(metareviewer) }
    raise 'You have already metareviewed all reviews for this assignment.' if response_map_set.empty?

    # Reduce to the response maps with the least number of metareviews received
    response_map_set.sort! {|a, b| a.metareview_response_maps.count <=> b.metareview_response_maps.count }
    min_metareviews = response_map_set.first.metareview_response_maps.count
    response_map_set.reject! {|response_map| response_map.metareview_response_maps.count > min_metareviews }

    # Reduce the response maps to the reviewers with the least number of metareviews received
    reviewers = {} # <reviewer, number of metareviews>
    response_map_set.each do |response_map|
      reviewer = response_map.reviewer
      reviewers.member?(reviewer) ? reviewers[reviewer] += 1 : reviewers[reviewer] = 1
    end
    reviewers = reviewers.sort {|a, b| a[1] <=> b[1] }
    min_metareviews = reviewers.first[1]
    reviewers.reject! {|reviewer| reviewer[1] == min_metareviews }
    response_map_set.reject! {|response_map| reviewers.member?(response_map.reviewer) }

    # Pick the response map whose most recent meta_reviewer was assigned longest ago
    response_map_set.sort! {|a, b| a.metareview_response_maps.count <=> b.metareview_response_maps.count }
    min_metareviews = response_map_set.first.metareview_response_maps.count
    response_map_set.sort! {|a, b| a.metareview_response_maps.last.id <=> b.metareview_response_maps.last.id } if min_metareviews > 0
    # The first review_map is the best candidate to metareview
    response_map_set.first
  end

  def dynamic_reviewer_assignment?
    self.review_assignment_strategy == RS_AUTO_SELECTED
  end
  alias is_using_dynamic_reviewer_assignment? dynamic_reviewer_assignment?

<<<<<<< HEAD
  def review_mappings
    # ACS Removed the if condition(and corresponding else) which differentiate assignments as team and individual assignments
    # to treat all assignments as team assignments
    ReviewResponseMap.where(reviewed_object_id: self.id)
    end

=======
>>>>>>> 3486692f
  def metareview_mappings
    mappings = []
    self.review_mappings.each do |map|
      m_map = MetareviewResponseMap.find_by_reviewed_object_id(map.id)
      mappings << m_map unless m_map.nil?
    end
    mappings
  end

  def scores(questions)
    scores = {}

    scores[:participants] = {}
    self.participants.each do |participant|
      scores[:participants][participant.id.to_s.to_sym] = participant.scores(questions)
    end

    scores[:teams] = {}
    index = 0
    self.teams.each do |team|
      scores[:teams][index.to_s.to_sym] = {}
      scores[:teams][index.to_s.to_sym][:team] = team

      if self.varying_rubrics_by_round?
        grades_by_rounds = {}

        total_score = 0
        total_num_of_assessments = 0 # calculate grades for each rounds
        for i in 1..self.get_review_rounds
          assessments = ReviewResponseMap.get_assessments_round_for(team, i)
          round_sym = ("review" + i.to_s).to_sym
          grades_by_rounds[round_sym] = Answer.compute_scores(assessments, questions[round_sym])
          total_num_of_assessments += assessments.size
          unless grades_by_rounds[round_sym][:avg].nil?
            total_score += grades_by_rounds[round_sym][:avg] * assessments.size.to_f
          end
        end

        # merge the grades from multiple rounds
        scores[:teams][index.to_s.to_sym][:scores] = {}
        scores[:teams][index.to_s.to_sym][:scores][:max] = -999_999_999
        scores[:teams][index.to_s.to_sym][:scores][:min] = 999_999_999
        scores[:teams][index.to_s.to_sym][:scores][:avg] = 0
        for i in 1..self.get_review_rounds
          round_sym = ("review" + i.to_s).to_sym
          if !grades_by_rounds[round_sym][:max].nil? && scores[:teams][index.to_s.to_sym][:scores][:max] < grades_by_rounds[round_sym][:max]
            scores[:teams][index.to_s.to_sym][:scores][:max] = grades_by_rounds[round_sym][:max]
          end
          if !grades_by_rounds[round_sym][:min].nil? && scores[:teams][index.to_s.to_sym][:scores][:min] > grades_by_rounds[round_sym][:min]
            scores[:teams][index.to_s.to_sym][:scores][:min] = grades_by_rounds[round_sym][:min]
          end
        end

        if total_num_of_assessments != 0
          scores[:teams][index.to_s.to_sym][:scores][:avg] = total_score / total_num_of_assessments
        else
          scores[:teams][index.to_s.to_sym][:scores][:avg] = nil
          scores[:teams][index.to_s.to_sym][:scores][:max] = 0
          scores[:teams][index.to_s.to_sym][:scores][:min] = 0
        end

      else
        assessments = ReviewResponseMap.get_assessments_for(team)
        scores[:teams][index.to_s.to_sym][:scores] = Answer.compute_scores(assessments, questions[:review])
      end

      index += 1
    end
    scores
  end

  def get_contributor(contrib_id)
    AssignmentTeam.find(contrib_id)
  end

  # parameterized by questionnaire
  def get_max_score_possible(questionnaire)
    max = 0
    sum_of_weights = 0
    num_questions = 0
    questionnaire.questions.each do |question| # type identifies the type of questionnaire
      sum_of_weights += question.weight
      num_questions += 1
    end
    max = num_questions * questionnaire.max_question_score * sum_of_weights
    [max, sum_of_weights]
  end

  def path
<<<<<<< HEAD
    raise 'Path cannot be created. The assignment must be associated with either a course or an instructor.' if self.course_id.nil? && self.instructor_id.nil?
=======
    raise 'The path cannot be created. The assignment must be associated with either a course or an instructor.' if self.course_id == nil && self.instructor_id == nil
>>>>>>> 3486692f
    path_text = ""
    (!self.course_id.nil? && self.course_id > 0) ?
      path_text = Rails.root.to_s + '/pg_data/' + FileHelper.clean_path(User.find(self.instructor_id).name) + '/' + FileHelper.clean_path(Course.find(self.course_id).directory_path) + '/' :
      path_text = Rails.root.to_s + '/pg_data/' + FileHelper.clean_path(User.find(self.instructor_id).name) + '/'
    path_text += FileHelper.clean_path(self.directory_path)
    path_text
  end

  # Check whether review, metareview, etc.. is allowed
  # If topic_id is set, check for that topic only. Otherwise, check to see if there is any topic which can be reviewed(etc) now
  def check_condition(column, topic_id = nil)
    # the drop topic deadline should not play any role in picking the next due date
    # get the drop_topic_deadline_id to exclude it
    drop_topic_deadline_id = DeadlineType.find_by_name('drop_topic').id
    if self.staggered_deadline?
      if topic_id
        next_due_dates = TopicDeadline.where(['topic_id = ? && due_at >= ? && deadline_type_id <> ?', topic_id, Time.now, drop_topic_deadline_id]).order('due_at')
      else
        next_due_dates = TopicDeadline.where(['assignment_id = ? && due_at >= ? && deadline_type_id <> ?', self.id, Time.now, drop_topic_deadline_id]).joins({topic: :assignment}, order: 'due_at')
        end
    else
      next_due_dates = DueDate.where(['assignment_id = ? && due_at >= ? && deadline_type_id <> ?', self.id, Time.now, drop_topic_deadline_id]).order('due_at')
      next_due_date = next_due_dates.first
    end
    return false if next_due_date.nil?

    # command pattern - get the attribute with the name in column
    # Here, column is usually something like 'review_allowed_id'

    right_id = next_due_date.send column

    right = DeadlineRight.find(right_id)
    (right && (right.name == 'OK' || right.name == 'Late'))
  end

  # Determine if the next due date from now allows for submissions
  def submission_allowed(topic_id = nil)
    check_condition('submission_allowed_id', topic_id)
  end

  # Determine if the next due date from now allows to take the quizzes
  def quiz_allowed(topic_id = nil)
    check_condition("quiz_allowed_id", topic_id)
  end

  # Determine if the next due date from now allows for reviews
  def can_review(topic_id = nil)
    check_condition('review_allowed_id', topic_id)
  end

  # Determine if the next due date from now allows for metareviews
  def metareview_allowed(topic_id = nil)
    check_condition('review_of_review_allowed_id', topic_id)
  end

  def delete(force = nil)
    begin
      maps = ReviewResponseMap.where(reviewed_object_id: self.id)
      maps.each {|map| map.delete(force) }
    rescue
      raise "There is at least one review response that exists for #{self.name}."
    end

    begin
      maps = TeammateReviewResponseMap.where(reviewed_object_id: self.id)
      maps.each {|map| map.delete(force) }
    rescue
      raise "There is at least one teammate review response that exists for #{self.name}."
    end

    self.invitations.each(&:destroy)
    self.teams.each(&:delete)
    self.participants.each(&:delete)
    self.due_dates.each(&:destroy)

    # The size of an empty directory is 2
    # Delete the directory if it is empty
    begin
      directory = Dir.entries(Rails.root + '/pg_data/' + self.directory_path)
    rescue
      # directory is empty
    end

    if !(self.directory_path.nil? or self.directory_path.empty?) and !directory.nil?
      if directory.size == 2
        Dir.delete(Rails.root + '/pg_data/' + self.directory_path)
      else
        raise 'The assignment directory is not empty.'
      end
    end
    self.assignment_questionnaires.each(&:destroy)
    self.destroy
  end

  # Check to see if assignment is a microtask
  def is_microtask?
    self.microtask.nil? ? false : self.microtask
  end

  # add a new participant to this assignment
  # manual addition
  # user_name - the user account name of the participant to add
  def add_participant(user_name, can_submit, can_review, can_take_quiz)
    user = User.find_by_name(user_name)
    raise "The user account with the name #{user_name} does not exist. Please <a href='" + url_for(controller: 'users', action: 'new') + "'>create</a> the user first." if user.nil?
    participant = AssignmentParticipant.where(parent_id: self.id, user_id:  user.id).first
    if participant
      raise "The user #{user.name} is already a participant."
    else
      new_part = AssignmentParticipant.create(parent_id: self.id, user_id: user.id, permission_granted: user.master_permission_granted, can_submit: can_submit, can_review: can_review, can_take_quiz: can_take_quiz)
      new_part.set_handle
    end
  end

  def create_node
    parent = CourseNode.find_by_node_object_id(self.course_id)
    node = AssignmentNode.create(node_object_id: self.id)
    node.parent_id = parent.id unless parent.nil?
    node.save
  end

<<<<<<< HEAD
  def get_current_stage(topic_id = nil)
    return 'Unknown' if topic_id.nil? and self.staggered_deadline?
    due_date = find_current_stage(topic_id)
    (due_date.nil? || due_date == COMPLETE) ? COMPLETE : DeadlineType.find(due_date.deadline_type_id).name
  end

  # if current  stage is submission or review, find the round number
  # otherwise, return 0
=======
  #if current  stage is submission or review, find the round number
  #otherwise, return 0
>>>>>>> 3486692f
  def number_of_current_round(topic_id)
    due_dates = if self.staggered_deadline?
                  TopicDeadline.where(topic_id: topic_id).order('due_at DESC')
                else
                  DueDate.where(assignment_id: self.id).order('due_at DESC')
                end
    due_dates = due_dates.reject {|a| a.deadline_type_id != 1 && a.deadline_type_id != 2 }
    if !due_dates.nil? and !due_dates.empty?
      if Time.now > due_dates[0].due_at
        return 0
      else
        i = 0
        for due_date in due_dates
          if Time.now < due_date.due_at and
              (due_dates[i + 1].nil? or Time.now > due_dates[i + 1].due_at)
            return due_date.round
          end
          i += 1
        end
      end
    end
  end

  # For varying rubric feature
  def current_stage_name(topic_id = nil)
    if self.staggered_deadline?
      if topic_id.nil?
        return 'Unknown'
      else
        return get_current_stage(topic_id)
       end
    end
    due_date = find_current_stage(topic_id)

    unless self.staggered_deadline?
      if due_date != COMPLETE && due_date != 'Finished' && !due_date.nil? && !due_date.deadline_name.nil?
        return due_date.deadline_name
      else
        return get_current_stage(topic_id)
      end
    end
  end

  # check if this assignment has multiple review phases with different review rubrics
  def varying_rubrics_by_round?
    assignment_questionnaires = AssignmentQuestionnaire.where(assignment_id: self.id, used_in_round: 2)

    if assignment_questionnaires.size >= 1
      true
    else
      false
    end
  end

  def link_for_current_stage(topic_id = nil)
    if self.staggered_deadline?
      return nil if topic_id.nil?
    end
    due_date = find_current_stage(topic_id)
    if due_date.nil? or due_date == COMPLETE or due_date.is_a?(TopicDeadline)
      return nil
    else
      return due_date.description_url
    end
  end

  def stage_deadline(topic_id = nil)
    return 'Unknown' if topic_id.nil? and self.staggered_deadline?
    due_date = find_current_stage(topic_id)
    (due_date.nil? || due_date == 'Finished') ? due_date : due_date.due_at.to_s
  end

  def get_review_rounds
    due_dates = DueDate.where(assignment_id: self.id)
    rounds = 0
    due_dates.each do |due_date|
      rounds = due_date.round if due_date.round > rounds
    end
    rounds
  end

  def find_current_stage(topic_id = nil)
    due_dates = self.staggered_deadline? ? TopicDeadline.where(topic_id: topic_id).order(due_at: :desc) : DueDate.where(assignment_id: self.id).order(due_at: :desc)
    if !due_dates.nil? && !due_dates.empty?
      if Time.now > due_dates[0].due_at
        return 'Finished'
      else
        i = 0
        due_dates.each do |due_date|
          return due_date if Time.now < due_date.due_at && (due_dates[i + 1].nil? || Time.now > due_dates[i + 1].due_at)
          i += 1
        end
      end
    end
  end

  def get_current_stage(topic_id=nil)
    return 'Unknown' if topic_id.nil? and self.staggered_deadline?
    due_date = find_current_stage(topic_id)
    (due_date == nil || due_date == COMPLETE) ? COMPLETE : DeadlineType.find(due_date.deadline_type_id).name
  end

  # Returns hash review_scores[reviewer_id][reviewee_id] = score
  def compute_reviews_hash
    @review_scores = {}
    @response_type = 'ReviewResponseMap'
    # @myreviewers = ResponseMap.select('DISTINCT reviewer_id').where(['reviewed_object_id = ? && type = ? ', self.id, @response_type])

    # if this assignment use vary rubric by rounds feature, loade @questions for each round
    if self.varying_rubrics_by_round? # [reviewer_id][round][reviewee_id] = score
      rounds = self.rounds_of_reviews
      for round in 1..rounds
        @response_maps = ResponseMap.where(['reviewed_object_id = ? && type = ?', self.id, @response_type])
        review_questionnaire_id = review_questionnaire_id(round)

        @questions = Question.where(['questionnaire_id = ?', review_questionnaire_id])

        @response_maps.each do |response_map|
          # Check if response is there
          @corresponding_response = Response.where(['map_id = ?', response_map.id])
          unless @corresponding_response.empty?
            @corresponding_response = @corresponding_response.reject {|response| response.round != round }
          end
          @respective_scores = {}
          @respective_scores = @review_scores[response_map.reviewer_id][round] if !@review_scores[response_map.reviewer_id].nil? && !@review_scores[response_map.reviewer_id][round].nil?

          if !@corresponding_response.empty?
            # @corresponding_response is an array, Answer.get_total_score calculate the score for the last one
            @this_review_score_raw = Answer.get_total_score(response: @corresponding_response, questions: @questions)
            if @this_review_score_raw
              @this_review_score = ((@this_review_score_raw * 100) / 100.0).round if @this_review_score_raw >= 0.0
            end
          else
            @this_review_score = -1.0
          end

          @respective_scores[response_map.reviewee_id] = @this_review_score
          @review_scores[response_map.reviewer_id] = {} if @review_scores[response_map.reviewer_id].nil?
          @review_scores[response_map.reviewer_id][round] = {} if @review_scores[response_map.reviewer_id][round].nil?
          @review_scores[response_map.reviewer_id][round] = @respective_scores
        end
      end
    else # [reviewer_id][reviewee_id] = score
      @response_maps = ResponseMap.where(['reviewed_object_id = ? && type = ?', self.id, @response_type])
      review_questionnaire_id = review_questionnaire_id()

      @questions = Question.where(['questionnaire_id = ?', review_questionnaire_id])

      @response_maps.each do |response_map|
        # Check if response is there
        @corresponding_response = Response.where(['map_id = ?', response_map.id])
        @respective_scores = {}
        @respective_scores = @review_scores[response_map.reviewer_id] unless @review_scores[response_map.reviewer_id].nil?

        if !@corresponding_response.empty?
          # @corresponding_response is an array, Answer.get_total_score calculate the score for the last one
          @this_review_score_raw = Answer.get_total_score(response: @corresponding_response, questions: @questions)
          if @this_review_score_raw
            @this_review_score = ((@this_review_score_raw * 100) / 100.0).round if @this_review_score_raw >= 0.0
          end
        else
          @this_review_score = -1.0
        end
        @respective_scores[response_map.reviewee_id] = @this_review_score
        @review_scores[response_map.reviewer_id] = @respective_scores
      end

    end
    @review_scores
  end

  # calculate the avg score and score range for each reviewee(team), only for peer-review
  def compute_avg_and_ranges_hash
    scores = {}
    contributors = self.contributors # assignment_teams
    if self.varying_rubrics_by_round?
      rounds = self.rounds_of_reviews
      for round in 1..rounds
        review_questionnaire_id = review_questionnaire_id(round)
        questions = Question.where(['questionnaire_id = ?', review_questionnaire_id])
        contributors.each do |contributor|
          assessments = ReviewResponseMap.get_assessments_for(contributor)
          assessments = assessments.reject {|assessment| assessment.round != round }
          scores[contributor.id] = {}
          scores[contributor.id][round] = {}
          scores[contributor.id][round] = Answer.compute_scores(assessments, questions)
        end
      end
    else
      review_questionnaire_id = review_questionnaire_id()
      questions = Question.where(['questionnaire_id = ?', review_questionnaire_id])
      contributors.each do |contributor|
        assessments = ReviewResponseMap.get_assessments_for(contributor)
        scores[contributor.id] = {}
        scores[contributor.id] = Answer.compute_scores(assessments, questions)
      end
    end
    scores
  end

  def review_questionnaire_id(round = nil)
    revqids = AssignmentQuestionnaire.where(assignment_id: self.id).where(used_in_round: round)
    review_questionnaire_id = nil
    revqids.each do |rqid|
      next if rqid.questionnaire_id.nil?
      rtype = Questionnaire.find(rqid.questionnaire_id).type
      if rtype == 'ReviewQuestionnaire'
        review_questionnaire_id = rqid.questionnaire_id
        break
      end
    end
    review_questionnaire_id
  end

  # Compute total score for this assignment by summing the scores given on all questionnaires.
  # Only scores passed in are included in this sum.
  def compute_total_score(scores)
    total = 0
    self.questionnaires.each {|questionnaire| total += questionnaire.get_weighted_score(self, scores) }
    total
  end

  def signed_up_topic(contributor)
    # The purpose is to return the topic that the contributor has signed up to do for this assignment.
    # Returns a record from the sign_up_topic table that gives the topic_id for which the contributor has signed up
    # Look for the topic_id where the team_id equals the contributor id (contributor is a team or a participant)

    # If this is an assignment with quiz required
    if self.require_quiz?
      signups = SignedUpTeam.where(team_id: contributor.id)
      for signup in signups do
        signuptopic = SignUpTopic.find(signup.topic_id)
        if signuptopic.assignment_id == self.id
          contributors_signup_topic = signuptopic
          return contributors_signup_topic
        end
      end
    end

    # Look for the topic_id where the team_id equals the contributor id (contributor is a team)
    unless SignedUpTeam.where(team_id: contributor.id, is_waitlisted: 0).empty?
      topic_id = SignedUpTeam.where(team_id: contributor.id, is_waitlisted: 0).first.topic_id
      SignUpTopic.find(topic_id)
    end
  end

  # This method is used for export contents of grade#view.  -Zhewei
  def self.export(csv, parent_id, options)
    @assignment = Assignment.find(parent_id)
    @questions = {}
    questionnaires = @assignment.questionnaires

    questionnaires.each do |questionnaire|
      if @assignment.varying_rubrics_by_round?
        round = AssignmentQuestionnaire.find_by_assignment_id_and_questionnaire_id(@assignment.id, questionnaire.id).used_in_round
        questionnaire_symbol = if round.nil?
                                 questionnaire.symbol
                               else
                                 (questionnaire.symbol.to_s + round.to_s).to_sym
                               end
      else
        questionnaire_symbol = questionnaire.symbol
      end
      @questions[questionnaire_symbol] = questionnaire.questions
    end
    @scores = @assignment.scores(@questions)

    return csv if @scores[:teams].nil?

    for index in 0..@scores[:teams].length - 1
      team = @scores[:teams][index.to_s.to_sym]
      first_participant = team[:team].participants[0] unless team[:team].participants[0].nil?
      pscore = @scores[:participants][first_participant.id.to_s.to_sym]
      tcsv = []
      tcsv << team[:team].name
      names_of_participants = ''
      team[:team].participants.each do |p|
        names_of_participants += p.fullname
        names_of_participants += '; ' unless p == team[:team].participants.last
      end
      tcsv << names_of_participants

      team[:scores] ?
        tcsv.push(team[:scores][:max], team[:scores][:min], team[:scores][:avg]) :
        tcsv.push('---', '---', '---') if options['team_score'] == 'true'

      pscore[:review] ?
        tcsv.push(pscore[:review][:scores][:max], pscore[:review][:scores][:min], pscore[:review][:scores][:avg]) :
        tcsv.push('---', '---', '---') if options['submitted_score']

      pscore[:metareview] ?
        tcsv.push(pscore[:metareview][:scores][:max], pscore[:metareview][:scores][:min], pscore[:metareview][:scores][:avg]) :
        tcsv.push('---', '---', '---') if options['metareview_score']

      pscore[:feedback] ?
        tcsv.push(pscore[:feedback][:scores][:max], pscore[:feedback][:scores][:min], pscore[:feedback][:scores][:avg]) :
        tcsv.push('---', '---', '---') if options['author_feedback_score']

      pscore[:teammate] ?
        tcsv.push(pscore[:teammate][:scores][:max], pscore[:teammate][:scores][:min], pscore[:teammate][:scores][:avg]) :
        tcsv.push('---', '---', '---') if options['teammate_review_score']

      tcsv.push(pscore[:total_score])
      csv << tcsv
    end
  end

  # This method is used for export contents of grade#view.  -Zhewei
  def self.export_fields(options)
    fields = []
    fields << 'Team Name'
    fields << 'Team Member(s)'
    fields.push('Team Max', 'Team Min', 'Team Avg') if options['team_score'] == 'true'
    fields.push('Submitted Max', 'Submitted Min', 'Submitted Avg') if options['submitted_score']
    fields.push('Metareview Max', 'Metareview Min', 'Metareview Avg') if options['metareview_score']
    fields.push('Author Feedback Max', 'Author Feedback Min', 'Author Feedback Avg') if options['author_feedback_score']
    fields.push('Teammate Review Max', 'Teammate Review Min', 'Teammate Review Avg') if options['teammate_review_score']
    fields.push('Final Score')
    fields
  end

  def find_due_dates(type)
    self.due_dates.select {|due_date| due_date.deadline_type == DeadlineType.find_by_name(type) }
  end

  # this should be moved to SignUpSheet model after we refactor the SignUpSheet.
  # returns whether ANY topic has a partner ad; used for deciding whether to show the Advertisements column
  def has_partner_ads?(id)
    # Team.find_by_sql("select * from teams where parent_id = "+id+" AND advertise_for_partner='1'").size > 0
    @team = Team.find_by_sql("select t.* "\
        "from teams t, signed_up_teams s "\
        "where s.topic_id='" + id.to_s + "' and s.team_id = t.id and t.advertise_for_partner = 1")
    @team.reject!(&:full?)
    !@team.empty?
  end

<<<<<<< HEAD
  # start added by ferry, required for the summarization
  def answers_by_question_reviewee_round(reviewee_id, q_id, round)
    #  get all answers to this question
    question_answer = Answer.select(:answer, :comments)
                            .joins("join responses on responses.id = answers.response_id")
                            .joins("join response_maps on responses.map_id = response_maps.id")
                            .joins("join questions on questions.id = answers.question_id")
                            .where("response_maps.reviewed_object_id = ? and
                                           response_maps.reviewee_id = ? and
                                           answers.question_id = ? and
                                           responses.round = ?", self.id, reviewee_id, q_id, round)
    question_answer
  end

  def answers_by_question(q_id)
    question_answer = Answer.select("DISTINCT answers.comments,  answers.answer")
                            .joins("JOIN questions ON answers.question_id = questions.id")
                            .joins("JOIN responses ON responses.id = answers.response_id")
                            .joins("JOIN response_maps ON responses.map_id = response_maps.id")
                            .where("answers.question_id = ? and response_maps.reviewed_object_id = ?", q_id, self.id)
    question_answer
  end

  def answers_by_reviewee_question(r_id, q_id)
    question_answers = Answer.select(:answer, :comments)
                             .joins("join responses on responses.id = answers.response_id")
                             .joins("join response_maps on responses.map_id = response_maps.id")
                             .joins("join questions on questions.id = answers.question_id")
                             .where("response_maps.reviewed_object_id = ? and
                                                 response_maps.reviewee_id = ? and
                                                 answers.question_id = ? ", self.id, r_id, q_id)
    question_answers
  end
  # end added by ferry, required for the summarization
=======
>>>>>>> 3486692f
end<|MERGE_RESOLUTION|>--- conflicted
+++ resolved
@@ -13,20 +13,6 @@
   # be created as an instance of a subclass of the Assignment (model) class;
   # then Rails will "automatically' set the type field to the value that
   # designates an assignment of the appropriate type.
-<<<<<<< HEAD
-  has_many :participants, class_name: 'AssignmentParticipant', foreign_key: 'parent_id'
-  has_many :users, through: :participants
-  has_many :due_dates, dependent: :destroy
-  has_many :teams, class_name: 'AssignmentTeam', foreign_key: 'parent_id'
-  has_many :team_review_mappings, class_name: 'ReviewResponseMap', through: :teams, source: :review_mappings
-  has_many :invitations, class_name: 'Invitation', foreign_key: 'assignment_id', dependent: :destroy
-  has_many :assignment_questionnaires, dependent: :destroy
-  has_many :questionnaires, through: :assignment_questionnaires
-  belongs_to :instructor, class_name: 'User', foreign_key: 'instructor_id'
-  has_many :sign_up_topics, foreign_key: 'assignment_id', dependent: :destroy
-  has_many :response_maps, foreign_key: 'reviewed_object_id', class_name: 'ResponseMap'
-  has_one :assignment_node, foreign_key: :node_object_id, dependent: :destroy
-=======
   has_many :participants, :class_name => 'AssignmentParticipant', :foreign_key => 'parent_id'
   has_many :users, :through => :participants
   has_many :due_dates, :dependent => :destroy
@@ -40,7 +26,6 @@
   has_many :response_maps, :foreign_key => 'reviewed_object_id', :class_name => 'ResponseMap'
   has_one :assignment_node,:foreign_key => :node_object_id,:dependent => :destroy
   has_many :review_mappings, :class_name => 'ReviewResponseMap', :foreign_key => 'reviewed_object_id'
->>>>>>> 3486692f
 
   validates_presence_of :name
   validates_uniqueness_of :name, scope: :course_id
@@ -219,13 +204,8 @@
   # Parameter assignment_team is the candidate assignment team, it cannot be a team w/o submission, or have reviewed by reviewer, or reviewer's own team.
   # (guaranteed by candidate_assignment_teams_to_review method)
   def assign_reviewer_dynamically_no_topic(reviewer, assignment_team)
-<<<<<<< HEAD
     if assignment_team.nil?
-      raise "There are no more submissions available for review right now. Try again later."
-=======
-    if assignment_team==nil
       raise "There are no more submissions available for that review right now. Try again later."
->>>>>>> 3486692f
     end
 
     assignment_team.assign_reviewer(reviewer)
@@ -269,35 +249,10 @@
         contributor.includes?(reviewer) # ##or !contributor.has_quiz?
     end
     raise "There are no more submissions to take quiz on for this #{work}." if contributor_set.empty?
-<<<<<<< HEAD
-    # flash[:error] = "There are no more submissions to take quiz on for this #{work}."
-    # redirect_to :controller => 'student_review', :action => 'list', :id => reviewer.id
-    # return
-    # end
-=======
->>>>>>> 3486692f
     # Reviewer/quiz taker can take quiz for each submission only once
     contributor_set.reject! {|contributor| quiz_taken_by?(contributor, reviewer) }
     # raise "You have already taken the quiz for all submissions for this #{work}." if contributor_set.empty?
 
-<<<<<<< HEAD
-    # Reduce to the contributors with the least number of quizzes taken for their submissions ("responses")
-    # min_contributor = contributor_set.min_by { |a| a.quiz_responses.count }
-    # min_quizzes = min_contributor.quiz_responses.count
-    # contributor_set.reject! { |contributor| contributor.quiz_responses.count > min_quizzes }
-
-    # Pick the contributor whose quiz was taken longest ago
-    # if min_quizzes > 0
-    # Sort by last quiz mapping id, since it reflects the order in which quizzes were taken
-    # This has a round-robin effect
-    # Sorting on id assumes that ids are assigned sequentially in the db.
-    # .last assumes the database returns rows in the order they were created.
-    # Added unit tests to ensure these conditions are both true with the current database.
-    # contributor_set.sort! { |a, b| a.quiz_mappings.last.id <=> b.quiz_mappings.last.id }
-    # end
-
-=======
->>>>>>> 3486692f
     # Choose a contributor at random (.sample) from the remaining contributors.
     # Actually, we SHOULD pick the contributor who was least recently picked.  But sample
     # is much simpler, and probably almost as good, given that even if the contributors are
@@ -414,15 +369,6 @@
   end
   alias is_using_dynamic_reviewer_assignment? dynamic_reviewer_assignment?
 
-<<<<<<< HEAD
-  def review_mappings
-    # ACS Removed the if condition(and corresponding else) which differentiate assignments as team and individual assignments
-    # to treat all assignments as team assignments
-    ReviewResponseMap.where(reviewed_object_id: self.id)
-    end
-
-=======
->>>>>>> 3486692f
   def metareview_mappings
     mappings = []
     self.review_mappings.each do |map|
@@ -512,11 +458,7 @@
   end
 
   def path
-<<<<<<< HEAD
-    raise 'Path cannot be created. The assignment must be associated with either a course or an instructor.' if self.course_id.nil? && self.instructor_id.nil?
-=======
-    raise 'The path cannot be created. The assignment must be associated with either a course or an instructor.' if self.course_id == nil && self.instructor_id == nil
->>>>>>> 3486692f
+    raise 'The path cannot be created. The assignment must be associated with either a course or an instructor.' if self.course_id.nil? && self.instructor_id.nil?
     path_text = ""
     (!self.course_id.nil? && self.course_id > 0) ?
       path_text = Rails.root.to_s + '/pg_data/' + FileHelper.clean_path(User.find(self.instructor_id).name) + '/' + FileHelper.clean_path(Course.find(self.course_id).directory_path) + '/' :
@@ -638,19 +580,8 @@
     node.save
   end
 
-<<<<<<< HEAD
-  def get_current_stage(topic_id = nil)
-    return 'Unknown' if topic_id.nil? and self.staggered_deadline?
-    due_date = find_current_stage(topic_id)
-    (due_date.nil? || due_date == COMPLETE) ? COMPLETE : DeadlineType.find(due_date.deadline_type_id).name
-  end
-
-  # if current  stage is submission or review, find the round number
-  # otherwise, return 0
-=======
   #if current  stage is submission or review, find the round number
   #otherwise, return 0
->>>>>>> 3486692f
   def number_of_current_round(topic_id)
     due_dates = if self.staggered_deadline?
                   TopicDeadline.where(topic_id: topic_id).order('due_at DESC')
@@ -987,41 +918,4 @@
     !@team.empty?
   end
 
-<<<<<<< HEAD
-  # start added by ferry, required for the summarization
-  def answers_by_question_reviewee_round(reviewee_id, q_id, round)
-    #  get all answers to this question
-    question_answer = Answer.select(:answer, :comments)
-                            .joins("join responses on responses.id = answers.response_id")
-                            .joins("join response_maps on responses.map_id = response_maps.id")
-                            .joins("join questions on questions.id = answers.question_id")
-                            .where("response_maps.reviewed_object_id = ? and
-                                           response_maps.reviewee_id = ? and
-                                           answers.question_id = ? and
-                                           responses.round = ?", self.id, reviewee_id, q_id, round)
-    question_answer
-  end
-
-  def answers_by_question(q_id)
-    question_answer = Answer.select("DISTINCT answers.comments,  answers.answer")
-                            .joins("JOIN questions ON answers.question_id = questions.id")
-                            .joins("JOIN responses ON responses.id = answers.response_id")
-                            .joins("JOIN response_maps ON responses.map_id = response_maps.id")
-                            .where("answers.question_id = ? and response_maps.reviewed_object_id = ?", q_id, self.id)
-    question_answer
-  end
-
-  def answers_by_reviewee_question(r_id, q_id)
-    question_answers = Answer.select(:answer, :comments)
-                             .joins("join responses on responses.id = answers.response_id")
-                             .joins("join response_maps on responses.map_id = response_maps.id")
-                             .joins("join questions on questions.id = answers.question_id")
-                             .where("response_maps.reviewed_object_id = ? and
-                                                 response_maps.reviewee_id = ? and
-                                                 answers.question_id = ? ", self.id, r_id, q_id)
-    question_answers
-  end
-  # end added by ferry, required for the summarization
-=======
->>>>>>> 3486692f
 end
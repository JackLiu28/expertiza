###
####
#### We have spent a lot of time on refactoring this file, PLEASE consult with Expertiza development team before putting code in.
###
###

class Assignment < ApplicationRecord
  require 'analytic/assignment_analytic'
  include Scoring
  include AssignmentAnalytic
  include ReviewAssignment
  include QuizAssignment
  include AssignmentHelper
  has_paper_trail
  # When an assignment is created, it needs to
  # be created as an instance of a subclass of the Assignment (model) class;
  # then Rails will "automatically' set the type field to the value that
  # designates an assignment of the appropriate type.
  belongs_to :course
  belongs_to :instructor, class_name: 'User', inverse_of: :assignments
  has_one :assignment_node, foreign_key: 'node_object_id', dependent: :destroy, inverse_of: :assignment
  has_many :participants, class_name: 'AssignmentParticipant', foreign_key: 'parent_id', dependent: :destroy
  has_many :users, through: :participants, inverse_of: :assignment
  has_many :due_dates, class_name: 'AssignmentDueDate', foreign_key: 'parent_id', dependent: :destroy, inverse_of: :assignment
  has_many :teams, class_name: 'AssignmentTeam', foreign_key: 'parent_id', dependent: :destroy, inverse_of: :assignment
  has_many :invitations, class_name: 'Invitation', foreign_key: 'assignment_id', dependent: :destroy # , inverse_of: :assignment
  has_many :assignment_questionnaires, dependent: :destroy
  has_many :questionnaires, through: :assignment_questionnaires
  has_many :sign_up_topics, foreign_key: 'assignment_id', dependent: :destroy, inverse_of: :assignment
  has_many :response_maps, foreign_key: 'reviewed_object_id', dependent: :destroy, inverse_of: :assignment
  has_many :review_mappings, class_name: 'ReviewResponseMap', foreign_key: 'reviewed_object_id', dependent: :destroy, inverse_of: :assignment
  has_many :plagiarism_checker_assignment_submissions, dependent: :destroy
  has_many :assignment_badges, dependent: :destroy
  has_many :badges, through: :assignment_badges
  validates :name, presence: true
  validates :name, uniqueness: { scope: :course_id }
  validate :valid_num_review
  validates :directory_path, presence: true # E2138 Validation for unique submission directory
  validates :directory_path, uniqueness: { scope: :course_id }

  REVIEW_QUESTIONNAIRES = { author_feedback: 0, metareview: 1, review: 2, teammate_review: 3 }.freeze

  #  Review Strategy information.
  RS_AUTO_SELECTED = 'Auto-Selected'.freeze
  RS_INSTRUCTOR_SELECTED = 'Instructor-Selected'.freeze
  REVIEW_STRATEGIES = [RS_AUTO_SELECTED, RS_INSTRUCTOR_SELECTED].freeze
  DEFAULT_MAX_REVIEWERS = 3
  DEFAULT_MAX_OUTSTANDING_REVIEWS = 2

  def user_on_team?(user)
    teams = self.teams
    users = []
    teams.each do |team|
      users << team.users
    end
    users.flatten.include? user
  end

  def self.max_outstanding_reviews
    DEFAULT_MAX_OUTSTANDING_REVIEWS
  end

  def team_assignment?
    max_team_size > 0
  end
  alias team_assignment team_assignment?

  def topics?
    @has_topics ||= sign_up_topics.any?
  end

  def calibrated?
    is_calibrated
  end

  def self.assign_courses_to_assignment(user)
    @courses = Course.where(instructor_id: user.id).order(:name)
  end

  # removes an assignment from course
  def remove_assignment_from_course
    oldpath = begin
                path
              rescue StandardError
                nil
              end
    self.course_id = nil
    save
    newpath = begin
                path
              rescue StandardError
                nil
              end
    FileHelper.update_file_location(oldpath, newpath)
  end

  def teams?
    @has_teams ||= teams.any?
  end

  # remove empty teams (teams with no users) from assignment
  def remove_empty_teams
    empty_teams = teams.reload.select { |team| team.teams_users.empty? }
    teams.delete(empty_teams)
  end

  # checks whether the assignment is getting a valid number of reviews (less than number of reviews allowed)
  def valid_num_review
    self.num_reviews = num_reviews_allowed
    if num_reviews_greater?(num_reviews_required, num_reviews_allowed)
      errors.add(:message, 'Num of reviews required cannot be greater than number of reviews allowed')
    elsif num_reviews_greater?(num_metareviews_required, num_metareviews_allowed)
      errors.add(:message, 'Number of Meta-Reviews required cannot be greater than number of meta-reviews allowed')
    end
  end

  #--------------------metareview assignment begin
  def assign_metareviewer_dynamically(meta_reviewer)
    # The following method raises an exception if not successful which
    # has to be captured by the caller (in review_mapping_controller)
    response_map = response_map_to_metareview(meta_reviewer)
    response_map.assign_metareviewer(meta_reviewer)
  end

  # Returns a review (response) to metareview if available, otherwise will raise an error
  def response_map_to_metareview(metareviewer)
    response_map_set = Array.new(review_mappings)
    # Reject response maps without responses
    response_map_set.reject! { |response_map| response_map.response.empty? }
    raise 'There are no reviews to metareview at this time for this assignment.' if response_map_set.empty?

    # Reject reviews where the meta_reviewer was the reviewer or the contributor
    response_map_set.reject! do |response_map|
      (response_map.reviewee == metareviewer) || (response_map.reviewer == metareviewer)
    end
    raise 'There are no more reviews to metareview for this assignment.' if response_map_set.empty?

    # Metareviewer can only metareview each review once
    response_map_set.reject! { |response_map| response_map.metareviewed_by?(metareviewer) }
    raise 'You have already metareviewed all reviews for this assignment.' if response_map_set.empty?

    # Reduce to the response maps with the least number of metareviews received
    min_metareviews = min_metareview(response_map_set)
    response_map_set.reject! { |response_map| response_map.metareview_response_maps.count > min_metareviews }

    # Reduce the response maps to the reviewers with the least number of metareviews received
    reviewers = reviewer_metareviews_map(response_map_set)
    min_metareviews = reviewers.first[1]
    reviewers.reject! { |reviewer| reviewer[1] == min_metareviews }
    response_map_set.reject! { |response_map| reviewers.member?(response_map.reviewer) }

    # Pick the response map whose most recent meta_reviewer was assigned longest ago
    min_metareviews = min_metareview(response_map_set)
    response_map_set.sort! { |a, b| a.metareview_response_maps.last.id <=> b.metareview_response_maps.last.id } if min_metareviews > 0
    # The first review_map is the best to metareview
    response_map_set.first
  end

  def metareview_mappings
    mappings = []
    review_mappings.each do |map|
      m_map = MetareviewResponseMap.find_by(reviewed_object_id: map.id)
      mappings << m_map unless m_map.nil?
    end
    mappings
  end
  #--------------------metareview assignment end

  def dynamic_reviewer_assignment?
    review_assignment_strategy == RS_AUTO_SELECTED
  end
  alias is_using_dynamic_reviewer_assignment? dynamic_reviewer_assignment?

  def path
    if course_id.nil? && instructor_id.nil?
      raise 'The path cannot be created. The assignment must be associated with either a course or an instructor.'
    end

    path_text = if !course_id.nil? && course_id > 0
                  Rails.root.to_s + '/pg_data/' + FileHelper.clean_path(instructor[:name]) + '/' +
                    FileHelper.clean_path(course.directory_path) + '/'
                else
                  Rails.root.to_s + '/pg_data/' + FileHelper.clean_path(instructor[:name]) + '/'
                end
    path_text += FileHelper.clean_path(directory_path)
    path_text
  end

  # Check whether review, metareview, etc.. is allowed
  # The permissions of TopicDueDate is the same as AssignmentDueDate.
  # Here, column is usually something like 'review_allowed_id'
  def check_condition(column, topic_id = nil)
    next_due_date = DueDate.get_next_due_date(id, topic_id)
    return false if next_due_date.nil?

    right_id = next_due_date.send column
    right = DeadlineRight.find(right_id)
    right && (right.name == 'OK' || right.name == 'Late')
  end

  # Determine if the next due date from now allows for submissions
  def submission_allowed(topic_id = nil)
    check_condition('submission_allowed_id', topic_id)
  end

  # Determine if the next due date from now allows to take the quizzes
  def quiz_allowed(topic_id = nil)
    check_condition('quiz_allowed_id', topic_id)
  end

  # Determine if the next due date from now allows for reviews
  def can_review(topic_id = nil)
    check_condition('review_allowed_id', topic_id)
  end

  # Determine if the next due date from now allows for metareviews
  def metareview_allowed(topic_id = nil)
    check_condition('review_of_review_allowed_id', topic_id)
  end

  # Deletes all instances created as part of assignment and finally destroys itself.
  def delete(force = nil)
    begin
      maps = ReviewResponseMap.where(reviewed_object_id: id)
      maps.each { |map| map.delete(force) }
    rescue StandardError
      raise "There is at least one review response that exists for #{name}."
    end

    begin
      maps = TeammateReviewResponseMap.where(reviewed_object_id: id)
      maps.each { |map| map.delete(force) }
    rescue StandardError
      raise "There is at least one teammate review response that exists for #{name}."
    end

    # destroy instances of invitations, teams, participants, etc, refactored by Rajan, Jasmine, Sreenidhi 3/30/2020
    # You can now add the instances to be deleted into the list.
    delete_instances = %w[invitations teams participants due_dates assignment_questionnaires]
    delete_instances.each do |instance|
      instance_eval(instance).each(&:destroy)
    end

    # The size of an empty directory is 2
    # Delete the directory if it is empty
    directory = begin
                  Dir.entries(Rails.root + '/pg_data/' + directory_path)
                rescue StandardError
                  nil
                end
    if directory_path.present? && !directory.nil?
      raise 'The assignment directory is not empty.' unless directory.size == 2

      Dir.delete(Rails.root + '/pg_data/' + directory_path)
    end
    destroy
  end

  # Check to see if assignment is a microtask
  def microtask?
    microtask.nil? ? false : microtask
  end

  # Check to see if assignment has badge
  def badge?
    has_badge.nil? ? false : has_badge
  end

  # add a new participant to this assignment
  # manual addition
  # user_name - the user account name of the participant to add
<<<<<<< HEAD
  def add_participant(user_name, can_submit, can_review, can_take_quiz, duty)
=======
  def add_participant(user_name, can_submit, can_review, can_take_quiz, can_mentor)
>>>>>>> f65257c9
    user = User.find_by(name: user_name)
    if user.nil?
      raise "The user account with the name #{user_name} does not exist. Please <a href='" +
            url_for(controller: 'users', action: 'new') + "'>create</a> the user first."
    end
    participant = AssignmentParticipant.find_by(parent_id: id, user_id: user.id)
    raise "The user #{user.name} is already a participant." if participant

    new_part = AssignmentParticipant.create(parent_id: id,
                                            user_id: user.id,
                                            permission_granted: user.master_permission_granted,
                                            can_submit: can_submit,
                                            can_review: can_review,
                                            can_take_quiz: can_take_quiz,
<<<<<<< HEAD
					    duty: duty)
=======
                                            can_mentor: can_mentor)
>>>>>>> f65257c9
    new_part.set_handle
  end

  def create_node
    parent = CourseNode.find_by(node_object_id: course_id)
    node = AssignmentNode.create(node_object_id: id)
    node.parent_id = parent.id unless parent.nil?
    node.save
  end

  # if current  stage is submission or review, find the round number
  # otherwise, return 0
  def number_of_current_round(topic_id)
    next_due_date = DueDate.get_next_due_date(id, topic_id)
    return 0 if next_due_date.nil?

    next_due_date.round ||= 0
  end

  # For varying rubric feature
  def current_stage_name(topic_id = nil)
    if staggered_deadline?
      return (topic_id.nil? ? 'Unknown' : current_stage(topic_id))
    end

    due_date = find_current_stage(topic_id)
    unless due_date == 'Finished' || due_date.nil? || due_date.deadline_name.nil?
      return due_date.deadline_name
    end

    current_stage(topic_id)
  end

  # check if this assignment has multiple review phases with different review rubrics
  def varying_rubrics_by_round?
    # E-2084 corrected '>=' to '>' to fix logic
    #This is a hack, we should actually check if we have more than one rubric of a given type eg, review
    AssignmentQuestionnaire.where(assignment_id: id, used_in_round: 2).size >= 1
  end

  def link_for_current_stage(topic_id = nil)
    return nil if staggered_and_no_topic?(topic_id)

    due_date = find_current_stage(topic_id)
    if due_date.nil? || (due_date == 'Finished') || due_date.is_a?(TopicDueDate)
      return nil
    end

    due_date.description_url
  end

  def stage_deadline(topic_id = nil)
    return 'Unknown' if staggered_and_no_topic?(topic_id)

    due_date = find_current_stage(topic_id)
    due_date.nil? || due_date == 'Finished' ? due_date : due_date.due_at.to_s
  end

  def num_review_rounds
    due_dates = AssignmentDueDate.where(parent_id: id)
    rounds = 0
    due_dates.each do |due_date|
      rounds = due_date.round if due_date.round > rounds
    end
    rounds
  end

  def find_current_stage(topic_id = nil)
    next_due_date = DueDate.get_next_due_date(id, topic_id)
    return 'Finished' if next_due_date.nil?

    next_due_date
  end

  # Zhewei: this method is almost the same as 'stage_deadline'
  def current_stage(topic_id = nil)
    return 'Unknown' if staggered_and_no_topic?(topic_id)

    due_date = find_current_stage(topic_id)
    due_date.nil? || due_date == 'Finished' ? 'Finished' : DeadlineType.find(due_date.deadline_type_id).name
  end

  # Find the ID of a review questionnaire for this assignment
  def review_questionnaire_id(round_number = nil, topic_id = nil)
    # If round is not given, try to retrieve current round from the next due date
    if round_number.nil?
      next_due_date = DueDate.get_next_due_date(id)
      round_number = next_due_date.try(:round)
    end
    # Create assignment_form that we can use to retrieve AQ with all the same attributes and questionnaire based on AQ
    assignment_form = AssignmentForm.create_form_object(id)
    assignment_questionnaire = assignment_form.assignment_questionnaire('ReviewQuestionnaire', round_number, topic_id)
    questionnaire = assignment_form.questionnaire(assignment_questionnaire, 'ReviewQuestionnaire')
    return questionnaire.id unless questionnaire.id.nil?

    # If correct questionnaire is not found, find it by type
    AssignmentQuestionnaire.where(assignment_id: id).select do |aq|
      !aq.questionnaire_id.nil? && Questionnaire.find(aq.questionnaire_id).type == 'ReviewQuestionnaire'
      return aq.questionnaire_id
    end
    nil
  end

  def self.export_details(csv, parent_id, detail_options)
    return csv unless detail_options.value?('true')

    @assignment = Assignment.find(parent_id)
    @answers = {} # Contains all answer objects for this assignment
    # Find all unique response types
    @uniq_response_type = ResponseMap.all.uniq.pluck(:type)
    # Find all unique round numbers
    @uniq_rounds = Response.all.uniq.pluck(:round)
    # create the nested hash that holds all the answers organized by round # and response type
    @uniq_rounds.each do |round_num|
      @answers[round_num] = {}
      @uniq_response_type.each do |res_type|
        @answers[round_num][res_type] = []
      end
    end
    @answers = generate_answer(@answers, @assignment)
    # Loop through each round and response type and construct a new row to be pushed in CSV
    @uniq_rounds.each do |round_num|
      @uniq_response_type.each do |res_type|
        round_type = check_empty_rounds(@answers, round_num, res_type)
        csv << [round_type, '---', '---', '---', '---', '---', '---', '---'] unless round_type.nil?
        @answers[round_num][res_type].each do |answer|
          csv << csv_row(detail_options, answer)
        end
      end
    end
  end

  # This method was refactored to reduce complexity, additional fields could now be added to the list - Rajan, Jasmine, Sreenidhi
  # Now you could add your export fields to the hashmap
  EXPORT_DETAIL_FIELDS = { team_id: 'Team ID / Author ID', team_name: 'Reviewee (Team / Student Name)', reviewer: 'Reviewer', question: 'Question / Criterion', question_id: 'Question ID', comment_id: 'Answer / Comment ID', comments: 'Answer / Comment', score: 'Score' }.freeze
  def self.export_details_fields(detail_options)
    fields = []
    EXPORT_DETAIL_FIELDS.each do |key, value|
      fields << value if detail_options[key.to_s] == 'true'
    end
    fields
  end

  def self.handle_nil(csv_field)
    return ' ' if csv_field.nil?

    csv_field
  end

  # Generates a single row based on the detail_options selected
  def self.csv_row(detail_options, answer)
    teams_csv = []
    @response = Response.find(answer.response_id)
    map = ResponseMap.find(@response.map_id)
    @reviewee = Team.find_by id: map.reviewee_id
    @reviewee = Participant.find(map.reviewee_id).user if @reviewee.nil?
    reviewer = Participant.find(map.reviewer_id).user
    teams_csv << handle_nil(@reviewee.id) if detail_options['team_id'] == 'true'
    teams_csv << handle_nil(@reviewee.name) if detail_options['team_name'] == 'true'
    teams_csv << handle_nil(reviewer.name) if detail_options['reviewer'] == 'true'
    teams_csv << handle_nil(answer.question.txt) if detail_options['question'] == 'true'
    teams_csv << handle_nil(answer.question.id) if detail_options['question_id'] == 'true'
    teams_csv << handle_nil(answer.id) if detail_options['comment_id'] == 'true'
    teams_csv << handle_nil(answer.comments) if detail_options['comments'] == 'true'
    teams_csv << handle_nil(answer.answer) if detail_options['score'] == 'true'
    teams_csv
  end

  # Populate answers will review information
  def self.generate_answer(answers, assignment)
    # get all response maps for this assignment
    @response_maps_for_assignment = ResponseMap.find_by_sql(["SELECT * FROM response_maps WHERE reviewed_object_id = #{assignment.id}"])
    # for each map, get the response & answer associated with it
    @response_maps_for_assignment.each do |map|
      @response_for_this_map = Response.find_by_sql(["SELECT * FROM responses WHERE map_id = #{map.id}"])
      # for this response, get the answer associated with it
      @response_for_this_map.each do |resp|
        @associated_answers = Answer.find_by_sql(["SELECT * FROM answers WHERE response_id = #{resp.id}"])
        @associated_answers.each do |answer|
          answers[resp.round][map.type].push(answer)
        end
      end
    end
    answers
  end

  # Checks if there are rounds with no reviews
  def self.check_empty_rounds(answers, round_num, res_type)
    if answers[round_num][res_type].any?
      round_num.nil? ? 'Round Nil - ' + res_type : 'Round ' + round_num.to_s + ' - ' + res_type.to_s
    end
  end

  # This method is used to set the headers for the csv like Assignment Name and Assignment Instructor
  def self.export_headers(parent_id)
    @assignment = Assignment.find(parent_id)
    fields = []
    fields << 'Assignment Name: ' + @assignment.name.to_s
    fields << 'Assignment Instructor: ' + User.find(@assignment.instructor_id).name.to_s
    fields
  end

  # This method is used for export contents of grade#view.  -Zhewei
  def self.export(csv, parent_id, options)
    @assignment = Assignment.find(parent_id)
    @questions = {}
    questionnaires = @assignment.questionnaires
    questionnaires.each do |questionnaire|
      if @assignment.varying_rubrics_by_round?
        round = AssignmentQuestionnaire.find_by(assignment_id: @assignment.id, questionnaire_id: @questionnaire.id).used_in_round
        questionnaire_symbol = round.nil? ? questionnaire.symbol : (questionnaire.symbol.to_s + round.to_s).to_sym
      else
        questionnaire_symbol = questionnaire.symbol
      end
      @questions[questionnaire_symbol] = questionnaire.questions
    end
    @scores = review_grades(self, @questions)
    return csv if @scores[:teams].nil?

    export_data(csv, @scores, options)
  end

  def self.export_data(csv, scores, options)
    @scores = scores
    (0..@scores[:teams].length - 1).each do |index|
      team = @scores[:teams][index.to_s.to_sym]
      teams_csv = []
      teams_csv << team[:team].name
      names_of_participants = ''
      team[:team].participants.each do |p|
        names_of_participants += p.fullname
        names_of_participants += '; ' unless p == team[:team].participants.last
      end
      tcsv << names_of_participants
      export_data_fields(options, team, tcsv, pscore)
      csv << tcsv
    end
  end

  def self.export_data_fields(options, team, tcsv, pscore)
    if options['team_score'] == 'true'
      if team[:scores]
        tcsv.push(team[:scores][:max], team[:scores][:min], team[:scores][:avg])
      else
        tcsv.push('---', '---', '---')
      end
    end
    review_hype_mapping_hash = { review: 'submitted_score',
                                 metareview: 'metareview_score',
                                 feedback: 'author_feedback_score',
                                 teammate: 'teammate_review_score' }
    review_hype_mapping_hash.each do |review_type, score_name|
      export_individual_data_fields(review_type, score_name, tcsv, pscore, options)
    end
    teams_csv.push(pscore[:total_score])
  end

  def self.export_individual_data_fields(review_type, score_name, _tcsv, pscore, options)
    if pscore[review_type]
      teams_csv.push(pscore[review_type][:scores][:max], pscore[review_type][:scores][:min], pscore[review_type][:scores][:avg])
    elsif options[score_name]
      teams_csv.push('---', '---', '---')
    end
  end

  # This method was refactored by Rajan, Jasmine, Sreenidhi on 03/31/2020
  # Now you can add groups of fields to the hashmap
  EXPORT_FIELDS = { team_score: ['Team Max', 'Team Min', 'Team Avg'], submitted_score: ['Submitted Max', 'Submitted Min', 'Submitted Avg'], metareview_score: ['Metareview Max', 'Metareview Min', 'Metareview Avg'], author_feedback_score: ['Author Feedback Max, Author Feedback Min, Author Feedback Avg'], teammate_review_score: ['Teammate Review Max', 'Teammate Review Min', 'Teammate Review Avg'] }.freeze
  def self.export_fields(options)
    fields = []
    fields << 'Team Name'
    fields << 'Team Member(s)'
    EXPORT_FIELDS.each do |key, value|
      next unless options[key.to_s] == 'true'

      value.each do |f|
        fields.push(f)
      end
    end
    fields.push('Final Score')
    fields
  end

  def find_due_dates(type)
    due_dates.select { |due_date| due_date.deadline_type_id == DeadlineType.find_by(name: type).id }
  end

  # Method find_review_period is used in answer_helper.rb to get the start and end dates of a round
  def find_review_period(round)
    # If round is nil, it means the same questionnaire is used for every round. Thus, we return all periods.
    # If round is not nil, we return only the period of that round.

    submission_type = DeadlineType.find_by(name: 'submission').id
    review_type = DeadlineType.find_by(name: 'review').id

    due_dates = []
    due_dates += find_due_dates('submission')
    due_dates += find_due_dates('review')
    due_dates.sort_by!(&:id)

    start_dates = []
    end_dates = []

    if round.nil?
      round = 1
      while self.due_dates.exists?(round: round)
        start_dates << due_dates.select { |due_date| due_date.deadline_type_id == submission_type && due_date.round == round }.last
        end_dates << due_dates.select { |due_date| due_date.deadline_type_id == review_type && due_date.round == round }.last
        round += 1
      end
    else
      start_dates << due_dates.select { |due_date| due_date.deadline_type_id == submission_type && due_date.round == round }.last
      end_dates << due_dates.select { |due_date| due_date.deadline_type_id == review_type && due_date.round == round }.last
    end
    [start_dates, end_dates]
  end

  # for program 1 like assignment, if same rubric is used in both rounds,
  # the 'used_in_round' field in 'assignment_questionnaires' will be null,
  # since one field can only store one integer
  # if questionnaire_ids is empty, Expertiza will try to find questionnaire whose type is 'ReviewQuestionnaire'.
  def questionnaire_ids(round)
    questionnaire_ids = if round.nil?
                          AssignmentQuestionnaire.where(assignment_id: id)
                        else
                          AssignmentQuestionnaire.where(assignment_id: id, used_in_round: round)
                        end
    if questionnaire_ids.empty?
      AssignmentQuestionnaire.where(assignment_id: id).find_each do |aq|
        questionnaire_ids << aq if aq.questionnaire.type == 'ReviewQuestionnaire'
      end
    end
    questionnaire_ids
  end

  def pair_programming_enabled?
    self.enable_pair_programming
  end

  private

  # returns true if assignment has staggered deadline and topic_id is nil
  def staggered_and_no_topic?(topic_id)
    staggered_deadline? && topic_id.nil?
  end

  # returns true if reviews required is greater than reviews allowed
  def num_reviews_greater?(reviews_required, reviews_allowed)
    reviews_allowed && reviews_allowed != -1 && reviews_required > reviews_allowed
  end

  def min_metareview(response_map_set)
    response_map_set.sort! { |a, b| a.metareview_response_maps.count <=> b.metareview_response_maps.count }
    min_metareviews = response_map_set.first.metareview_response_maps.count
    min_metareviews
  end

  # returns a map of reviewer to meta_reviews
  def reviewer_metareviews_map(response_map_set)
    reviewers = {}
    response_map_set.each do |response_map|
      reviewer = response_map.reviewer
      reviewers.member?(reviewer) ? reviewers[reviewer] += 1 : reviewers[reviewer] = 1
    end
    reviewers = reviewers.sort_by { |a| a[1] }
  end
end
<|MERGE_RESOLUTION|>--- conflicted
+++ resolved
@@ -269,11 +269,7 @@
   # add a new participant to this assignment
   # manual addition
   # user_name - the user account name of the participant to add
-<<<<<<< HEAD
-  def add_participant(user_name, can_submit, can_review, can_take_quiz, duty)
-=======
   def add_participant(user_name, can_submit, can_review, can_take_quiz, can_mentor)
->>>>>>> f65257c9
     user = User.find_by(name: user_name)
     if user.nil?
       raise "The user account with the name #{user_name} does not exist. Please <a href='" +
@@ -288,11 +284,7 @@
                                             can_submit: can_submit,
                                             can_review: can_review,
                                             can_take_quiz: can_take_quiz,
-<<<<<<< HEAD
-					    duty: duty)
-=======
                                             can_mentor: can_mentor)
->>>>>>> f65257c9
     new_part.set_handle
   end
 

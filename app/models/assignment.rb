class Assignment < ActiveRecord::Base
  require 'analytic/assignment_analytic'
  include AssignmentAnalytic
  include DynamicReviewMapping
  has_paper_trail
  belongs_to :course
  belongs_to :wiki_type
  # wiki_type needs to be removed. When an assignment is created, it needs to
  # be created as an instance of a subclass of the Assignment (model) class;
  # then Rails will "automatically' set the type field to the value that
  # designates an assignment of the appropriate type.
  has_many :participants, :class_name => 'AssignmentParticipant', :foreign_key => 'parent_id'
  has_many :participant_review_mappings, :class_name => 'ParticipantReviewResponseMap', :through => :participants, :source => :review_mappings
  has_many :users, :through => :participants
  has_many :due_dates, :dependent => :destroy
  has_many :teams, :class_name => 'AssignmentTeam', :foreign_key => 'parent_id'
  has_many :team_review_mappings, :class_name => 'TeamReviewResponseMap', :through => :teams, :source => :review_mappings
  has_many :invitations, :class_name => 'Invitation', :foreign_key => 'assignment_id'
  has_many :assignment_questionnaires,:dependent => :destroy
  has_many :questionnaires, :through => :assignment_questionnaires
  belongs_to :instructor, :class_name => 'User', :foreign_key => 'instructor_id'
  has_many :sign_up_topics, :foreign_key => 'assignment_id', :dependent => :destroy
  has_many :response_maps, :foreign_key => 'reviewed_object_id', :class_name => 'ResponseMap'
  has_one :assignment_node,:foreign_key => :node_object_id,:dependent => :destroy

  validates_presence_of :name
  validates_uniqueness_of :name, :scope => :course_id

  COMPLETE = 'Finished'
  WAITLIST = 'Waitlist open'

  REVIEW_QUESTIONNAIRES = {:author_feedback => 0, :metareview => 1, :review => 2, :teammate_review => 3}
  #  Review Strategy information.
  RS_INSTRUCTOR_SELECTED = 'Instructor-Selected'
  RS_STUDENT_SELECTED = 'Student-Selected'
  RS_AUTO_SELECTED = 'Auto-Selected'
  REVIEW_STRATEGIES = [RS_INSTRUCTOR_SELECTED, RS_STUDENT_SELECTED, RS_AUTO_SELECTED]

  DEFAULT_MAX_REVIEWERS = 3

  def team_assignment?
    max_team_size > 1
  end

  def team_assignment
    team_assignment?
  end

  # Returns a set of topics that can be used for taking the quiz.
  # We choose the topics if one of its quiz submissions has been attempted the fewest times so far
  def candidate_topics_for_quiz
    return nil if sign_up_topics.empty?   # This is not a topic assignment
    contributor_set = Array.new(contributors)
    # Reject contributors that have not selected a topic, or have no submissions
    contributor_set.reject! { |contributor| signed_up_topic(contributor).nil? }
    puts "begin in assignment3===" + contributors.inspect
    #####contributor_set.reject! { |contributor| !contributor.has_quiz? }
    # Reject contributions of topics whose deadline has passed
    contributor_set.reject! { |contributor| contributor.assignment.get_current_stage(signed_up_topic(contributor).id) == "Complete" or
        contributor.assignment.get_current_stage(signed_up_topic(contributor).id) == "submission" }

    # Filter the contributors with the least number of reviews
    # (using the fact that each contributor is associated with a topic)
    ###contributor = contributor_set.min_by { |contributor| contributor.quiz_mappings.count }

    ### min_quizzes = contributor.quiz_mappings.count rescue 0
    ###contributor_set.reject! { |contributor| contributor.quiz_mappings.count > min_quizzes + review_topic_threshold }

    puts "in assignment.rb"+contributor_set.inspect

    candidate_topics = Set.new
    contributor_set.each { |contributor| candidate_topics.add(signed_up_topic(contributor)) }
    puts "in assignment.rb!2"
    #puts candidate_topics.inspect
    candidate_topics
  end


  # Returns a set of topics that can be reviewed.
  # We choose the topics if one of its submissions has received the fewest reviews so far
  def candidate_topics_to_review
    puts "I,m in assignment.rb candidata"
    return nil if sign_up_topics.empty? # This is not a topic assignment
    contributor_set = Array.new(contributors)
    # Reject contributors that have not selected a topic, or have no submissions
    # Also reject contributions of topics whose deadline has passed
    contributor_set.reject! do |contributor|
      signed_up_topic(contributor).nil? || !contributor.has_submissions? ||
          contributor.assignment.get_current_stage(signed_up_topic(contributor).id) == 'Complete' ||
          contributor.assignment.get_current_stage(signed_up_topic(contributor).id) == 'submission'
    end
    # Filter the contributors with the least number of reviews
    # (using the fact that each contributor is associated with a topic)
    contributor = contributor_set.min_by { |contributor| contributor.review_mappings.count }

    min_reviews = contributor.review_mappings.count rescue 0
    contributor_set.reject! { |contributor| contributor.review_mappings.count > min_reviews + review_topic_threshold }

    candidate_topics = Set.new
    contributor_set.each { |contributor| candidate_topics.add(signed_up_topic(contributor)) }
    candidate_topics
  end

  def has_topics?
    @has_topics ||= !sign_up_topics.empty?
  end

  def has_teams?
    @has_teams ||= !self.teams.empty?
  end

  def assign_quiz_dynamically(reviewer, topic)
    contributor = contributor_for_quiz(reviewer, topic)
    unless contributor.nil?
    reviewer.assign_quiz(contributor,reviewer,topic)
    end
  end

  def assign_reviewer_dynamically(reviewer, topic)
    # The following method raises an exception if not successful which
    # has to be captured by the caller (in review_mapping_controller)
    contributor = contributor_to_review(reviewer, topic)

    contributor.assign_reviewer(reviewer)
  end

  # Returns a contributor whose quiz is to be taken if available, otherwise will raise an error
  def contributor_for_quiz(reviewer, topic)
    raise "Please select a topic" if has_topics? and topic.nil?
    raise "This assignment does not have topics" if !has_topics? and topic

    # This condition might happen if the reviewer/quiz taker waited too much time in the
    # select topic page and other students have already selected this topic.
    # Another scenario is someone that deliberately modifies the view.
    if topic
      raise "This topic has too many quizzes taken; please select another one." unless candidate_topics_for_quiz.include?(topic)
    end

    contributor_set = Array.new(contributors)
    work = (topic.nil?) ? 'assignment' : 'topic'

    # 1) Only consider contributors that worked on this topic; 2) remove reviewer/quiz taker as contributor
    # 3) remove contributors that have not submitted work yet
    contributor_set.reject! do |contributor|
      signed_up_topic(contributor) != topic or # both will be nil for assignments with no signup sheet
          contributor.includes?(reviewer) ###or !contributor.has_quiz?
    end
    raise "There are no more submissions to take quiz on for this #{work}." if contributor_set.empty?
      #flash[:error] = "There are no more submissions to take quiz on for this #{work}."
    #redirect_to :controller => 'student_review', :action => 'list', :id => reviewer.id
      #return
    #end
    # Reviewer/quiz taker can take quiz for each submission only once
    contributor_set.reject! { |contributor| quiz_taken_by?(contributor, reviewer) }
    #raise "You have already taken the quiz for all submissions for this #{work}." if contributor_set.empty?

    # Reduce to the contributors with the least number of quizzes taken for their submissions ("responses")
   # min_contributor = contributor_set.min_by { |a| a.quiz_responses.count }
   # min_quizzes = min_contributor.quiz_responses.count
    #contributor_set.reject! { |contributor| contributor.quiz_responses.count > min_quizzes }

    # Pick the contributor whose quiz was taken longest ago
    #if min_quizzes > 0
      # Sort by last quiz mapping id, since it reflects the order in which quizzes were taken
      # This has a round-robin effect
      # Sorting on id assumes that ids are assigned sequentially in the db.
      # .last assumes the database returns rows in the order they were created.
      # Added unit tests to ensure these conditions are both true with the current database.
     # contributor_set.sort! { |a, b| a.quiz_mappings.last.id <=> b.quiz_mappings.last.id }
    #end

    # Choose a contributor at random (.sample) from the remaining contributors.
    # Actually, we SHOULD pick the contributor who was least recently picked.  But sample
    # is much simpler, and probably almost as good, given that even if the contributors are
    # picked in round-robin fashion, the reviews will not be submitted in the same order that
    # they were picked.
     puts "in ass.rb!!yes"
    contributor_set.sample
    #puts "in ass.rb!!yes2"
  end

  def quiz_taken_by?(contributor, reviewer)
    quiz_id = QuizQuestionnaire.find_by_instructor_id(contributor.id).id
    return QuizResponseMap.count(:conditions => ['reviewee_id = ? AND reviewer_id = ? AND reviewed_object_id = ?',
                                                 contributor.id, reviewer.id, quiz_id]) > 0
  end

  # Returns a contributor to review if available, otherwise will raise an error
  def contributor_to_review(reviewer, topic)
    raise 'Please select a topic' if has_topics? && topic.nil?
    raise 'This assignment does not have topics' if !has_topics? && topic

    # This condition might happen if the reviewer waited too much time in the
    # select topic page and other students have already selected this topic.
    # Another scenario is someone that deliberately modifies the view.
    raise 'This topic has too many reviews; please select another one.' unless candidate_topics_to_review.include?(topic) if topic

    p "contributors.nil?"
    p contributors.nil?
    p "Contributors:"
    p contributors.class
    p contributors.size
    contributor_set = Array.new(contributors)
    work = (topic.nil?) ? 'assignment' : 'topic'

    # 1) Only consider contributors that worked on this topic; 2) remove reviewer as contributor
    # 3) remove contributors that have not submitted work yet
    contributor_set.reject! do |contributor|
      signed_up_topic(contributor) != topic || # both will be nil for assignments with no signup sheet
          contributor.includes?(reviewer) ||
          !contributor.has_submissions?
    end
    raise "There are no more submissions to review on this #{work}." if contributor_set.empty?

    # Reviewer can review each contributor only once
    contributor_set.reject! { |contributor| contributor.reviewed_by?(reviewer) }
    raise "You have already reviewed all submissions for this #{work}." if contributor_set.empty?

    # Reduce to the contributors with the least number of reviews ("responses") received
    min_contributor = contributor_set.min_by { |a| a.responses.count }
    min_reviews = min_contributor.responses.count
    contributor_set.reject! { |contributor| contributor.responses.count > min_reviews }

    # Pick the contributor whose most recent reviewer was assigned longest ago
    contributor_set.sort! { |a, b| a.review_mappings.last.id <=> b.review_mappings.last.id } if min_reviews > 0

    # Choose a contributor at random (.sample) from the remaining contributors.
    # Actually, we SHOULD pick the contributor who was least recently picked.  But sample
    # is much simpler, and probably almost as good, given that even if the contributors are
    # picked in round-robin fashion, the reviews will not be submitted in the same order that
    # they were picked.
    contributor_set.sample
  end

  def contributors
    p "in contributors method:"
    p "teams.size"
    p teams.size
    #ACS Contributors are just teams, so removed check to see if it is a team assignment
    @contributors ||= teams #ACS
  end

  def assign_metareviewer_dynamically(meta_reviewer)
    # The following method raises an exception if not successful which
    # has to be captured by the caller (in review_mapping_controller)
    response_map = response_map_to_metareview(meta_reviewer)

    response_map.assign_metareviewer(meta_reviewer)
  end

  # Returns a review (response) to metareview if available, otherwise will raise an error
  def response_map_to_metareview(metareviewer)
    response_map_set = Array.new(review_mappings)

    # Reject response maps without responses
    response_map_set.reject! { |response_map| !response_map.response }
    raise 'There are no reviews to metareview at this time for this assignment.' if response_map_set.empty?

    # Reject reviews where the meta_reviewer was the reviewer or the contributor
    response_map_set.reject! do |response_map|
      (response_map.reviewee == metareviewer) or (response_map.reviewer.includes?(metareviewer))
    end
    raise 'There are no more reviews to metareview for this assignment.' if response_map_set.empty?

    # Metareviewer can only metareview each review once
    response_map_set.reject! { |response_map| response_map.metareviewed_by?(metareviewer) }
    raise 'You have already metareviewed all reviews for this assignment.' if response_map_set.empty?

    # Reduce to the response maps with the least number of metareviews received
    response_map_set.sort! { |a, b| a.metareview_response_maps.count <=> b.metareview_response_maps.count }
    min_metareviews = response_map_set.first.metareview_response_maps.count
    response_map_set.reject! { |response_map| response_map.metareview_response_maps.count > min_metareviews }

    # Reduce the response maps to the reviewers with the least number of metareviews received
    reviewers = Hash.new # <reviewer, number of metareviews>
    response_map_set.each do |response_map|
      reviewer = response_map.reviewer
      reviewers.member?(reviewer) ? reviewers[reviewer] += 1 : reviewers[reviewer] = 1
    end
    reviewers = reviewers.sort { |a, b| a[1] <=> b[1] }
    min_metareviews = reviewers.first[1]
    reviewers.reject! { |reviewer| reviewer[1] == min_metareviews }
    response_map_set.reject! { |response_map| reviewers.member?(response_map.reviewer) }

    # Pick the response map whose most recent meta_reviewer was assigned longest ago
    response_map_set.sort! { |a, b| a.metareview_response_maps.count <=> b.metareview_response_maps.count }
    min_metareviews = response_map_set.first.metareview_response_maps.count
    response_map_set.sort! { |a, b| a.metareview_response_maps.last.id <=> b.metareview_response_maps.last.id } if min_metareviews > 0
    # The first review_map is the best candidate to metareview
    response_map_set.first
  end

  def dynamic_reviewer_assignment?
    (self.review_assignment_strategy == RS_AUTO_SELECTED || self.review_assignment_strategy == RS_STUDENT_SELECTED) ? true : false
  end
  alias_method :is_using_dynamic_reviewer_assignment?, :dynamic_reviewer_assignment?

  def review_mappings
    #ACS Removed the if condition(and corressponding else) which differentiate assignments as team and individual assignments
    # to treat all assignments as team assignments
    TeamReviewResponseMap.find_all_by_reviewed_object_id(self.id)
  end

  def metareview_mappings
    mappings = Array.new
    self.review_mappings.each do |map|
      m_map = MetareviewResponseMap.find_by_reviewed_object_id(map.id)
      mappings << m_map if m_map != nil
    end
    mappings
  end

  def get_scores(questions)
    scores = Hash.new

    scores[:participants] = Hash.new
    self.participants.each do |participant|
      scores[:participants][participant.id.to_s.to_sym] = participant.get_scores(questions)


      # for all quiz questionnaires (quizzes) taken by the participant
      quiz_responses = Array.new
      quiz_response_mappings = QuizResponseMap.find_all_by_reviewer_id(participant.id)
      quiz_response_mappings.each do |qmapping|
        if (qmapping.response)
          quiz_responses << qmapping.response
        end
      end

      scores[:participants][participant.id.to_s.to_sym][:quiz] = Hash.new
      scores[:participants][participant.id.to_s.to_sym][:quiz][:assessments] = quiz_responses
      scores[:participants][participant.id.to_s.to_sym][:quiz][:scores] = Score.compute_quiz_scores(scores[:participants][participant.id.to_s.to_sym][:quiz][:assessments])

      scores[:participants][participant.id.to_s.to_sym][:total_score] = compute_total_score(scores[:participants][participant.id.to_s.to_sym])
      scores[:participants][participant.id.to_s.to_sym][:total_score] += participant.compute_quiz_scores(scores[:participants][participant.id.to_s.to_sym])



    end
    #ACS Removed the if condition(and corressponding else) which differentiate assignments as team and individual assignments
    # to treat all assignments as team assignments



    scores[:teams] = Hash.new
    index = 0
    self.teams.each do |team|
      scores[:teams][index.to_s.to_sym] = Hash.new
      scores[:teams][index.to_s.to_sym][:team] = team
      assessments = TeamReviewResponseMap.get_assessments_for(team)
      scores[:teams][index.to_s.to_sym][:scores] = Score.compute_scores(assessments, questions[:review])
      #... = ScoreCache.get_participant_score(team, id, questionnaire.display_type)
      index = index + 1
    end
    scores
  end

  def get_contributor(contrib_id)
    AssignmentTeam.find(contrib_id)
  end

  # parameterized by questionnaire
  def get_max_score_possible(questionnaire)
    max = 0
    sum_of_weights = 0
    num_questions = 0
    questionnaire.questions.each do |question| #type identifies the type of questionnaire
      sum_of_weights += question.weight
      num_questions+=1
    end
    max = num_questions * questionnaire.max_question_score * sum_of_weights
    return max, sum_of_weights
  end

  def get_path
    raise 'Path cannot be created. The assignment must be associated with either a course or an instructor.' if self.course_id == nil && self.instructor_id == nil
    raise PathError, 'No path needed' if self.wiki_type_id != 1
    (self.course_id != nil && self.course_id > 0) ?
        path = Course.find(self.course_id).get_path :
        path = RAILS_ROOT + '/pg_data/' + FileHelper.clean_path(User.find(self.instructor_id).name) + '/'
    path + FileHelper.clean_path(self.directory_path)
  end

  # Check whether review, metareview, etc.. is allowed
  # If topic_id is set, check for that topic only. Otherwise, check to see if there is any topic which can be reviewed(etc) now
  def check_condition(column, topic_id = nil)
    # the drop topic deadline should not play any role in picking the next due date
    # get the drop_topic_deadline_id to exclude it
    drop_topic_deadline_id = DeadlineType.find_by_name('drop_topic').id
    self.staggered_deadline? ?
        topic_id ?
            next_due_date = TopicDeadline.find(:first, :conditions => ['topic_id = ? && due_at >= ? && deadline_type_id <> ?', topic_id, Time.now, drop_topic_deadline_id], :order => 'due_at') :
            next_due_date = TopicDeadline.find(:first, :conditions => ['assignment_id = ? && due_at >= ? && deadline_type_id <> ?', self.id, Time.now, drop_topic_deadline_id], :joins => {:topic => :assignment}, :order => 'due_at') :
        next_due_date = DueDate.find(:first, :conditions => ['assignment_id = ? && due_at >= ? && deadline_type_id <> ?', self.id, Time.now, drop_topic_deadline_id], :order => 'due_at')

    return false if next_due_date.nil?

    # command pattern - get the attribute with the name in column
    # Here, column is usually something like 'review_allowed_id'

    right_id = next_due_date.send column

    right = DeadlineRight.find(right_id)
    #puts "DEBUG RIGHT_ID = " + right_id.to_s
    #puts "DEBUG RIGHT = " + right.name
    (right && (right.name == 'OK' || right.name == 'Late'))
  end

  # Determine if the next due date from now allows for submissions
  def submission_allowed(topic_id = nil)
    (check_condition('submission_allowed_id', topic_id) )
  end

  # Determine if the next due date from now allows to take the quizzes
  def quiz_allowed(topic_id=nil)
    return check_condition("quiz_allowed_id",topic_id)
  end

  # Determine if the next due date from now allows for reviews
  def review_allowed(topic_id = nil)
    (check_condition('review_allowed_id', topic_id) )
  end

  # Determine if the next due date from now allows for metareviews
  def metareview_allowed(topic_id=nil)
    check_condition('review_of_review_allowed_id', topic_id)
  end

  def get_quiz_deadline
    return (DueDate.find(:first, :conditions => ['assignment_id = ? and deadline_type_id >= ?', self.id, 7]).due_at)
  end

  def delete(force = nil)
    begin
      maps = ParticipantReviewResponseMap.find_all_by_reviewed_object_id(self.id)
      maps.each { |map| map.delete(force) }
    rescue
      raise "At least one review response exists for #{self.name}."
    end

    begin
      maps = TeamReviewResponseMap.find_all_by_reviewed_object_id(self.id)
      maps.each { |map| map.delete(force) }
    rescue
      raise "At least one review response exists for #{self.name}."
    end

    begin
      maps = TeammateReviewResponseMap.find_all_by_reviewed_object_id(self.id)
      maps.each { |map| map.delete(force) }
    rescue
      raise "At least one teammate review response exists for #{self.name}."
    end

    self.invitations.each { |invite| invite.destroy }
    self.teams.each { |team| team.delete }
    self.participants.each { |participant| participant.delete }
    self.due_dates.each { |date| date.destroy }

    # The size of an empty directory is 2
    # Delete the directory if it is empty
    begin
      directory = Dir.entries(RAILS_ROOT + '/pg_data/' + self.directory_path)
    rescue
      # directory is empty
    end

    if !is_wiki_assignment and !self.directory_path.empty? and !directory.nil?
      if directory.size == 2
        Dir.delete(RAILS_ROOT + '/pg_data/' + self.directory_path)
      else
        raise 'Assignment directory is not empty'
      end
    end
    self.assignment_questionnaires.each { |aq| aq.destroy }
    self.destroy
  end

  # Generate emails for reviewers when new content is available for review
  #ajbudlon, sept 07, 2007
  def email(author_id)

    # Get all review mappings for this assignment & author
    participant = AssignmentParticipant.find(author_id)
    #ACS Removed the if condition(and corresponding else) which differentiate assignments as team and individual assignments
    # to treat all assignments as team assignments
    author = participant.team

    author.review_mappings.each do |mapping|
      # If the reviewer has requested an e-mail deliver a notification
      # that includes the assignment, and which item has been updated.
      if mapping.reviewer.user.email_on_submission
        user = mapping.reviewer.user
        Mailer.sync_message(
            {:to => user.email,
             :subject => "A new submission is available for #{self.name}",
             :body => {
                 :obj_name => self.name,
                 :type => 'submission',
                 :location => get_review_number(mapping).to_s,
                 :first_name => ApplicationHelper::get_user_first_name(user),
                 :partial_name => 'update'
             }
            }
        ).deliver
      end
    end
  end

  # Get all review mappings for this assignment & reviewer
  # required to give reviewer location of new submission content
  # link cannot be provided as it might give user ability to access data not
  # available to them.
  #ajbudlon, sept 07, 2007
  def get_review_number(mapping)
    reviewer_mappings = ResponseMap.find_all_by_reviewer_id(mapping.reviewer.id)
    review_num = 1
    reviewer_mappings.each do |rm|
      (rm.reviewee.id != mapping.reviewee.id) ? review_num += 1 : break
    end
    review_num
  end

  # It appears that this method is not used at present!
  def is_wiki_assignment
    self.wiki_type_id > 1
  end

  # Check to see if assignment is a microtask
  def is_microtask?
    (self.microtask.nil?) ? false : self.microtask
  end

  def self.is_submission_possible (assignment)
    # Is it possible to upload a file?
    # Check whether the directory text box is nil
    if assignment.directory_path != nil && assignment.wiki_type == 1
      return true
      # Is it possible to submit a URL (or a wiki page)
    elsif assignment.directory_path != nil && /(^$)|(^(http|https):\/\/[a-z0-9]+([\-\.]{1}[a-z0-9]+)*\.[a-z]{2,5}(([0-9]{1,5})?\/.*)?$)/ix.match(assignment.directory_path)
      # In this case we have to check if the directory_path starts with http / https.
      return true
      # Is it possible to submit a Google Doc?
      #    removed because google doc not implemented
      #    elsif assignment.wiki_type == 4 #GOOGLE_DOC
      #      return true
    else
      return false
    end
  end

  def is_google_doc
    # This is its own method so that it can be refactored later.
    # Google Document code should never directly check the wiki_type_id
    # and should instead always call is_google_doc.
    self.wiki_type_id == 4
  end

#add a new participant to this assignment
#manual addition
# user_name - the user account name of the participant to add
  def add_participant(user_name)
    user = User.find_by_name(user_name)
    raise "The user account with the name #{user_name} does not exist. Please <a href='" + url_for(:controller => 'users', :action => 'new') + "'>create</a> the user first." if user.nil?
    participant = AssignmentParticipant.find_by_parent_id_and_user_id(self.id, user.id)
    if participant
      raise "The user #{user.name} is already a participant."
    else
      new_part = AssignmentParticipant.create(:parent_id => self.id, :user_id => user.id, :permission_granted => user.master_permission_granted)
      new_part.set_handle()
    end
  end

  def create_node
    parent = CourseNode.find_by_node_object_id(self.course_id)
    node = AssignmentNode.create(:node_object_id => self.id)
    node.parent_id = parent.id if parent != nil
    node.save
  end

  def get_current_stage(topic_id = nil)
    return 'Unknown' if topic_id.nil? if self.staggered_deadline?
    due_date = find_current_stage(topic_id)
    (due_date == nil || due_date == COMPLETE) ? COMPLETE : DeadlineType.find(due_date.deadline_type_id).name
  end

  def get_stage_deadline(topic_id = nil)
    return 'Unknown' if topic_id.nil? if self.staggered_deadline?
    due_date = find_current_stage(topic_id)
    (due_date == nil || due_date == 'Finished') ? due_date : due_date.due_at.to_s
  end

  def get_review_rounds
    due_dates = DueDate.find_all_by_assignment_id(self.id)
    rounds = 0
    0 .. due_dates.length-1.each do |i|
      deadline_type = DeadlineType.find(due_dates[i].deadline_type_id)
      rounds = rounds + 1 if deadline_type.name == 'review'
    end
    rounds
  end

  def find_current_stage(topic_id = nil)
    self.staggered_deadline? ?
        due_dates = TopicDeadline.find(:all, conditions: ['topic_id = ?', topic_id], order: 'due_at DESC') :
        due_dates = DueDate.find(:all, :conditions => ['assignment_id = ?', self.id], order: 'due_at DESC')
    if due_dates != nil && due_dates.size > 0
      if Time.now > due_dates[0].due_at
        return 'Finished'
      else
        i = 0
        due_dates.each do |due_date|
          return due_date if Time.now < due_date.due_at && (due_dates[i+1] == nil || Time.now > due_dates[i+1].due_at)
          i = i + 1
        end
      end
    end
  end

  def assign_reviewers(mapping_strategy)
    #ACS Always assign reviewers for a team
    #removed check to see if it is a team assignment
    #defined in DynamicReviewMapping module
    assign_reviewers_for_team(mapping_strategy)
  end

  #this is for staggered deadline assignments or assignments with signup sheet
  def assign_reviewers_staggered(num_reviews, num_review_of_reviews)
    #defined in DynamicReviewMapping module
    message = assign_reviewers_automatically(num_reviews, num_review_of_reviews)

  end

  def get_current_due_date
    due_date = self.find_current_stage()
    (due_date == nil || due_date == 'Finished') ? 'Finished' : due_date
  end

  # Returns hash review_scores[reviewer_id][reviewee_id] = score
  def compute_reviews_hash
    review_questionnaire_id = get_review_questionnaire_id()
    @questions = Question.find(:all, conditions: ['questionnaire_id = ?', review_questionnaire_id])
    @review_scores = Hash.new
    #ACS Removed the if condition(and corressponding else) which differentiate assignments as team and individual assignments
    # to treat all assignments as team assignments
    @response_type = 'TeamReviewResponseMap'

    @myreviewers = ResponseMap.find(:all, select: 'DISTINCT reviewer_id', conditions: ['reviewed_object_id = ? && type = ? ', self.id, @type])

    @response_maps = ResponseMap.find(:all, conditions: ['reviewed_object_id = ? && type = ?', self.id, @response_type])

    @response_maps.each do |response_map|
      # Check if response is there
      @corresponding_response = Response.find(:first, conditions: ['map_id = ?', response_map.id])
      @respective_scores = Hash.new
      @respective_scores = @review_scores[response_map.reviewer_id] if @review_scores[response_map.reviewer_id] != nil

      if @corresponding_response != nil
        @this_review_score_raw = Score.get_total_score(response: @corresponding_response, questions: @questions, q_types: Array.new)
        @this_review_score = ((@this_review_score_raw*100).round/100.0) if @this_review_score_raw >= 0.0
      else
        @this_review_score = 0.0
      end
      @respective_scores[response_map.reviewee_id] = @this_review_score
      @review_scores[response_map.reviewer_id] = @respective_scores
    end
    @review_scores
  end

  def get_review_questionnaire_id
    @revqids = []
    @revqids = AssignmentQuestionnaire.find(:all, :conditions => ['assignment_id = ?', self.id])
    @revqids.each do |rqid|
      rtype = Questionnaire.find(rqid.questionnaire_id).type
      @review_questionnaire_id = rqid.questionnaire_id if rtype == 'ReviewQuestionnaire'
    end
    @review_questionnaire_id
  end

  def get_next_due_date
    due_date = self.find_next_stage()
    (due_date == nil || due_date == 'Finished') ? nil : due_date
  end

  def find_next_stage()
    due_dates = DueDate.find(:all,
                             :conditions => ['assignment_id = ?', self.id],
                             :order => 'due_at DESC')

    if due_dates != nil and due_dates.size > 0
      if Time.now > due_dates[0].due_at
        return 'Finished'
      else
        i = 0
        for due_date in due_dates
          if Time.now < due_date.due_at and
              (due_dates[i+1] == nil or Time.now > due_dates[i+1].due_at)
            if i > 0
              return due_dates[i-1]
            else
              return nil
            end
          end
          i = i + 1
        end

        return nil
      end
    end
  end

  # Returns the number of reviewers assigned to a particular assignment
  def get_total_reviews_assigned
    self.response_maps.size
  end

  # get_total_reviews_assigned_by_type()
  # Returns the number of reviewers assigned to a particular assignment by the type of review
  # Param: type - String (ParticipantReviewResponseMap, etc.)
  def get_total_reviews_assigned_by_type(type)
    count = 0
    self.response_maps.each { |x| count = count + 1 if x.type == type }
    count
  end

  # Returns the number of reviews completed for a particular assignment
  def get_total_reviews_completed
    # self.responses.size
    response_count = 0
    self.response_maps.each { |response_map| response_count = response_count + 1 unless response_map.response.nil? }
    response_count
  end

  # Returns the number of reviews completed for a particular assignment by type of review
  # Param: type - String (ParticipantReviewResponseMap, etc.)
  def get_total_reviews_completed_by_type(type)
    # self.responses.size
    response_count = 0
    self.response_maps.each {|response_map|response_count = response_count + 1 if !response_map.response.nil? && response_map.type == type}
    response_count
  end

  # Returns the number of reviews completed for a particular assignment by type of review
  # Param: type - String (ParticipantReviewResponseMap, etc.)
  # Param: date - Filter reviews that were not created on this date
  def get_total_reviews_completed_by_type_and_date(type, date)
    # self.responses.size
    response_count = 0
    self.response_maps.each { |response_map| response_count = response_count + 1 if (response_map.response.created_at.to_datetime.to_date <=> date) == 0 if !response_map.response.nil? && response_map.type == type }
    response_count
  end

  # Returns the percentage of reviews completed as an integer (0-100)
  def get_percentage_reviews_completed
    (get_total_reviews_assigned == 0) ? 0 : ((get_total_reviews_completed().to_f / get_total_reviews_assigned.to_f) * 100).to_i
  end

  # Returns the average of all responses for this assignment as an integer (0-100)
  def get_average_score
    return 0 if get_total_reviews_assigned == 0
    sum_of_scores = 0
    self.response_maps.each do |response_map|
      sum_of_scores = sum_of_scores + response_map.response.get_average_score if !response_map.response.nil?
    end
    (sum_of_scores / get_total_reviews_completed).to_i
  end

  def get_score_distribution
    distribution = Array.new(101, 0)

    self.response_maps.each do |response_map|
      if !response_map.response.nil?
        score = response_map.response.get_average_score.to_i
        distribution[score] += 1 if score >= 0 && score <= 100
      end
    end
    distribution
  end

  # Compute total score for this assignment by summing the scores given on all questionnaires.
  # Only scores passed in are included in this sum.
  def compute_total_score(scores)
    total = 0
    self.questionnaires.each { |questionnaire| total += questionnaire.get_weighted_score(self, scores) }
    total
  end

  # Checks whether there are duplicate assignments of the same name by the same instructor.
  # If the assignments are assigned to courses, it's OK to have duplicate names in different
  # courses.
  #
  # changelog: 5/24/2013
  # Author: hliu11
  #   old method only works after the assignment is created
  #   cover corner case where assignment have not yet been created
  def duplicate_name?
    assignments = Assignment.find_all_by_name(self.name)
    assignments.select { |x| x.instructor_id == self.instructor_id } unless self.instructor_id.nil?
    assignments.select { |x| x.course_id == self.course_id } unless self.course_id.nil?

    #if the assignment have not yet been created i.e: Assignment.new without save
    self.id.nil ? assignments.count > 0 :  assignments.count > 1
  end

  def signed_up_topic(contributor)
    # The purpose is to return the topic that the contributor has signed up to do for this assignment.
    # Returns a record from the sign_up_topic table that gives the topic_id for which the contributor has signed up
    # Look for the topic_id where the creator_id equals the contributor id (contributor is a team or a participant)

    # If this is an assignment with quiz required
    if (self.require_quiz?)
      signups = SignedUpUser.find_all_by_creator_id(contributor.id)
      for signup in signups do
        signuptopic = SignUpTopic.find_by_id(signup.topic_id)
        if (signuptopic.assignment_id == self.id)
          contributors_signup_topic = signuptopic
          return contributors_signup_topic
        end
      end
    end

    # Look for the topic_id where the creator_id equals the contributor id (contributor is a team or a participant)
    (!Team.find_by_name_and_id(contributor.name, contributor.id).nil?) ?
        contributors_topic = SignedUpUser.find_by_creator_id(contributor.id) :
        contributors_topic = SignedUpUser.find_by_creator_id(contributor.user_id)
    contributors_signup_topic = SignUpTopic.find_by_id(contributors_topic.topic_id) if !contributors_topic.nil?
  end

  def self.export(csv, parent_id, options)
    @assignment = Assignment.find(parent_id)
    @questions = Hash.new
    questionnaires = @assignment.questionnaires
<<<<<<< HEAD
    questionnaires.each {
        |questionnaire|
      @questions[questionnaire.symbol] = questionnaire.questions
    }
=======
    questionnaires.each { |questionnaire| @questions[questionnaire.symbol] = questionnaire.questions }
>>>>>>> 7ae91c16
    @scores = @assignment.get_scores(@questions)

    return csv if @scores[:teams].nil?

    for index in 0 .. @scores[:teams].length - 1
      team = @scores[:teams][index.to_s.to_sym]
      for participant in team[:team].get_participants
        pscore = @scores[:participants][participant.id.to_s.to_sym]
        tcsv = Array.new
        tcsv << 'team'+index.to_s

        team[:scores] ?
            tcsv.push(team[:scores][:max], team[:scores][:avg], team[:scores][:min], participant.fullname) :
            tcsv.push('---', '---', '---') if options['team_score'] == 'true'

        pscore[:review] ?
            tcsv.push(pscore[:review][:scores][:max], pscore[:review][:scores][:min], pscore[:review][:scores][:avg]) :
            tcsv.push('---', '---', '---') if options['submitted_score']

        pscore[:metareview] ?
            tcsv.push(pscore[:metareview][:scores][:max], pscore[:metareview][:scores][:min], pscore[:metareview][:scores][:avg]) :
            tcsv.push('---', '---', '---') if options['metareview_score']

        pscore[:feedback] ?
            tcsv.push(pscore[:feedback][:scores][:max], pscore[:feedback][:scores][:min], pscore[:feedback][:scores][:avg]) :
            tcsv.push('---', '---', '---') if options['author_feedback_score']

        pscore[:teammate] ?
            tcsv.push(pscore[:teammate][:scores][:max], pscore[:teammate][:scores][:min], pscore[:teammate][:scores][:avg]) :
            tcsv.push('---', '---', '---') if options['teammate_review_score']

        tcsv.push(pscore[:total_score])
        csv << tcsv
      end
    end
  end

  def self.get_export_fields(options)
    fields = Array.new
    fields << 'Team Name'
    fields.push('Team Max', 'Team Avg', 'Team Min') if options['team_score'] == 'true'
    fields.push('Submitted Max', 'Submitted Avg', 'Submitted Min') if options['submitted_score']
    fields.push('Metareview Max', 'Metareview Avg', 'Metareview Min') if options['metareview_score']
    fields.push('Author Feedback Max', 'Author Feedback Avg', 'Author Feedback Min') if options['author_feedback_score']
    fields.push('Teammate Review Max', 'Teammate Review Avg', 'Teammate Review Min') if options['teammate_review_score']
    fields.push('Final Score')
    fields
  end

  def find_due_dates(type)
    self.due_dates.select {|due_date| due_date.deadline_type == DeadlineType.find_by_name(type)}
  end

  def clean_up_due_dates
    #delete due_dates without due_at
    self.due_dates.each {|due_date| due_date.delete if due_date.due_at.nil? }

    submissions = self.find_due_dates('submission') + self.find_due_dates('resubmission')
    submissions.sort! { |x, y| x.due_at <=> y.due_at }
    reviews = self.find_due_dates('review') + self.find_due_dates('rereview')
    reviews.sort! { |x, y| x.due_at <=> y.due_at }

    while submissions.count > self.rounds_of_reviews
      submissions.last.delete
    end

    while reviews.count > self.rounds_of_reviews
      reviews.last.delete
    end

    self.require_signup? ? drop_topic_count = 1 : drop_topic_count = 0
    drop_topic = self.find_due_dates('drop_topic')
    drop_topic.sort! { |x, y| y.due_at <=> x.due_at }
    while drop_topic.count > self.drop_topic_count
      drop_topic.last.delete
    end
  end


  #this should be moved to SignUpSheet model after we refactor the SignUpSheet.
  # returns whether ANY topic has a partner ad; used for deciding whether to show the Advertisements column
  def has_partner_ads?(id)
    Team.find_by_sql("select * from teams where parent_id = "+id+" AND advertise_for_partner='1'").size > 0
  end
end<|MERGE_RESOLUTION|>--- conflicted
+++ resolved
@@ -601,9 +601,7 @@
   end
 
   def find_current_stage(topic_id = nil)
-    self.staggered_deadline? ?
-        due_dates = TopicDeadline.find(:all, conditions: ['topic_id = ?', topic_id], order: 'due_at DESC') :
-        due_dates = DueDate.find(:all, :conditions => ['assignment_id = ?', self.id], order: 'due_at DESC')
+    due_dates = self.staggered_deadline? ?  TopicDeadline.find(:all, :conditions => ['topic_id = ?', topic_id], :order => 'due_at DESC') : DueDate.find(:all, :conditions => ['assignment_id = ?', self.id], :order => 'due_at DESC')
     if due_dates != nil && due_dates.size > 0
       if Time.now > due_dates[0].due_at
         return 'Finished'
@@ -639,7 +637,7 @@
   # Returns hash review_scores[reviewer_id][reviewee_id] = score
   def compute_reviews_hash
     review_questionnaire_id = get_review_questionnaire_id()
-    @questions = Question.find(:all, conditions: ['questionnaire_id = ?', review_questionnaire_id])
+    @questions = Question.find(:all, :conditions => ['questionnaire_id = ?', review_questionnaire_id])
     @review_scores = Hash.new
     #ACS Removed the if condition(and corressponding else) which differentiate assignments as team and individual assignments
     # to treat all assignments as team assignments
@@ -830,14 +828,7 @@
     @assignment = Assignment.find(parent_id)
     @questions = Hash.new
     questionnaires = @assignment.questionnaires
-<<<<<<< HEAD
-    questionnaires.each {
-        |questionnaire|
-      @questions[questionnaire.symbol] = questionnaire.questions
-    }
-=======
     questionnaires.each { |questionnaire| @questions[questionnaire.symbol] = questionnaire.questions }
->>>>>>> 7ae91c16
     @scores = @assignment.get_scores(@questions)
 
     return csv if @scores[:teams].nil?

class Assignment < ActiveRecord::Base
  include DynamicReviewMapping

  belongs_to :course
  belongs_to :wiki_type
  # wiki_type needs to be removed. When an assignment is created, it needs to
  # be created as an instance of a subclass of the Assignment (model) class;
  # then Rails will "automatically" set the type field to the value that
  # designates an assignment of the appropriate type.
  has_many :participants, :class_name => 'AssignmentParticipant', :foreign_key => 'parent_id'
  has_many :participant_review_mappings, :class_name => 'ParticipantReviewResponseMap', :through => :participants, :source => :review_mappings
  has_many :users, :through => :participants
  has_many :due_dates
  has_many :teams, :class_name => 'AssignmentTeam', :foreign_key => 'parent_id'
  has_many :team_review_mappings, :class_name => 'TeamReviewResponseMap', :through => :teams, :source => :review_mappings
  has_many :invitations, :class_name => 'Invitation', :foreign_key => 'assignment_id'
  has_many :assignment_questionnaires
  has_many :questionnaires, :through => :assignment_questionnaires
  belongs_to  :instructor, :class_name => 'User', :foreign_key => 'instructor_id'    
<<<<<<< HEAD
  has_many :sign_up_topics, :foreign_key => 'assignment_id', :dependent => :destroy  
  has_many :response_maps, :foreign_key => 'reviewed_object_id', :class_name => 'ResponseMap'
  # TODO A bug in Rails http://dev.rubyonrails.org/ticket/4996 prevents us from using this:
  # has_many :responses, :through => :response_maps, :source => 'response'
=======
  has_many :sign_up_topics, :foreign_key => 'assignment_id', :dependent => :destroy
>>>>>>> 3efbc5c0

  validates_presence_of :name
  validates_uniqueness_of :scope => [:directory_path, :instructor_id]

  COMPLETE = "Complete"

  #  Review Strategy information.
  RS_INSTRUCTOR_SELECTED = 'Instructor-Selected'
  RS_STUDENT_SELECTED    = 'Student-Selected'
  RS_AUTO_SELECTED       = 'Auto-Selected'
  REVIEW_STRATEGIES = [RS_INSTRUCTOR_SELECTED, RS_STUDENT_SELECTED, RS_AUTO_SELECTED]

  DEFAULT_MAX_REVIEWERS = 3

  # Returns a set of topics that can be reviewed.
  # We choose the topics if one of its submissions has received the fewest reviews so far
  def candidate_topics_to_review
    return nil if sign_up_topics.empty?   # This is not a topic assignment
    
    contributor_set = Array.new(contributors)
    
    # Reject contributors that have not selected a topic, or have no submissions
    contributor_set.reject! { |contributor| signed_up_topic(contributor).nil? or !contributor.has_submissions? }
    
    # Reject contributions of topics whose deadline has passed
    contributor_set.reject! { |contributor| contributor.assignment.get_current_stage(signed_up_topic(contributor).id) == "Complete" or
                                            contributor.assignment.get_current_stage(signed_up_topic(contributor).id) == "submission" }
    # Filter the contributors with the least number of reviews
    # (using the fact that each contributor is associated with a topic)
    contributor = contributor_set.min_by { |contributor| contributor.review_mappings.count }

    min_reviews = contributor.review_mappings.count rescue 0
    contributor_set.reject! { |contributor| contributor.review_mappings.count > min_reviews + review_topic_threshold }
    
    candidate_topics = Set.new
    contributor_set.each { |contributor| candidate_topics.add(signed_up_topic(contributor)) }
    candidate_topics
  end

  def has_topics?
    @has_topics ||= !sign_up_topics.empty?
  end

  def assign_reviewer_dynamically(reviewer, topic)
    # The following method raises an exception if not successful which 
    # has to be captured by the caller (in review_mapping_controller)
    contributor = contributor_to_review(reviewer, topic)
    
    contributor.assign_reviewer(reviewer)
  end
  
  # Returns a contributor to review if available, otherwise will raise an error
  def contributor_to_review(reviewer, topic)
    raise "Please select a topic" if has_topics? and topic.nil?
    raise "This assignment does not have topics" if !has_topics? and topic
    
    # This condition might happen if the reviewer waited too much time in the
    # select topic page and other students have already selected this topic.
    # Another scenario is someone that deliberately modifies the view.
    if topic
      raise "This topic has too many reviews; please select another one." unless candidate_topics_to_review.include?(topic)
    end
    
    contributor_set = Array.new(contributors)
    work = (topic.nil?) ? 'assignment' : 'topic'

    # 1) Only consider contributors that worked on this topic; 2) remove reviewer as contributor
    # 3) remove contributors that have not submitted work yet
    contributor_set.reject! do |contributor| 
      signed_up_topic(contributor) != topic or # both will be nil for assignments with no signup sheet
        contributor.includes?(reviewer) or
        !contributor.has_submissions?
    end
    raise "There are no more submissions to review on this #{work}." if contributor_set.empty?

    # Reviewer can review each contributor only once 
    contributor_set.reject! { |contributor| contributor.reviewed_by?(reviewer) }
    raise "You have already reviewed all submissions for this #{work}." if contributor_set.empty?

    # Reduce to the contributors with the least number of reviews ("responses") received
    min_contributor = contributor_set.min_by { |a| a.responses.count }
    min_reviews = min_contributor.responses.count
    contributor_set.reject! { |contributor| contributor.responses.count > min_reviews }

    # Pick the contributor whose most recent reviewer was assigned longest ago
    if min_reviews > 0
      # Sort by last review mapping id, since it reflects the order in which reviews were assigned
      # This has a round-robin effect
      # Sorting on id assumes that ids are assigned sequentially in the db.
      # .last assumes the database returns rows in the order they were created.
      # Added unit tests to ensure these conditions are both true with the current database.
      contributor_set.sort! { |a, b| a.review_mappings.last.id <=> b.review_mappings.last.id }
  end

    # Choose a contributor at random (.sample) from the remaining contributors.
    # Actually, we SHOULD pick the contributor who was least recently picked.  But sample
    # is much simpler, and probably almost as good, given that even if the contributors are
    # picked in round-robin fashion, the reviews will not be submitted in the same order that
    # they were picked.
    return contributor_set.sample
  end

  def contributors
    @contributors ||= team_assignment ? teams : participants
  end

  def review_mappings
    @review_mappings ||= team_assignment ? team_review_mappings : participant_review_mappings
  end

  def assign_metareviewer_dynamically(metareviewer)
    # The following method raises an exception if not successful which 
    # has to be captured by the caller (in review_mapping_controller)
    response_map = response_map_to_metareview(metareviewer)
    
    response_map.assign_metareviewer(metareviewer)
  end

  # Returns a review (response) to metareview if available, otherwise will raise an error
  def response_map_to_metareview(metareviewer)
    response_map_set = Array.new(review_mappings)

    # Reject response maps without responses
    response_map_set.reject! { |response_map| !response_map.response }
    raise "There are no reviews to metareview at this time for this assignment." if response_map_set.empty?

    # Reject reviews where the metareviewer was the reviewer or the contributor
    response_map_set.reject! do |response_map| 
      (response_map.reviewee == metareviewer) or (response_map.reviewer.includes?(metareviewer))
    end
    raise "There are no more reviews to metareview for this assignment." if response_map_set.empty?

    # Metareviewer can only metareview each review once
    response_map_set.reject! { |response_map| response_map.metareviewed_by?(metareviewer) }
    raise "You have already metareviewed all reviews for this assignment." if response_map_set.empty?

    # Reduce to the response maps with the least number of metareviews received
    response_map_set.sort! { |a, b| a.metareview_response_maps.count <=> b.metareview_response_maps.count }
    min_metareviews = response_map_set.first.metareview_response_maps.count
    response_map_set.reject! { |response_map| response_map.metareview_response_maps.count > min_metareviews }

    # Reduce the response maps to the reviewers with the least number of metareviews received
    reviewers = Hash.new    # <reviewer, number of metareviews>
    response_map_set.each do |response_map|
      reviewer = response_map.reviewer
      reviewers.member?(reviewer) ? reviewers[reviewer] += 1 : reviewers[reviewer] = 1
    end
    reviewers = reviewers.sort { |a, b| a[1] <=> b[1] }
    min_metareviews = reviewers.first[1]
    reviewers.reject! { |reviewer| reviewer[1] == min_metareviews }
    response_map_set.reject! { |response_map| reviewers.member?(response_map.reviewer) }

    # Pick the response map whose most recent metareviewer was assigned longest ago
    response_map_set.sort! { |a, b| a.metareview_response_maps.count <=> b.metareview_response_maps.count }
    min_metareviews = response_map_set.first.metareview_response_maps.count
    if min_metareviews > 0
      # Sort by last metareview mapping id, since it reflects the order in which reviews were assigned
      # This has a round-robin effect
      response_map_set.sort! { |a, b| a.metareview_response_maps.last.id <=> b.metareview_response_maps.last.id }
    end

    # The first review_map is the best candidate to metareview
    return response_map_set.first
  end

  def is_using_dynamic_reviewer_assignment?
    if self.review_assignment_strategy == RS_AUTO_SELECTED or
       self.review_assignment_strategy == RS_STUDENT_SELECTED
      return true
    else
      return false
    end
  end

  def review_mappings
    if team_assignment
      TeamReviewResponseMap.find_all_by_reviewed_object_id(self.id)
    else
      ParticipantReviewResponseMap.find_all_by_reviewed_object_id(self.id)
    end
  end
  
  def metareview_mappings
     mappings = Array.new
     self.review_mappings.each{
       | map |
       mmap = MetareviewResponseMap.find_by_reviewed_object_id(map.id)
       if mmap != nil
         mappings << mmap
       end
     }
     return mappings     
  end
  
  def get_scores(questions)
    scores = Hash.new

    scores[:participants] = Hash.new    
    self.participants.each{
      | participant |
      scores[:participants][participant.id.to_s.to_sym] = Hash.new
      scores[:participants][participant.id.to_s.to_sym][:participant] = participant
      questionnaires.each{
        | questionnaire |
        scores[:participants][participant.id.to_s.to_sym][questionnaire.symbol] = Hash.new
        scores[:participants][participant.id.to_s.to_sym][questionnaire.symbol][:assessments] = questionnaire.get_assessments_for(participant)
        scores[:participants][participant.id.to_s.to_sym][questionnaire.symbol][:scores] = Score.compute_scores(scores[:participants][participant.id.to_s.to_sym][questionnaire.symbol][:assessments], questions[questionnaire.symbol])        

      }
      scores[:participants][participant.id.to_s.to_sym][:total_score] = compute_total_score(scores[:participants][participant.id.to_s.to_sym])
    }        
    
    if self.team_assignment
      scores[:teams] = Hash.new
      index = 0
      self.teams.each{
        | team |
        scores[:teams][index.to_s.to_sym] = Hash.new
        scores[:teams][index.to_s.to_sym][:team] = team
        assessments = TeamReviewResponseMap.get_assessments_for(team)
        scores[:teams][index.to_s.to_sym][:scores] = Score.compute_scores(assessments, questions[:review])
        #... = ScoreCache.get_participant_score(team, id, questionnaire.display_type)
        index += 1
      }
    end
    return scores
  end
  
  def compute_scores
    scores = Hash.new
    questionnaires = self.questionnaires
    
    self.participants.each{
      | participant |
      pScore = Hash.new
      pScore[:id] = participant.id
      
      
      scores << pScore
    }
  end
  
  def get_contributor(contrib_id)
    if team_assignment
      return AssignmentTeam.find(contrib_id)
    else
      return AssignmentParticipant.find(contrib_id)
    end
  end
   
  # parameterized by questionnaire
  def get_max_score_possible(questionnaire)
    max = 0
    sum_of_weights = 0
    num_questions = 0
    questionnaire.questions.each { |question| #type identifies the type of questionnaire  
      sum_of_weights += question.weight
      num_questions+=1
    }
    max = num_questions * questionnaire.max_question_score * sum_of_weights
    return max, sum_of_weights
  end
    
  def get_path
    if self.course_id == nil and self.instructor_id == nil
      raise "Path can not be created. The assignment must be associated with either a course or an instructor."
    end
    if self.wiki_type_id != 1
      raise PathError, "No path needed"
    end
    if self.course_id != nil && self.course_id > 0
       path = Course.find(self.course_id).get_path
    else
       path = RAILS_ROOT + "/pg_data/" +  FileHelper.clean_path(User.find(self.instructor_id).name) + "/"
    end         
    return path + FileHelper.clean_path(self.directory_path)      
  end 
    
  # Check whether review, metareview, etc.. is allowed
  # If topic_id is set, check for that topic only. Otherwise, check to see if there is any topic which can be reviewed(etc) now
  def check_condition(column,topic_id=nil)
    # the drop topic deadline should not play any role in picking the next due date
    # get the drop_topic_deadline_id to exclude it 
    drop_topic_deadline_id = DeadlineType.find_by_name("drop_topic").id
    if self.staggered_deadline?
      # next_due_date - the nearest due date that hasn't passed
      if topic_id
        # next for topic
        next_due_date = TopicDeadline.find(:first, :conditions => ['topic_id = ? and due_at >= ? and deadline_type_id <> ?', topic_id, Time.now, drop_topic_deadline_id], :order => 'due_at')
      else
        # next for assignment
        next_due_date = TopicDeadline.find(:first, :conditions => ['assignment_id = ? and due_at >= ? and deadline_type_id <> ?', self.id, Time.now, drop_topic_deadline_id], :joins => {:topic => :assignment}, :order => 'due_at')
      end
    else
      next_due_date = DueDate.find(:first, :conditions => ['assignment_id = ? and due_at >= ? and deadline_type_id <> ?', self.id, Time.now, drop_topic_deadline_id], :order => 'due_at')
    end

    if next_due_date.nil?
      return false
    end

    # command pattern - get the attribute with the name in column
    # Here, column is usually something like 'review_allowed_id'

    right_id = next_due_date.send column

    right = DeadlineRight.find(right_id)
    #puts "DEBUG RIGHT_ID = " + right_id.to_s
    #puts "DEBUG RIGHT = " + right.name
    return (right and (right.name == "OK" or right.name == "Late"))    
  end
    
  # Determine if the next due date from now allows for submissions
  def submission_allowed(topic_id=nil)
    return (check_condition("submission_allowed_id",topic_id) or check_condition("resubmission_allowed_id",topic_id))
  end
  
  # Determine if the next due date from now allows for reviews
  def review_allowed(topic_id=nil)
    return (check_condition("review_allowed_id",topic_id) or check_condition("rereview_allowed_id",topic_id))
  end  
  
  # Determine if the next due date from now allows for metareviews
  def metareview_allowed(topic_id=nil)
    return check_condition("review_of_review_allowed_id",topic_id)
  end
    
  def delete(force = nil)
    begin
      maps = ParticipantReviewResponseMap.find_all_by_reviewed_object_id(self.id)
      maps.each{|map| map.delete(force)}
    rescue
      raise "At least one review response exists for #{self.name}."
    end
    
    begin
      maps = TeamReviewResponseMap.find_all_by_reviewed_object_id(self.id)
      maps.each{|map| map.delete(force)}
    rescue
      raise "At least one review response exists for #{self.name}."
    end
    
    begin
      maps = TeammateReviewResponseMap.find_all_by_reviewed_object_id(self.id)
      maps.each{|map| map.delete(force)}
    rescue
      raise "At least one teammate review response exists for #{self.name}."
    end
    
    self.invitations.each{|invite| invite.destroy}
    self.teams.each{| team | team.delete}
    self.participants.each {|participant| participant.delete}
    self.due_dates.each{ |date| date.destroy}   
           
    # The size of an empty directory is 2
    # Delete the directory if it is empty
    begin
      directory = Dir.entries(RAILS_ROOT + "/pg_data/" + self.directory_path)
    rescue
      # directory is empty
    end
       
    if !is_wiki_assignment and !self.directory_path.empty? and !directory.nil?
      if directory.size == 2
        Dir.delete(RAILS_ROOT + "/pg_data/" + self.directory_path)
      else
        raise "Assignment directory is not empty"
      end
    end
    
    self.assignment_questionnaires.each{|aq| aq.destroy}
    
    self.destroy
  end      
  
  # Generate emails for reviewers when new content is available for review
  #ajbudlon, sept 07, 2007   
  def email(author_id) 
  
    # Get all review mappings for this assignment & author
    participant = AssignmentParticipant.find(author_id)
    if team_assignment
      author = participant.team
    else
      author = participant
    end
    
    for mapping in author.review_mappings

       # If the reviewer has requested an e-mail deliver a notification
       # that includes the assignment, and which item has been updated.
       if mapping.reviewer.user.email_on_submission
          user = mapping.reviewer.user
          Mailer.deliver_message(
            {:recipients => user.email,
             :subject => "A new submission is available for #{self.name}",
             :body => {
              :obj_name => self.name,
              :type => "submission",
              :location => get_review_number(mapping).to_s,
              :first_name => ApplicationHelper::get_user_first_name(user),
              :partial_name => "update"
             }
            }
          )
       end
    end
  end 

  # Get all review mappings for this assignment & reviewer
  # required to give reviewer location of new submission content
  # link can not be provided as it might give user ability to access data not
  # available to them.  
  #ajbudlon, sept 07, 2007      
  def get_review_number(mapping)
    reviewer_mappings = ResponseMap.find_all_by_reviewer_id(mapping.reviewer.id)
    review_num = 1
    for rm in reviewer_mappings
      if rm.reviewee.id != mapping.reviewee.id
        review_num += 1
      else
        break
      end
    end  
    return review_num
  end
 
 # It appears that this method is not used at present!
 def is_wiki_assignment
   return (self.wiki_type_id > 1)
 end
 
 #
 def self.is_submission_possible (assignment)
    # Is it possible to upload a file?
    # Check whether the directory text box is nil
    if assignment.directory_path != nil && assignment.wiki_type == 1      
      return true   
      # Is it possible to submit a URL (or a wiki page)
    elsif assignment.directory_path != nil && /(^$)|(^(http|https):\/\/[a-z0-9]+([\-\.]{1}[a-z0-9]+)*\.[a-z]{2,5}(([0-9]{1,5})?\/.*)?$)/ix.match(assignment.directory_path)
        # In this case we have to check if the directory_path starts with http / https.
        return true
    # Is it possible to submit a Google Doc?
#    removed because google doc not implemented
#    elsif assignment.wiki_type == 4 #GOOGLE_DOC
#      return true
    else
      return false
    end
 end
 
 def is_google_doc
   # This is its own method so that it can be refactored later.
   # Google Document code should never directly check the wiki_type_id
   # and should instead always call is_google_doc.
   self.wiki_type_id == 4
 end
 
#add a new participant to this assignment
#manual addition
# user_name - the user account name of the participant to add
def add_participant(user_name)
  user = User.find_by_name(user_name)
  if (user == nil) 
    raise "No user account exists with the name "+user_name+". Please <a href='"+url_for(:controller=>'users',:action=>'new')+"'>create</a> the user first."
  end
  participant = AssignmentParticipant.find_by_parent_id_and_user_id(self.id, user.id)   
  if !participant
    newpart = AssignmentParticipant.create(:parent_id => self.id, :user_id => user.id, :permission_granted => user.master_permission_granted)      
    newpart.set_handle()         
  else
    raise "The user \""+user.name+"\" is already a participant."
  end
 end
 
 def create_node()
      parent = CourseNode.find_by_node_object_id(self.course_id)      
      node = AssignmentNode.create(:node_object_id => self.id)
      if parent != nil
        node.parent_id = parent.id       
      end
      node.save   
 end


  def get_current_stage(topic_id=nil)
    if self.staggered_deadline?
      if topic_id.nil?
        return "Unknown"
      end
    end
    due_date = find_current_stage(topic_id)
    if due_date == nil or due_date == COMPLETE
      return COMPLETE
    else
      return DeadlineType.find(due_date.deadline_type_id).name
    end
  end


  def get_stage_deadline(topic_id=nil)
     if self.staggered_deadline?
        if topic_id.nil?
          return "Unknown"
        end
     end

    due_date = find_current_stage(topic_id)
    if due_date == nil or due_date == COMPLETE
      return due_date
    else
      return due_date.due_at.to_s
    end
  end

   def get_review_rounds
    due_dates = DueDate.find_all_by_assignment_id(self.id)
    rounds = 0
    for i in (0 .. due_dates.length-1)
      deadline_type = DeadlineType.find(due_dates[i].deadline_type_id)
      if deadline_type.name == "review" || deadline_type.name == "rereview"
        rounds = rounds + 1
      end
    end
    rounds
  end

  
 def find_current_stage(topic_id=nil)
    if self.staggered_deadline?
      due_dates = TopicDeadline.find(:all,
                   :conditions => ["topic_id = ?", topic_id],
                   :order => "due_at DESC")
    else
      due_dates = DueDate.find(:all,
                   :conditions => ["assignment_id = ?", self.id],
                   :order => "due_at DESC")
    end


    if due_dates != nil and due_dates.size > 0
      if Time.now > due_dates[0].due_at
        return COMPLETE
      else
        i = 0
        for due_date in due_dates
          if Time.now < due_date.due_at and
             (due_dates[i+1] == nil or Time.now > due_dates[i+1].due_at)
            return due_date
          end
          i = i + 1
        end
      end
    end
 end  
  
 def assign_reviewers(mapping_strategy)  
      if (team_assignment)      
          #defined in DynamicReviewMapping module
          assign_reviewers_for_team(mapping_strategy)
      else          
          #defined in DynamicReviewMapping module
          assign_individual_reviewer(mapping_strategy) 
      end  
  end  

#this is for staggered deadline assignments or assignments with signup sheet
def assign_reviewers_staggered(num_reviews,num_review_of_reviews)
    #defined in DynamicReviewMapping module
    message = assign_reviewers_automatically(num_reviews,num_review_of_reviews)
    return message
end

  def get_current_due_date()
    due_date = self.find_current_stage()
    if due_date == nil or due_date == COMPLETE
      return COMPLETE
    else
      return due_date
    end
    
  end


  # Returns hash review_scores[reviewer_id][reviewee_id] = score
  def compute_reviews_hash
    review_questionnaire_id = get_review_questionnaire_id()
    @questions = Question.find(:all, :conditions =>["questionnaire_id = ?", review_questionnaire_id])
    @review_scores = Hash.new
    if (self.team_assignment)
      @response_type = "TeamReviewResponseMap"
    else
      @response_type = "ParticipantReviewResponseMap"
    end


    @myreviewers = ResponseMap.find(:all,:select => "DISTINCT reviewer_id", :conditions => ["reviewed_object_id = ? and type = ? ", self.id, @type] )

    @response_maps=ResponseMap.find(:all, :conditions =>["reviewed_object_id = ? and type = ?", self.id, @response_type])
    for response_map in @response_maps
      # Check if response is there
      @corresponding_response = Response.find(:first, :conditions =>["map_id = ?", response_map.id])
      @respective_scores = Hash.new
      if (@review_scores[response_map.reviewer_id] != nil)
        @respective_scores = @review_scores[response_map.reviewer_id]
      end
      if (@corresponding_response != nil)
        @this_review_score_raw = Score.get_total_score(:response => @corresponding_response, :questions => @questions, :q_types => Array.new)
        if(@this_review_score_raw >= 0.0)
          @this_review_score = ((@this_review_score_raw*100).round/100.0)
        end
      else
        @this_review_score = 0.0
      end
      @respective_scores[response_map.reviewee_id] = @this_review_score
      @review_scores[response_map.reviewer_id] = @respective_scores
    end
    return @review_scores
  end

  
  def get_review_questionnaire_id()
    @revqids = []

    @revqids = AssignmentQuestionnaire.find(:all, :conditions => ["assignment_id = ?",self.id])
    @revqids.each do |rqid|
      rtype = Questionnaire.find(rqid.questionnaire_id).type
      if( rtype == "ReviewQuestionnaire")
        @review_questionnaire_id = rqid.questionnaire_id
      end

    end
    return @review_questionnaire_id
  end

  def get_next_due_date()
    due_date = self.find_next_stage()
    
    if due_date == nil or due_date == COMPLETE
      return nil
    else
      return due_date
    end
    
  end
  
  def find_next_stage()
    due_dates = DueDate.find(:all, 
                 :conditions => ["assignment_id = ?", self.id],
                 :order => "due_at DESC")
                 
    if due_dates != nil and due_dates.size > 0
      if Time.now > due_dates[0].due_at
        return COMPLETE
      else
        i = 0
        for due_date in due_dates
          if Time.now < due_date.due_at and
             (due_dates[i+1] == nil or Time.now > due_dates[i+1].due_at)
             if (i > 0)
               return due_dates[i-1]
             else
               return nil  
             end
          end
          i = i + 1
        end
        
        return nil
      end
    end
  end
          
  # Returns the number of reviewers assigned to a particular assignment
  def get_total_reviews_assigned
    self.response_maps.size
  end

  # get_total_reviews_assigned_by_type()
  # Returns the number of reviewers assigned to a particular assignment by the type of review
  # Param: type - String (ParticipantReviewResponseMap, etc.)
  def get_total_reviews_assigned_by_type(type)
    count = 0
    self.response_maps.each { |x| count = count + 1 if x.type == type}
    count
  end

  # Returns the number of reviews completed for a particular assignment
  def get_total_reviews_completed
    # TODO A bug in Rails http://dev.rubyonrails.org/ticket/4996 prevents us from using the proper syntax :
    # self.responses.size

    response_count = 0
    self.response_maps.each do |response_map|
      response_count = response_count + 1 unless response_map.response.nil?
    end

    response_count
  end

  # Returns the number of reviews completed for a particular assignment by type of review
  # Param: type - String (ParticipantReviewResponseMap, etc.)
  def get_total_reviews_completed_by_type(type)
    # TODO A bug in Rails http://dev.rubyonrails.org/ticket/4996 prevents us from using the proper syntax :
    # self.responses.size

    response_count = 0
    self.response_maps.each do |response_map|
      response_count = response_count + 1 if !response_map.response.nil? and response_map.type == type
    end

    response_count
  end

  # Returns the number of reviews completed for a particular assignment by type of review
  # Param: type - String (ParticipantReviewResponseMap, etc.)
  # Param: date - Filter reviews that were not created on this date
  def get_total_reviews_completed_by_type_and_date(type, date)
    # TODO A bug in Rails http://dev.rubyonrails.org/ticket/4996 prevents us from using the proper syntax :
    # self.responses.size

    response_count = 0
    self.response_maps.each do |response_map|
      if !response_map.response.nil? and response_map.type == type
        if (response_map.response.created_at.to_datetime.to_date <=> date) == 0 then
          response_count = response_count + 1
        end
      end
    end

    response_count
  end

  # Returns the percentage of reviews completed as an integer (0-100)
  def get_percentage_reviews_completed
    if get_total_reviews_assigned == 0 then 0
    else ((get_total_reviews_completed().to_f / get_total_reviews_assigned.to_f) * 100).to_i
    end
  end

  # Returns the average of all responses for this assignment as an integer (0-100)
  def get_average_score
    return 0 if get_total_reviews_assigned == 0
    
    sum_of_scores = 0

    self.response_maps.each do |response_map|
      if !response_map.response.nil? then
        sum_of_scores = sum_of_scores + response_map.response.get_average_score
      end
    end

    (sum_of_scores / get_total_reviews_completed).to_i
  end

  def get_score_distribution
    distribution = Array.new(101, 0)
    
    self.response_maps.each do |response_map|
      if !response_map.response.nil? then
        score = response_map.response.get_average_score.to_i
        distribution[score] += 1 if score >= 0 and score <= 100
      end
    end
      
    distribution
  end

  # Compute total score for this assignment by summing the scores given on all questionnaires.
  # Only scores passed in are included in this sum.
  def compute_total_score(scores)
    total = 0
    self.questionnaires.each do |questionnaire|
      total += questionnaire.get_weighted_score(self, scores)
    end
    return total
  end
  
  # Checks whether there are duplicate assignments of the same name by the same instructor.
  # If the assignments are assigned to courses, it's OK to have duplicate names in different
  # courses.
  def duplicate_name?
    if course
      Assignment.find(:all, :conditions => ['course_id = ? and instructor_id = ? and name = ?', 
        course_id, instructor_id, name]).count > 1
    else
      Assignment.find(:all, :conditions => ['instructor_id = ? and name = ?', 
        instructor_id, name]).count > 1
    end
  end
  
  def signed_up_topic(contributor)
    # The purpose is to return the topic that the contributor has signed up to do for this assignment.
    # Returns a record from the sign_up_topic table that gives the topic_id for which the contributor has signed up
    # Look for the topic_id where the creator_id equals the contributor id (contributor is a team or a participant)
    if !Team.find_by_name_and_id(contributor.name, contributor.id).nil?
      contributors_topic = SignedUpUser.find_by_creator_id(contributor.id)
    else
      contributors_topic = SignedUpUser.find_by_creator_id(contributor.user_id)
    end
    if !contributors_topic.nil?
      contributors_signup_topic = SignUpTopic.find_by_id(contributors_topic.topic_id)
      #returns the topic
      return contributors_signup_topic
    end
  end
  def self.export(csv, parent_id, options)
    @assignment = Assignment.find(parent_id)
    @questions = Hash.new
    questionnaires = @assignment.questionnaires
    questionnaires.each {
        |questionnaire|
      @questions[questionnaire.symbol] = questionnaire.questions
    }
    @scores = @assignment.get_scores(@questions)

    if(@scores[:teams].nil?)
      return csv
    end

    for index in 0 .. @scores[:teams].length - 1
      team = @scores[:teams][index.to_s.to_sym]
      for participant in team[:team].get_participants
        pscore = @scores[:participants][participant.id.to_s.to_sym]
        tcsv = Array.new
        tcsv << 'team'+index.to_s

        if (options["team_score"] == "true")
          if (team[:scores])
            tcsv.push(team[:scores][:max], team[:scores][:avg], team[:scores][:min], participant.fullname)
          else
            tcsv.push('---', '---', '---')
          end
        end

        if (options["submitted_score"])
          if (pscore[:review])
            tcsv.push(pscore[:review][:scores][:max], pscore[:review][:scores][:min], pscore[:review][:scores][:avg])
          else
            tcsv.push('---', '---', '---')
          end
        end

        if (options["metareview_score"])
          if (pscore[:metareview])
            tcsv.push(pscore[:metareview][:scores][:max], pscore[:metareview][:scores][:min], pscore[:metareview][:scores][:avg])
          else
            tcsv.push('---', '---', '---')
          end
        end

        if (options["author_feedback_score"])
          if (pscore[:feedback])
            tcsv.push(pscore[:feedback][:scores][:max], pscore[:feedback][:scores][:min], pscore[:feedback][:scores][:avg])
          else
            tcsv.push('---', '---', '---')
          end
        end

        if (options["teammate_review_score"])
          if (pscore[:teammate])
            tcsv.push(pscore[:teammate][:scores][:max], pscore[:teammate][:scores][:min], pscore[:teammate][:scores][:avg])
          else
            tcsv.push('---', '---', '---')
          end
        end

        tcsv.push(pscore[:total_score])
        csv << tcsv
      end
    end
  end

  def self.get_export_fields(options)
    fields = Array.new
    fields << "Team Name"

        if (options["team_score"] == "true")
            fields.push("Team Max", "Team Avg", "Team Min")
        end

        if (options["submitted_score"])
            fields.push("Submitted Max", "Submitted Avg", "Submitted Min")
        end

        if (options["metareview_score"])
            fields.push("Metareview Max", "Metareview Avg", "Metareview Min")
        end

        if (options["author_feedback_score"])
            fields.push("Author Feedback Max", "Author Feedback Avg", "Author Feedback Min")
        end

        if (options["teammate_review_score"])
            fields.push("Teammate Review Max", "Teammate Review Avg", "Teammate Review Min")
        end

        fields.push("Final Score")

    return fields
  end
end<|MERGE_RESOLUTION|>--- conflicted
+++ resolved
@@ -17,14 +17,10 @@
   has_many :assignment_questionnaires
   has_many :questionnaires, :through => :assignment_questionnaires
   belongs_to  :instructor, :class_name => 'User', :foreign_key => 'instructor_id'    
-<<<<<<< HEAD
-  has_many :sign_up_topics, :foreign_key => 'assignment_id', :dependent => :destroy  
+  has_many :sign_up_topics, :foreign_key => 'assignment_id', :dependent => :destroy
   has_many :response_maps, :foreign_key => 'reviewed_object_id', :class_name => 'ResponseMap'
   # TODO A bug in Rails http://dev.rubyonrails.org/ticket/4996 prevents us from using this:
   # has_many :responses, :through => :response_maps, :source => 'response'
-=======
-  has_many :sign_up_topics, :foreign_key => 'assignment_id', :dependent => :destroy
->>>>>>> 3efbc5c0
 
   validates_presence_of :name
   validates_uniqueness_of :scope => [:directory_path, :instructor_id]

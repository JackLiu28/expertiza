class Assignment < ActiveRecord::Base
  require 'analytic/assignment_analytic'
  include AssignmentAnalytic
  include DynamicReviewMapping
  has_paper_trail
  belongs_to :course
  belongs_to :wiki_type
  # wiki_type needs to be removed. When an assignment is created, it needs to
  # be created as an instance of a subclass of the Assignment (model) class;
  # then Rails will "automatically' set the type field to the value that
  # designates an assignment of the appropriate type.
  has_many :participants, :class_name => 'AssignmentParticipant', :foreign_key => 'parent_id'
  has_many :participant_review_mappings, :class_name => 'ParticipantReviewResponseMap', :through => :participants, :source => :review_mappings
  has_many :users, :through => :participants
  has_many :due_dates, :dependent => :destroy
  has_many :teams, :class_name => 'AssignmentTeam', :foreign_key => 'parent_id'
  has_many :team_review_mappings, :class_name => 'TeamReviewResponseMap', :through => :teams, :source => :review_mappings
  has_many :invitations, :class_name => 'Invitation', :foreign_key => 'assignment_id'
  has_many :assignment_questionnaires,:dependent => :destroy
  has_many :questionnaires, :through => :assignment_questionnaires
  belongs_to :instructor, :class_name => 'User', :foreign_key => 'instructor_id'
  has_many :sign_up_topics, :foreign_key => 'assignment_id', :dependent => :destroy
  has_many :response_maps, :foreign_key => 'reviewed_object_id', :class_name => 'ResponseMap'
  has_one :assignment_node,:foreign_key => :node_object_id,:dependent => :destroy

  validates_presence_of :name
  validates_uniqueness_of :name, :scope => :course_id

  COMPLETE = 'Finished'
  WAITLIST = 'Waitlist open'

  REVIEW_QUESTIONNAIRES = {:author_feedback => 0, :metareview => 1, :review => 2, :teammate_review => 3}
  #  Review Strategy information.
  RS_INSTRUCTOR_SELECTED = 'Instructor-Selected'
  RS_STUDENT_SELECTED = 'Student-Selected'
  RS_AUTO_SELECTED = 'Auto-Selected'
  REVIEW_STRATEGIES = [RS_INSTRUCTOR_SELECTED, RS_STUDENT_SELECTED, RS_AUTO_SELECTED]

  DEFAULT_MAX_REVIEWERS = 3

  def team_assignment?
    max_team_size > 1
  end

  def team_assignment
    team_assignment?
  end

  # Returns a set of topics that can be used for taking the quiz.
  # We choose the topics if one of its quiz submissions has been attempted the fewest times so far
  def candidate_topics_for_quiz
    return nil if sign_up_topics.empty?   # This is not a topic assignment
    contributor_set = Array.new(contributors)
    # Reject contributors that have not selected a topic, or have no submissions
    contributor_set.reject! { |contributor| signed_up_topic(contributor).nil? }
    puts "begin in assignment3===" + contributors.inspect
    #####contributor_set.reject! { |contributor| !contributor.has_quiz? }
    # Reject contributions of topics whose deadline has passed
    contributor_set.reject! { |contributor| contributor.assignment.get_current_stage(signed_up_topic(contributor).id) == "Complete" or
        contributor.assignment.get_current_stage(signed_up_topic(contributor).id) == "submission" }

    # Filter the contributors with the least number of reviews
    # (using the fact that each contributor is associated with a topic)
    ###contributor = contributor_set.min_by { |contributor| contributor.quiz_mappings.count }

    ### min_quizzes = contributor.quiz_mappings.count rescue 0
    ###contributor_set.reject! { |contributor| contributor.quiz_mappings.count > min_quizzes + review_topic_threshold }

    puts "in assignment.rb"+contributor_set.inspect

    candidate_topics = Set.new
    contributor_set.each { |contributor| candidate_topics.add(signed_up_topic(contributor)) }
    puts "in assignment.rb!2"
    #puts candidate_topics.inspect
    candidate_topics
  end


  # Returns a set of topics that can be reviewed.
  # We choose the topics if one of its submissions has received the fewest reviews so far
  def candidate_topics_to_review
    puts "I,m in assignment.rb candidata"
    return nil if sign_up_topics.empty? # This is not a topic assignment
    contributor_set = Array.new(contributors)
    # Reject contributors that have not selected a topic, or have no submissions
    # Also reject contributions of topics whose deadline has passed
    contributor_set.reject! do |contributor|
      signed_up_topic(contributor).nil? || !contributor.has_submissions? ||
          contributor.assignment.get_current_stage(signed_up_topic(contributor).id) == 'Complete' ||
          contributor.assignment.get_current_stage(signed_up_topic(contributor).id) == 'submission'
    end
    # Filter the contributors with the least number of reviews
    # (using the fact that each contributor is associated with a topic)
    contributor = contributor_set.min_by { |contributor| contributor.review_mappings.count }

    min_reviews = contributor.review_mappings.count rescue 0
    contributor_set.reject! { |contributor| contributor.review_mappings.count > min_reviews + review_topic_threshold }

    candidate_topics = Set.new
    contributor_set.each { |contributor| candidate_topics.add(signed_up_topic(contributor)) }
    candidate_topics
  end

  def has_topics?
    @has_topics ||= !sign_up_topics.empty?
  end

  def has_teams?
    @has_teams ||= !self.teams.empty?
  end

  def assign_quiz_dynamically(reviewer, topic)
    contributor = contributor_for_quiz(reviewer, topic)
    unless contributor.nil?
    reviewer.assign_quiz(contributor,reviewer,topic)
    end
  end

  def assign_reviewer_dynamically(reviewer, topic)
    # The following method raises an exception if not successful which
    # has to be captured by the caller (in review_mapping_controller)
    contributor = contributor_to_review(reviewer, topic)

    contributor.assign_reviewer(reviewer)
  end

  # Returns a contributor whose quiz is to be taken if available, otherwise will raise an error
  def contributor_for_quiz(reviewer, topic)
    raise "Please select a topic" if has_topics? and topic.nil?
    raise "This assignment does not have topics" if !has_topics? and topic

    # This condition might happen if the reviewer/quiz taker waited too much time in the
    # select topic page and other students have already selected this topic.
    # Another scenario is someone that deliberately modifies the view.
    if topic
      raise "This topic has too many quizzes taken; please select another one." unless candidate_topics_for_quiz.include?(topic)
    end

    contributor_set = Array.new(contributors)
    work = (topic.nil?) ? 'assignment' : 'topic'

    # 1) Only consider contributors that worked on this topic; 2) remove reviewer/quiz taker as contributor
    # 3) remove contributors that have not submitted work yet
    contributor_set.reject! do |contributor|
      signed_up_topic(contributor) != topic or # both will be nil for assignments with no signup sheet
          contributor.includes?(reviewer) ###or !contributor.has_quiz?
    end
    raise "There are no more submissions to take quiz on for this #{work}." if contributor_set.empty?
      #flash[:error] = "There are no more submissions to take quiz on for this #{work}."
    #redirect_to :controller => 'student_review', :action => 'list', :id => reviewer.id
      #return
    #end
    # Reviewer/quiz taker can take quiz for each submission only once
    contributor_set.reject! { |contributor| quiz_taken_by?(contributor, reviewer) }
    #raise "You have already taken the quiz for all submissions for this #{work}." if contributor_set.empty?

    # Reduce to the contributors with the least number of quizzes taken for their submissions ("responses")
   # min_contributor = contributor_set.min_by { |a| a.quiz_responses.count }
   # min_quizzes = min_contributor.quiz_responses.count
    #contributor_set.reject! { |contributor| contributor.quiz_responses.count > min_quizzes }

    # Pick the contributor whose quiz was taken longest ago
    #if min_quizzes > 0
      # Sort by last quiz mapping id, since it reflects the order in which quizzes were taken
      # This has a round-robin effect
      # Sorting on id assumes that ids are assigned sequentially in the db.
      # .last assumes the database returns rows in the order they were created.
      # Added unit tests to ensure these conditions are both true with the current database.
     # contributor_set.sort! { |a, b| a.quiz_mappings.last.id <=> b.quiz_mappings.last.id }
    #end

    # Choose a contributor at random (.sample) from the remaining contributors.
    # Actually, we SHOULD pick the contributor who was least recently picked.  But sample
    # is much simpler, and probably almost as good, given that even if the contributors are
    # picked in round-robin fashion, the reviews will not be submitted in the same order that
    # they were picked.
     puts "in ass.rb!!yes"
    contributor_set.sample
    #puts "in ass.rb!!yes2"
  end

  def quiz_taken_by?(contributor, reviewer)
    quiz_id = QuizQuestionnaire.find_by_instructor_id(contributor.id).id
    return QuizResponseMap.count(:conditions => ['reviewee_id = ? AND reviewer_id = ? AND reviewed_object_id = ?',
                                                 contributor.id, reviewer.id, quiz_id]) > 0
  end

  # Returns a contributor to review if available, otherwise will raise an error
  def contributor_to_review(reviewer, topic)
    raise 'Please select a topic' if has_topics? && topic.nil?
    raise 'This assignment does not have topics' if !has_topics? && topic

    # This condition might happen if the reviewer waited too much time in the
    # select topic page and other students have already selected this topic.
    # Another scenario is someone that deliberately modifies the view.
    raise 'This topic has too many reviews; please select another one.' unless candidate_topics_to_review.include?(topic) if topic

    p "contributors.nil?"
    p contributors.nil?
    p "Contributors:"
    p contributors.class
    p contributors.size
    contributor_set = Array.new(contributors)
    work = (topic.nil?) ? 'assignment' : 'topic'

    # 1) Only consider contributors that worked on this topic; 2) remove reviewer as contributor
    # 3) remove contributors that have not submitted work yet
    contributor_set.reject! do |contributor|
      signed_up_topic(contributor) != topic || # both will be nil for assignments with no signup sheet
          contributor.includes?(reviewer) ||
          !contributor.has_submissions?
    end
    raise "There are no more submissions to review on this #{work}." if contributor_set.empty?

    # Reviewer can review each contributor only once
    contributor_set.reject! { |contributor| contributor.reviewed_by?(reviewer) }
    raise "You have already reviewed all submissions for this #{work}." if contributor_set.empty?

    # Reduce to the contributors with the least number of reviews ("responses") received
    min_contributor = contributor_set.min_by { |a| a.responses.count }
    min_reviews = min_contributor.responses.count
    contributor_set.reject! { |contributor| contributor.responses.count > min_reviews }

    # Pick the contributor whose most recent reviewer was assigned longest ago
    contributor_set.sort! { |a, b| a.review_mappings.last.id <=> b.review_mappings.last.id } if min_reviews > 0

    # Choose a contributor at random (.sample) from the remaining contributors.
    # Actually, we SHOULD pick the contributor who was least recently picked.  But sample
    # is much simpler, and probably almost as good, given that even if the contributors are
    # picked in round-robin fashion, the reviews will not be submitted in the same order that
    # they were picked.
    contributor_set.sample
  end

  def contributors
    p "in contributors method:"
    p "teams.size"
    p teams.size
    #ACS Contributors are just teams, so removed check to see if it is a team assignment
    @contributors ||= teams #ACS
  end

  def assign_metareviewer_dynamically(meta_reviewer)
    # The following method raises an exception if not successful which
    # has to be captured by the caller (in review_mapping_controller)
    response_map = response_map_to_metareview(meta_reviewer)

    response_map.assign_metareviewer(meta_reviewer)
  end

  # Returns a review (response) to metareview if available, otherwise will raise an error
  def response_map_to_metareview(metareviewer)
    response_map_set = Array.new(review_mappings)

    # Reject response maps without responses
    response_map_set.reject! { |response_map| !response_map.response }
    raise 'There are no reviews to metareview at this time for this assignment.' if response_map_set.empty?

    # Reject reviews where the meta_reviewer was the reviewer or the contributor
    response_map_set.reject! do |response_map|
      (response_map.reviewee == metareviewer) or (response_map.reviewer.includes?(metareviewer))
    end
    raise 'There are no more reviews to metareview for this assignment.' if response_map_set.empty?

    # Metareviewer can only metareview each review once
    response_map_set.reject! { |response_map| response_map.metareviewed_by?(metareviewer) }
    raise 'You have already metareviewed all reviews for this assignment.' if response_map_set.empty?

    # Reduce to the response maps with the least number of metareviews received
    response_map_set.sort! { |a, b| a.metareview_response_maps.count <=> b.metareview_response_maps.count }
    min_metareviews = response_map_set.first.metareview_response_maps.count
    response_map_set.reject! { |response_map| response_map.metareview_response_maps.count > min_metareviews }

    # Reduce the response maps to the reviewers with the least number of metareviews received
    reviewers = Hash.new # <reviewer, number of metareviews>
    response_map_set.each do |response_map|
      reviewer = response_map.reviewer
      reviewers.member?(reviewer) ? reviewers[reviewer] += 1 : reviewers[reviewer] = 1
    end
    reviewers = reviewers.sort { |a, b| a[1] <=> b[1] }
    min_metareviews = reviewers.first[1]
    reviewers.reject! { |reviewer| reviewer[1] == min_metareviews }
    response_map_set.reject! { |response_map| reviewers.member?(response_map.reviewer) }

    # Pick the response map whose most recent meta_reviewer was assigned longest ago
    response_map_set.sort! { |a, b| a.metareview_response_maps.count <=> b.metareview_response_maps.count }
    min_metareviews = response_map_set.first.metareview_response_maps.count
    response_map_set.sort! { |a, b| a.metareview_response_maps.last.id <=> b.metareview_response_maps.last.id } if min_metareviews > 0
    # The first review_map is the best candidate to metareview
    response_map_set.first
  end

  def dynamic_reviewer_assignment?
    (self.review_assignment_strategy == RS_AUTO_SELECTED || self.review_assignment_strategy == RS_STUDENT_SELECTED) ? true : false
  end
  alias_method :is_using_dynamic_reviewer_assignment?, :dynamic_reviewer_assignment?

  def review_mappings
    #ACS Removed the if condition(and corressponding else) which differentiate assignments as team and individual assignments
    # to treat all assignments as team assignments
    TeamReviewResponseMap.find_all_by_reviewed_object_id(self.id)
  end

  def metareview_mappings
    mappings = Array.new
    self.review_mappings.each do |map|
<<<<<<< HEAD
      mmap = MetareviewResponseMap.find_by_reviewed_object_id(map.map_id)
      if mmap != nil
        mappings << mmap
      end
=======
      m_map = MetareviewResponseMap.find_by_reviewed_object_id(map.id)
      mappings << m_map if m_map != nil
>>>>>>> 745d4bcb
    end
    mappings
  end

  def get_scores(questions)
    scores = Hash.new

    scores[:participants] = Hash.new
    self.participants.each do |participant|
      scores[:participants][participant.id.to_s.to_sym] = participant.get_scores(questions)


      # for all quiz questionnaires (quizzes) taken by the participant
      quiz_responses = Array.new
      quiz_response_mappings = QuizResponseMap.find_all_by_reviewer_id(participant.id)
      quiz_response_mappings.each do |qmapping|
        if (qmapping.response)
          quiz_responses << qmapping.response
        end
      end

      scores[:participants][participant.id.to_s.to_sym][:quiz] = Hash.new
      scores[:participants][participant.id.to_s.to_sym][:quiz][:assessments] = quiz_responses
      scores[:participants][participant.id.to_s.to_sym][:quiz][:scores] = Score.compute_quiz_scores(scores[:participants][participant.id.to_s.to_sym][:quiz][:assessments])

      scores[:participants][participant.id.to_s.to_sym][:total_score] = compute_total_score(scores[:participants][participant.id.to_s.to_sym])
      scores[:participants][participant.id.to_s.to_sym][:total_score] += participant.compute_quiz_scores(scores[:participants][participant.id.to_s.to_sym])



    end
    #ACS Removed the if condition(and corressponding else) which differentiate assignments as team and individual assignments
    # to treat all assignments as team assignments



    scores[:teams] = Hash.new
    index = 0
    self.teams.each do |team|
      scores[:teams][index.to_s.to_sym] = Hash.new
      scores[:teams][index.to_s.to_sym][:team] = team
      assessments = TeamReviewResponseMap.get_assessments_for(team)
      scores[:teams][index.to_s.to_sym][:scores] = Score.compute_scores(assessments, questions[:review])
      #... = ScoreCache.get_participant_score(team, id, questionnaire.display_type)
      index = index + 1
    end
    scores
  end

  def get_contributor(contrib_id)
    AssignmentTeam.find(contrib_id)
  end

  # parameterized by questionnaire
  def get_max_score_possible(questionnaire)
    max = 0
    sum_of_weights = 0
    num_questions = 0
    questionnaire.questions.each do |question| #type identifies the type of questionnaire
      sum_of_weights += question.weight
      num_questions+=1
    end
    max = num_questions * questionnaire.max_question_score * sum_of_weights
    return max, sum_of_weights
  end

  def get_path
    raise 'Path cannot be created. The assignment must be associated with either a course or an instructor.' if self.course_id == nil && self.instructor_id == nil
    raise PathError, 'No path needed' if self.wiki_type_id != 1
    (self.course_id != nil && self.course_id > 0) ?
        path = Course.find(self.course_id).get_path :
        path = RAILS_ROOT + '/pg_data/' + FileHelper.clean_path(User.find(self.instructor_id).name) + '/'
    path + FileHelper.clean_path(self.directory_path)
  end

  # Check whether review, metareview, etc.. is allowed
  # If topic_id is set, check for that topic only. Otherwise, check to see if there is any topic which can be reviewed(etc) now
  def check_condition(column, topic_id = nil)
    # the drop topic deadline should not play any role in picking the next due date
    # get the drop_topic_deadline_id to exclude it
    drop_topic_deadline_id = DeadlineType.find_by_name('drop_topic').id
    self.staggered_deadline? ?
        topic_id ?
            next_due_date = TopicDeadline.find(:first, :conditions => ['topic_id = ? && due_at >= ? && deadline_type_id <> ?', topic_id, Time.now, drop_topic_deadline_id], :order => 'due_at') :
            next_due_date = TopicDeadline.find(:first, :conditions => ['assignment_id = ? && due_at >= ? && deadline_type_id <> ?', self.id, Time.now, drop_topic_deadline_id], :joins => {:topic => :assignment}, :order => 'due_at') :
        next_due_date = DueDate.find(:first, :conditions => ['assignment_id = ? && due_at >= ? && deadline_type_id <> ?', self.id, Time.now, drop_topic_deadline_id], :order => 'due_at')

    return false if next_due_date.nil?

    # command pattern - get the attribute with the name in column
    # Here, column is usually something like 'review_allowed_id'

    right_id = next_due_date.send column

    right = DeadlineRight.find(right_id)
    #puts "DEBUG RIGHT_ID = " + right_id.to_s
    #puts "DEBUG RIGHT = " + right.name
    (right && (right.name == 'OK' || right.name == 'Late'))
  end

  # Determine if the next due date from now allows for submissions
  def submission_allowed(topic_id = nil)
    (check_condition('submission_allowed_id', topic_id) )
  end

  # Determine if the next due date from now allows to take the quizzes
  def quiz_allowed(topic_id=nil)
    return check_condition("quiz_allowed_id",topic_id)
  end

  # Determine if the next due date from now allows for reviews
  def review_allowed(topic_id = nil)
    (check_condition('review_allowed_id', topic_id) )
  end

  # Determine if the next due date from now allows for metareviews
  def metareview_allowed(topic_id=nil)
    check_condition('review_of_review_allowed_id', topic_id)
  end

  def get_quiz_deadline
    return (DueDate.find(:first, :conditions => ['assignment_id = ? and deadline_type_id >= ?', self.id, 7]).due_at)
  end

  def delete(force = nil)
    begin
      maps = ParticipantReviewResponseMap.find_all_by_reviewed_object_id(self.id)
      maps.each { |map| map.delete(force) }
    rescue
      raise "At least one review response exists for #{self.name}."
    end

    begin
      maps = TeamReviewResponseMap.find_all_by_reviewed_object_id(self.id)
      maps.each { |map| map.delete(force) }
    rescue
      raise "At least one review response exists for #{self.name}."
    end

    begin
      maps = TeammateReviewResponseMap.find_all_by_reviewed_object_id(self.id)
      maps.each { |map| map.delete(force) }
    rescue
      raise "At least one teammate review response exists for #{self.name}."
    end

    self.invitations.each { |invite| invite.destroy }
    self.teams.each { |team| team.delete }
    self.participants.each { |participant| participant.delete }
    self.due_dates.each { |date| date.destroy }

    # The size of an empty directory is 2
    # Delete the directory if it is empty
    begin
      directory = Dir.entries(RAILS_ROOT + '/pg_data/' + self.directory_path)
    rescue
      # directory is empty
    end

    if !is_wiki_assignment and !self.directory_path.empty? and !directory.nil?
      if directory.size == 2
        Dir.delete(RAILS_ROOT + '/pg_data/' + self.directory_path)
      else
        raise 'Assignment directory is not empty'
      end
    end
    self.assignment_questionnaires.each { |aq| aq.destroy }
    self.destroy
  end

  # Generate emails for reviewers when new content is available for review
  #ajbudlon, sept 07, 2007
  def email(author_id)

    # Get all review mappings for this assignment & author
    participant = AssignmentParticipant.find(author_id)
    #ACS Removed the if condition(and corresponding else) which differentiate assignments as team and individual assignments
    # to treat all assignments as team assignments
    author = participant.team

    author.review_mappings.each do |mapping|
      # If the reviewer has requested an e-mail deliver a notification
      # that includes the assignment, and which item has been updated.
       if mapping.reviewer.user.email_on_submission
        user = mapping.reviewer.user
        Mailer.sync_message(
            {:to => user.email,
             :subject => "A new submission is available for #{self.name}",
             :body => {
                 :obj_name => self.name,
                 :type => 'submission',
                 :location => get_review_number(mapping).to_s,
                 :first_name => ApplicationHelper::get_user_first_name(user),
                 :partial_name => 'update'
             }
            }
        ).deliver
      end
    end
  end

  # Get all review mappings for this assignment & reviewer
  # required to give reviewer location of new submission content
  # link cannot be provided as it might give user ability to access data not
  # available to them.
  #ajbudlon, sept 07, 2007
  def get_review_number(mapping)
    reviewer_mappings = ResponseMap.find_all_by_reviewer_id(mapping.reviewer.id)
    review_num = 1
    reviewer_mappings.each do |rm|
      (rm.reviewee.id != mapping.reviewee.id) ? review_num += 1 : break
    end
    review_num
  end

  # It appears that this method is not used at present!
  def is_wiki_assignment
    self.wiki_type_id > 1
  end

  # Check to see if assignment is a microtask
  def is_microtask?
    (self.microtask.nil?) ? false : self.microtask
  end

  # Check to see if assignment is a microtask
  def is_coding_assignment?
    (self.is_coding_assignment?) ? false : self.is_coding_assignment
  end

  def self.is_submission_possible (assignment)
    # Is it possible to upload a file?
    # Check whether the directory text box is nil
    if assignment.directory_path != nil && assignment.wiki_type == 1
      return true
      # Is it possible to submit a URL (or a wiki page)
    elsif assignment.directory_path != nil && /(^$)|(^(http|https):\/\/[a-z0-9]+([\-\.]{1}[a-z0-9]+)*\.[a-z]{2,5}(([0-9]{1,5})?\/.*)?$)/ix.match(assignment.directory_path)
      # In this case we have to check if the directory_path starts with http / https.
      return true
      # Is it possible to submit a Google Doc?
      #    removed because google doc not implemented
      #    elsif assignment.wiki_type == 4 #GOOGLE_DOC
      #      return true
    else
      return false
    end
  end

  def is_google_doc
    # This is its own method so that it can be refactored later.
    # Google Document code should never directly check the wiki_type_id
    # and should instead always call is_google_doc.
    self.wiki_type_id == 4
  end

#add a new participant to this assignment
#manual addition
# user_name - the user account name of the participant to add
  def add_participant(user_name)
    user = User.find_by_name(user_name)
    raise "The user account with the name #{user_name} does not exist. Please <a href='" + url_for(:controller => 'users', :action => 'new') + "'>create</a> the user first." if user.nil?
    participant = AssignmentParticipant.find_by_parent_id_and_user_id(self.id, user.id)
    if participant
      raise "The user #{user.name} is already a participant."
    else
      new_part = AssignmentParticipant.create(:parent_id => self.id, :user_id => user.id, :permission_granted => user.master_permission_granted)
      new_part.set_handle()
    end
  end

  def create_node
    parent = CourseNode.find_by_node_object_id(self.course_id)
    node = AssignmentNode.create(:node_object_id => self.id)
    node.parent_id = parent.id if parent != nil
    node.save
  end

  def get_current_stage(topic_id = nil)
    return 'Unknown' if topic_id.nil? if self.staggered_deadline?
    due_date = find_current_stage(topic_id)
    (due_date == nil || due_date == COMPLETE) ? COMPLETE : DeadlineType.find(due_date.deadline_type_id).name
  end

  def get_stage_deadline(topic_id = nil)
    return 'Unknown' if topic_id.nil? if self.staggered_deadline?
    due_date = find_current_stage(topic_id)
    (due_date == nil || due_date == 'Finished') ? due_date : due_date.due_at.to_s
  end

  def get_review_rounds
    due_dates = DueDate.find_all_by_assignment_id(self.id)
    rounds = 0
    0 .. due_dates.length-1.each do |i|
      deadline_type = DeadlineType.find(due_dates[i].deadline_type_id)
      rounds = rounds + 1 if deadline_type.name == 'review'
    end
    rounds
  end

  def find_current_stage(topic_id = nil)
    due_dates = self.staggered_deadline? ?  TopicDeadline.find(:all, :conditions => ['topic_id = ?', topic_id], :order => 'due_at DESC') : DueDate.find(:all, :conditions => ['assignment_id = ?', self.id], :order => 'due_at DESC')
    if due_dates != nil && due_dates.size > 0
      if Time.now > due_dates[0].due_at
        return 'Finished'
      else
        i = 0
        due_dates.each do |due_date|
          return due_date if Time.now < due_date.due_at && (due_dates[i+1] == nil || Time.now > due_dates[i+1].due_at)
          i = i + 1
        end
      end
    end
  end

  def assign_reviewers(mapping_strategy)
    #ACS Always assign reviewers for a team
    #removed check to see if it is a team assignment
    #defined in DynamicReviewMapping module
    assign_reviewers_for_team(mapping_strategy)
  end

  #this is for staggered deadline assignments or assignments with signup sheet
  def assign_reviewers_staggered(num_reviews, num_review_of_reviews)
    #defined in DynamicReviewMapping module
    message = assign_reviewers_automatically(num_reviews, num_review_of_reviews)

  end

  def get_current_due_date
    due_date = self.find_current_stage()
    (due_date == nil || due_date == 'Finished') ? 'Finished' : due_date
  end

  # Returns hash review_scores[reviewer_id][reviewee_id] = score
  def compute_reviews_hash
    review_questionnaire_id = get_review_questionnaire_id()
    @questions = Question.find(:all, :conditions => ['questionnaire_id = ?', review_questionnaire_id])
    @review_scores = Hash.new
    #ACS Removed the if condition(and corressponding else) which differentiate assignments as team and individual assignments
    # to treat all assignments as team assignments
    @response_type = 'TeamReviewResponseMap'

    @myreviewers = ResponseMap.find(:all, select: 'DISTINCT reviewer_id', conditions: ['reviewed_object_id = ? && type = ? ', self.id, @type])

    @response_maps = ResponseMap.find(:all, conditions: ['reviewed_object_id = ? && type = ?', self.id, @response_type])

    @response_maps.each do |response_map|
      # Check if response is there
<<<<<<< HEAD
      @corresponding_response = Response.find(:first, :conditions => ['map_id = ?', response_map.map_id])
=======
      @corresponding_response = Response.find(:first, conditions: ['map_id = ?', response_map.id])
>>>>>>> 745d4bcb
      @respective_scores = Hash.new
      @respective_scores = @review_scores[response_map.reviewer_id] if @review_scores[response_map.reviewer_id] != nil

      if @corresponding_response != nil
        @this_review_score_raw = Score.get_total_score(response: @corresponding_response, questions: @questions, q_types: Array.new)
        @this_review_score = ((@this_review_score_raw*100).round/100.0) if @this_review_score_raw >= 0.0
      else
        @this_review_score = 0.0
      end
      @respective_scores[response_map.reviewee_id] = @this_review_score
      @review_scores[response_map.reviewer_id] = @respective_scores
    end
    @review_scores
  end

  def get_review_questionnaire_id
    @revqids = []
    @revqids = AssignmentQuestionnaire.find(:all, :conditions => ['assignment_id = ?', self.id])
    @revqids.each do |rqid|
      rtype = Questionnaire.find(rqid.questionnaire_id).type
      @review_questionnaire_id = rqid.questionnaire_id if rtype == 'ReviewQuestionnaire'
    end
    @review_questionnaire_id
  end

  def get_next_due_date
    due_date = self.find_next_stage()
    (due_date == nil || due_date == 'Finished') ? nil : due_date
  end

  def find_next_stage()
    due_dates = DueDate.find(:all,
                             :conditions => ['assignment_id = ?', self.id],
                             :order => 'due_at DESC')

    if due_dates != nil and due_dates.size > 0
      if Time.now > due_dates[0].due_at
        return 'Finished'
      else
        i = 0
        for due_date in due_dates
          if Time.now < due_date.due_at and
              (due_dates[i+1] == nil or Time.now > due_dates[i+1].due_at)
            if i > 0
              return due_dates[i-1]
            else
              return nil
            end
          end
          i = i + 1
        end

        return nil
      end
    end
  end

  # Returns the number of reviewers assigned to a particular assignment
  def get_total_reviews_assigned
    self.response_maps.size
  end

  # get_total_reviews_assigned_by_type()
  # Returns the number of reviewers assigned to a particular assignment by the type of review
  # Param: type - String (ParticipantReviewResponseMap, etc.)
  def get_total_reviews_assigned_by_type(type)
    count = 0
    self.response_maps.each { |x| count = count + 1 if x.type == type }
    count
  end

  # Returns the number of reviews completed for a particular assignment
  def get_total_reviews_completed
    # self.responses.size
    response_count = 0
    self.response_maps.each { |response_map| response_count = response_count + 1 unless response_map.response.nil? }
    response_count
  end

  # Returns the number of reviews completed for a particular assignment by type of review
  # Param: type - String (ParticipantReviewResponseMap, etc.)
  def get_total_reviews_completed_by_type(type)
    # self.responses.size
    response_count = 0
    self.response_maps.each {|response_map|response_count = response_count + 1 if !response_map.response.nil? && response_map.type == type}
    response_count
  end

  # Returns the number of reviews completed for a particular assignment by type of review
  # Param: type - String (ParticipantReviewResponseMap, etc.)
  # Param: date - Filter reviews that were not created on this date
  def get_total_reviews_completed_by_type_and_date(type, date)
    # self.responses.size
    response_count = 0
    self.response_maps.each { |response_map| response_count = response_count + 1 if (response_map.response.created_at.to_datetime.to_date <=> date) == 0 if !response_map.response.nil? && response_map.type == type }
    response_count
  end

  # Returns the percentage of reviews completed as an integer (0-100)
  def get_percentage_reviews_completed
    (get_total_reviews_assigned == 0) ? 0 : ((get_total_reviews_completed().to_f / get_total_reviews_assigned.to_f) * 100).to_i
  end

  # Returns the average of all responses for this assignment as an integer (0-100)
  def get_average_score
    return 0 if get_total_reviews_assigned == 0
    sum_of_scores = 0
    self.response_maps.each do |response_map|
      sum_of_scores = sum_of_scores + response_map.response.get_average_score if !response_map.response.nil?
    end
    (sum_of_scores / get_total_reviews_completed).to_i
  end

  def get_score_distribution
    distribution = Array.new(101, 0)

    self.response_maps.each do |response_map|
      if !response_map.response.nil?
        score = response_map.response.get_average_score.to_i
        distribution[score] += 1 if score >= 0 && score <= 100
      end
    end
    distribution
  end

  # Compute total score for this assignment by summing the scores given on all questionnaires.
  # Only scores passed in are included in this sum.
  def compute_total_score(scores)
    total = 0
    self.questionnaires.each { |questionnaire| total += questionnaire.get_weighted_score(self, scores) }
    total
  end

  # Checks whether there are duplicate assignments of the same name by the same instructor.
  # If the assignments are assigned to courses, it's OK to have duplicate names in different
  # courses.
  #
  # changelog: 5/24/2013
  # Author: hliu11
  #   old method only works after the assignment is created
  #   cover corner case where assignment have not yet been created
  def duplicate_name?
    assignments = Assignment.find_all_by_name(self.name)
    assignments.select { |x| x.instructor_id == self.instructor_id } unless self.instructor_id.nil?
    assignments.select { |x| x.course_id == self.course_id } unless self.course_id.nil?

    #if the assignment have not yet been created i.e: Assignment.new without save
    self.id.nil ? assignments.count > 0 :  assignments.count > 1
  end

  def signed_up_topic(contributor)
    # The purpose is to return the topic that the contributor has signed up to do for this assignment.
    # Returns a record from the sign_up_topic table that gives the topic_id for which the contributor has signed up
    # Look for the topic_id where the creator_id equals the contributor id (contributor is a team or a participant)

    # If this is an assignment with quiz required
    if (self.require_quiz?)
      signups = SignedUpUser.find_all_by_creator_id(contributor.id)
      for signup in signups do
        signuptopic = SignUpTopic.find_by_id(signup.topic_id)
        if (signuptopic.assignment_id == self.id)
          contributors_signup_topic = signuptopic
          return contributors_signup_topic
        end
      end
    end

    # Look for the topic_id where the creator_id equals the contributor id (contributor is a team or a participant)
    (!Team.find_by_name_and_id(contributor.name, contributor.id).nil?) ?
        contributors_topic = SignedUpUser.find_by_creator_id(contributor.id) :
        contributors_topic = SignedUpUser.find_by_creator_id(contributor.user_id)
    contributors_signup_topic = SignUpTopic.find_by_id(contributors_topic.topic_id) if !contributors_topic.nil?
  end

  def self.export(csv, parent_id, options)
    @assignment = Assignment.find(parent_id)
    @questions = Hash.new
    questionnaires = @assignment.questionnaires
    questionnaires.each { |questionnaire| @questions[questionnaire.symbol] = questionnaire.questions }
    @scores = @assignment.get_scores(@questions)

    return csv if @scores[:teams].nil?

    for index in 0 .. @scores[:teams].length - 1
      team = @scores[:teams][index.to_s.to_sym]
      for participant in team[:team].get_participants
        pscore = @scores[:participants][participant.id.to_s.to_sym]
        tcsv = Array.new
        tcsv << 'team'+index.to_s

        team[:scores] ?
            tcsv.push(team[:scores][:max], team[:scores][:avg], team[:scores][:min], participant.fullname) :
            tcsv.push('---', '---', '---') if options['team_score'] == 'true'

        pscore[:review] ?
            tcsv.push(pscore[:review][:scores][:max], pscore[:review][:scores][:min], pscore[:review][:scores][:avg]) :
            tcsv.push('---', '---', '---') if options['submitted_score']

        pscore[:metareview] ?
            tcsv.push(pscore[:metareview][:scores][:max], pscore[:metareview][:scores][:min], pscore[:metareview][:scores][:avg]) :
            tcsv.push('---', '---', '---') if options['metareview_score']

        pscore[:feedback] ?
            tcsv.push(pscore[:feedback][:scores][:max], pscore[:feedback][:scores][:min], pscore[:feedback][:scores][:avg]) :
            tcsv.push('---', '---', '---') if options['author_feedback_score']

        pscore[:teammate] ?
            tcsv.push(pscore[:teammate][:scores][:max], pscore[:teammate][:scores][:min], pscore[:teammate][:scores][:avg]) :
            tcsv.push('---', '---', '---') if options['teammate_review_score']

        tcsv.push(pscore[:total_score])
        csv << tcsv
      end
    end
  end

  def self.get_export_fields(options)
    fields = Array.new
    fields << 'Team Name'
    fields.push('Team Max', 'Team Avg', 'Team Min') if options['team_score'] == 'true'
    fields.push('Submitted Max', 'Submitted Avg', 'Submitted Min') if options['submitted_score']
    fields.push('Metareview Max', 'Metareview Avg', 'Metareview Min') if options['metareview_score']
    fields.push('Author Feedback Max', 'Author Feedback Avg', 'Author Feedback Min') if options['author_feedback_score']
    fields.push('Teammate Review Max', 'Teammate Review Avg', 'Teammate Review Min') if options['teammate_review_score']
    fields.push('Final Score')
   fields
  end

  def find_due_dates(type)
    self.due_dates.select {|due_date| due_date.deadline_type == DeadlineType.find_by_name(type)}
  end

  def clean_up_due_dates
    #delete due_dates without due_at
    self.due_dates.each {|due_date| due_date.delete if due_date.due_at.nil? }

    submissions = self.find_due_dates('submission') + self.find_due_dates('resubmission')
    submissions.sort! { |x, y| x.due_at <=> y.due_at }
    reviews = self.find_due_dates('review') + self.find_due_dates('rereview')
    reviews.sort! { |x, y| x.due_at <=> y.due_at }

    while submissions.count > self.rounds_of_reviews
      submissions.last.delete
    end

    while reviews.count > self.rounds_of_reviews
      reviews.last.delete
    end

    self.require_signup? ? drop_topic_count = 1 : drop_topic_count = 0
    drop_topic = self.find_due_dates('drop_topic')
    drop_topic.sort! { |x, y| y.due_at <=> x.due_at }
    while drop_topic.count > self.drop_topic_count
      drop_topic.last.delete
    end
  end


  #this should be moved to SignUpSheet model after we refactor the SignUpSheet.
  # returns whether ANY topic has a partner ad; used for deciding whether to show the Advertisements column
  def has_partner_ads?(id)
    Team.find_by_sql("select * from teams where parent_id = "+id+" AND advertise_for_partner='1'").size > 0
  end
end<|MERGE_RESOLUTION|>--- conflicted
+++ resolved
@@ -117,7 +117,7 @@
   end
 
   def assign_reviewer_dynamically(reviewer, topic)
-    # The following method raises an exception if not successful which
+    # The following method raises an exception if not successful which 
     # has to be captured by the caller (in review_mapping_controller)
     contributor = contributor_to_review(reviewer, topic)
 
@@ -212,7 +212,7 @@
     end
     raise "There are no more submissions to review on this #{work}." if contributor_set.empty?
 
-    # Reviewer can review each contributor only once
+    # Reviewer can review each contributor only once 
     contributor_set.reject! { |contributor| contributor.reviewed_by?(reviewer) }
     raise "You have already reviewed all submissions for this #{work}." if contributor_set.empty?
 
@@ -241,7 +241,7 @@
   end
 
   def assign_metareviewer_dynamically(meta_reviewer)
-    # The following method raises an exception if not successful which
+    # The following method raises an exception if not successful which 
     # has to be captured by the caller (in review_mapping_controller)
     response_map = response_map_to_metareview(meta_reviewer)
 
@@ -304,15 +304,8 @@
   def metareview_mappings
     mappings = Array.new
     self.review_mappings.each do |map|
-<<<<<<< HEAD
-      mmap = MetareviewResponseMap.find_by_reviewed_object_id(map.map_id)
-      if mmap != nil
-        mappings << mmap
-      end
-=======
       m_map = MetareviewResponseMap.find_by_reviewed_object_id(map.id)
       mappings << m_map if m_map != nil
->>>>>>> 745d4bcb
     end
     mappings
   end
@@ -384,15 +377,15 @@
     raise PathError, 'No path needed' if self.wiki_type_id != 1
     (self.course_id != nil && self.course_id > 0) ?
         path = Course.find(self.course_id).get_path :
-        path = RAILS_ROOT + '/pg_data/' + FileHelper.clean_path(User.find(self.instructor_id).name) + '/'
+      path = RAILS_ROOT + '/pg_data/' + FileHelper.clean_path(User.find(self.instructor_id).name) + '/'
     path + FileHelper.clean_path(self.directory_path)
   end
 
   # Check whether review, metareview, etc.. is allowed
   # If topic_id is set, check for that topic only. Otherwise, check to see if there is any topic which can be reviewed(etc) now
-  def check_condition(column, topic_id = nil)
+  def check_condition(column, topic_id=nil)
     # the drop topic deadline should not play any role in picking the next due date
-    # get the drop_topic_deadline_id to exclude it
+    # get the drop_topic_deadline_id to exclude it 
     drop_topic_deadline_id = DeadlineType.find_by_name('drop_topic').id
     self.staggered_deadline? ?
         topic_id ?
@@ -414,7 +407,7 @@
   end
 
   # Determine if the next due date from now allows for submissions
-  def submission_allowed(topic_id = nil)
+  def submission_allowed(topic_id=nil)
     (check_condition('submission_allowed_id', topic_id) )
   end
 
@@ -424,7 +417,7 @@
   end
 
   # Determine if the next due date from now allows for reviews
-  def review_allowed(topic_id = nil)
+  def review_allowed(topic_id=nil)
     (check_condition('review_allowed_id', topic_id) )
   end
 
@@ -484,7 +477,7 @@
   end
 
   # Generate emails for reviewers when new content is available for review
-  #ajbudlon, sept 07, 2007
+  #ajbudlon, sept 07, 2007   
   def email(author_id)
 
     # Get all review mappings for this assignment & author
@@ -496,7 +489,7 @@
     author.review_mappings.each do |mapping|
       # If the reviewer has requested an e-mail deliver a notification
       # that includes the assignment, and which item has been updated.
-       if mapping.reviewer.user.email_on_submission
+      if mapping.reviewer.user.email_on_submission
         user = mapping.reviewer.user
         Mailer.sync_message(
             {:to => user.email,
@@ -517,14 +510,14 @@
   # Get all review mappings for this assignment & reviewer
   # required to give reviewer location of new submission content
   # link cannot be provided as it might give user ability to access data not
-  # available to them.
-  #ajbudlon, sept 07, 2007
+  # available to them.  
+  #ajbudlon, sept 07, 2007      
   def get_review_number(mapping)
     reviewer_mappings = ResponseMap.find_all_by_reviewer_id(mapping.reviewer.id)
     review_num = 1
     reviewer_mappings.each do |rm|
       (rm.reviewee.id != mapping.reviewee.id) ? review_num += 1 : break
-    end
+      end
     review_num
   end
 
@@ -590,13 +583,13 @@
     node.save
   end
 
-  def get_current_stage(topic_id = nil)
+  def get_current_stage(topic_id=nil)
     return 'Unknown' if topic_id.nil? if self.staggered_deadline?
     due_date = find_current_stage(topic_id)
     (due_date == nil || due_date == COMPLETE) ? COMPLETE : DeadlineType.find(due_date.deadline_type_id).name
-  end
-
-  def get_stage_deadline(topic_id = nil)
+    end
+
+  def get_stage_deadline(topic_id=nil)
     return 'Unknown' if topic_id.nil? if self.staggered_deadline?
     due_date = find_current_stage(topic_id)
     (due_date == nil || due_date == 'Finished') ? due_date : due_date.due_at.to_s
@@ -612,7 +605,7 @@
     rounds
   end
 
-  def find_current_stage(topic_id = nil)
+  def find_current_stage(topic_id=nil)
     due_dates = self.staggered_deadline? ?  TopicDeadline.find(:all, :conditions => ['topic_id = ?', topic_id], :order => 'due_at DESC') : DueDate.find(:all, :conditions => ['assignment_id = ?', self.id], :order => 'due_at DESC')
     if due_dates != nil && due_dates.size > 0
       if Time.now > due_dates[0].due_at
@@ -644,7 +637,7 @@
   def get_current_due_date
     due_date = self.find_current_stage()
     (due_date == nil || due_date == 'Finished') ? 'Finished' : due_date
-  end
+    end
 
   # Returns hash review_scores[reviewer_id][reviewee_id] = score
   def compute_reviews_hash
@@ -661,11 +654,7 @@
 
     @response_maps.each do |response_map|
       # Check if response is there
-<<<<<<< HEAD
-      @corresponding_response = Response.find(:first, :conditions => ['map_id = ?', response_map.map_id])
-=======
       @corresponding_response = Response.find(:first, conditions: ['map_id = ?', response_map.id])
->>>>>>> 745d4bcb
       @respective_scores = Hash.new
       @respective_scores = @review_scores[response_map.reviewer_id] if @review_scores[response_map.reviewer_id] != nil
 
@@ -775,7 +764,7 @@
     sum_of_scores = 0
     self.response_maps.each do |response_map|
       sum_of_scores = sum_of_scores + response_map.response.get_average_score if !response_map.response.nil?
-    end
+      end
     (sum_of_scores / get_total_reviews_completed).to_i
   end
 
@@ -812,7 +801,7 @@
     assignments.select { |x| x.instructor_id == self.instructor_id } unless self.instructor_id.nil?
     assignments.select { |x| x.course_id == self.course_id } unless self.course_id.nil?
 
-    #if the assignment have not yet been created i.e: Assignment.new without save
+      #if the assignment have not yet been created i.e: Assignment.new without save
     self.id.nil ? assignments.count > 0 :  assignments.count > 1
   end
 
@@ -828,9 +817,9 @@
         signuptopic = SignUpTopic.find_by_id(signup.topic_id)
         if (signuptopic.assignment_id == self.id)
           contributors_signup_topic = signuptopic
-          return contributors_signup_topic
-        end
-      end
+      return contributors_signup_topic
+    end
+  end
     end
 
     # Look for the topic_id where the creator_id equals the contributor id (contributor is a team or a participant)

class Team < ApplicationRecord
  has_many :teams_users, dependent: :destroy
  has_many :users, through: :teams_users
  has_many :join_team_requests, dependent: :destroy
  has_one :team_node, foreign_key: :node_object_id, dependent: :destroy
  has_many :signed_up_teams, dependent: :destroy
  has_many :bids, dependent: :destroy
  has_paper_trail

  scope :find_team_for_assignment_and_user, lambda { |assignment_id, user_id|
    joins(:teams_users).where('teams.parent_id = ? AND teams_users.user_id = ?', assignment_id, user_id)
  }

  # Allowed types of teams -- ASSIGNMENT teams or COURSE teams
  def self.allowed_types
    # non-interpolated array of single-quoted strings
    %w[Assignment Course Mentored]
  end

  # Get the participants of the given team
  def participants
    users.where(parent_id: parent_id || current_user_id).flat_map(&:participants)
  end
  alias get_participants participants

  # copies content of one object to the another
  def self.copy_content(source, destination)
    source.each do |each_element|
      each_element.copy(destination.id)
    end
  end

  # enum method for team clone operations
  def self.team_operation
    { inherit: 'inherit', bequeath: 'bequeath' }.freeze
  end

  # Get the response review map
  def responses
    participants.flat_map(&:responses)
  end

  # Delete the given team
  def delete
    TeamsUser.where(team_id: id).find_each(&:destroy)
    node = TeamNode.find_by(node_object_id: id)
    node.destroy if node
    destroy
  end

  # Get the node type of the tree structure
  def node_type
    'TeamNode'
  end

  # Get the names of the users
  def author_names
    names = []
    users.each do |user|
      names << user.fullname
    end
    names
  end

  # Check if the user exist
  def user?(user)
    users.include? user
  end

  # Check if the current team is full?
  def full?
    return false if parent_id.nil? # course team, does not max_team_size

    max_team_members = Assignment.find(parent_id).max_team_size
    curr_team_size = Team.size(id)
    curr_team_size >= max_team_members
  end

  # Add member to the team, changed to hash by E1776
  def add_member(user, _assignment_id = nil)
    raise "The user #{user.name} is already a member of the team #{name}" if user?(user)

    can_add_member = false
    unless full?
      can_add_member = true
      t_user = TeamsUser.create(user_id: user.id, team_id: id)
      parent = TeamNode.find_by(node_object_id: id)
      TeamUserNode.create(parent_id: parent.id, node_object_id: t_user.id)
      add_participant(parent_id, user)
      ExpertizaLogger.info LoggerMessage.new('Model:Team', user.name, "Added member to the team #{id}")
    end
    can_add_member
  end

#E2351 Added an additional to after add_member is called so that MentorManagement can be ran on the teams
  def add_member_mentor_check(user, _assignment_id = nil)
      add_member_return = add_member(user, _assignment_id)
      if add_member_return
        MentorManagement.assign_mentor(_assignment_id, id)
      end
      add_member_return
  end
  # Define the size of the team
  def self.size(team_id)
    #TeamsUser.where(team_id: team_id).count
    count = 0
    members = TeamsUser.where(team_id: team_id)
    members.each do |member|
      member_name = member.name
      unless member_name.include?(' (Mentor)') 
        count = count + 1
      end
    end
    count
  end

  # Copy method to copy this team
  def copy_members(new_team)
    members = TeamsUser.where(team_id: id)
    members.each do |member|
      t_user = TeamsUser.create(team_id: new_team.id, user_id: member.user_id)
      parent = Object.const_get(parent_model).find(parent_id)
      TeamUserNode.create(parent_id: parent.id, node_object_id: t_user.id)
    end
  end

  # Check if the team exists
  def self.check_for_existing(parent, name, team_type)
    list = Object.const_get(team_type + 'Team').where(parent_id: parent.id, name: name)
    raise TeamExistsError, "The team name #{name} is already in use." unless list.empty?
  end

  # Algorithm
  # Start by adding single members to teams that are one member too small.
  # Add two-member teams to teams that two members too small. etc.
  def self.randomize_all_by_parent(parent, team_type, min_team_size)
<<<<<<< HEAD
    participants = Participant.where(parent_id: parent.id, type: parent.class.to_s + 'Participant', duty: [nil, ''])
=======
    participants = Participant.where(parent_id: parent.id, type: parent.class.to_s + 'Participant', can_mentor: false)
>>>>>>> f65257c9
    participants = participants.sort { rand(-1..1) }
    users = participants.map { |p| User.find(p.user_id) }.to_a
    # find teams still need team members and users who are not in any team
    teams = Team.where(parent_id: parent.id, type: parent.class.to_s + 'Team').to_a
    teams.each do |team|
      TeamsUser.where(team_id: team.id).each do |teams_user|
        users.delete(User.find(teams_user.user_id))
      end
    end
    teams.reject! { |team| Team.size(team.id) >= min_team_size }
    # sort teams that still need members by decreasing team size
    teams.sort_by { |team| Team.size(team.id) }.reverse!
    # insert users who are not in any team to teams still need team members
    assign_single_users_to_teams(min_team_size, parent, teams, users) if !users.empty? && !teams.empty?
    # If all the existing teams are fill to the min_team_size and we still have more users, create teams for them.
    create_team_from_single_users(min_team_size, parent, team_type, users) unless users.empty?
  end

  # Creates teams from a list of users based on minimum team size
  # Then assigns the created team to the parent object
  def self.create_team_from_single_users(min_team_size, parent, team_type, users)
    num_of_teams = users.length.fdiv(min_team_size).ceil
    next_team_member_index = 0
    (1..num_of_teams).to_a.each do |i|
      team = Object.const_get(team_type + 'Team').create(name: 'Team_' + i.to_s, parent_id: parent.id)
      TeamNode.create(parent_id: parent.id, node_object_id: team.id)
      min_team_size.times do
        break if next_team_member_index >= users.length

        user = users[next_team_member_index]
#E2351 Swapped the add_member to use the new one
        team.add_member_mentor_check(user, parent.id)
        next_team_member_index += 1
      end
    end
  end

  # Assigns list of users to list of teams based on minimum team size
  def self.assign_single_users_to_teams(min_team_size, parent, teams, users)
    teams.each do |team|
      curr_team_size = Team.size(team.id)
      member_num_difference = min_team_size - curr_team_size
      while member_num_difference > 0
#E2351 Swapped the add_member to use the new one
        team.add_member_mentor_check(users.first, parent.id)
        users.delete(users.first)
        member_num_difference -= 1
        break if users.empty?
      end
      break if users.empty?
    end
  end

  # Generate the team name
  def self.generate_team_name(_team_name_prefix = '')
    counter = 1
    loop do
      team_name = "Team_#{counter}"
      return team_name unless Team.find_by(name: team_name)

      counter += 1
    end
  end

  # Extract team members from the csv and push to DB,  changed to hash by E1776
  def import_team_members(row_hash)
    row_hash[:teammembers].each_with_index do |teammate, _index|
      user = User.find_by(name: teammate.to_s)
      if user.nil?
        raise ImportError, "The user '#{teammate}' was not found. <a href='/users/new'>Create</a> this user?"
      else
        add_member(user) if TeamsUser.find_by(team_id: id, user_id: user.id).nil?
      end
    end
  end

  #  changed to hash by E1776
  def self.import(row_hash, id, options, teamtype)
    raise ArgumentError, 'Not enough fields on this line.' if row_hash.empty? || (row_hash[:teammembers].empty? && (options[:has_teamname] == 'true_first' || options[:has_teamname] == 'true_last')) || (row_hash[:teammembers].empty? && (options[:has_teamname] == 'true_first' || options[:has_teamname] == 'true_last'))

    if options[:has_teamname] == 'true_first' || options[:has_teamname] == 'true_last'
      name = row_hash[:teamname].to_s
      team = where(['name =? && parent_id =?', name, id]).first
      team_exists = !team.nil?
      name = handle_duplicate(team, name, id, options[:handle_dups], teamtype)
    else
      if teamtype.is_a?(CourseTeam)
        name = generate_team_name(Course.find(id).name)
      elsif teamtype.is_a?(AssignmentTeam)
        name = generate_team_name(Assignment.find(id).name)
      end
    end
    if name
      team = Object.const_get(teamtype.to_s).create_team_and_node(id)
      team.name = name
      team.save
    end

    # insert team members into team unless team was pre-existing & we ignore duplicate teams

    team.import_team_members(row_hash) unless team_exists && options[:handle_dups] == 'ignore'
  end

  # Handle existence of the duplicate team
  def self.handle_duplicate(team, name, id, handle_dups, teamtype)
    return name if team.nil? # no duplicate
    return nil if handle_dups == 'ignore' # ignore: do not create the new team

    if handle_dups == 'rename' # rename: rename new team
      if teamtype.is_a?(CourseTeam)
        return generate_team_name(Course.find(id).name)
      elsif  teamtype.is_a?(AssignmentTeam)
        return generate_team_name(Assignment.find(id).name)
      end
    end
    if handle_dups == 'replace' # replace: delete old team
      team.delete
      return name
    else # handle_dups = "insert"
      return nil
    end
  end

  # Export the teams to csv
  def self.export(csv, parent_id, options, teamtype)
    if teamtype.is_a?(CourseTeam)
      teams = CourseTeam.where(parent_id: parent_id)
    elsif teamtype.is_a?(AssignmentTeam)
      teams = AssignmentTeam.where(parent_id: parent_id)
    end
    teams.each do |team|
      output = []
      output.push(team.name)
      if options[:team_name] == 'false'
        team_members = TeamsUser.where(team_id: team.id)
        team_members.each do |user|
          output.push(user.name)
        end
      end
      csv << output
    end
    csv
  end

  # Create the team with corresponding tree node
  def self.create_team_and_node(id)
    parent = parent_model id # current_task will be either a course object or an assignment object.
    team_name = Team.generate_team_name(parent.name)
    team = create(name: team_name, parent_id: id)
    # new teamnode will have current_task.id as parent_id and team_id as node_object_id.
    TeamNode.create(parent_id: id, node_object_id: team.id)
    ExpertizaLogger.info LoggerMessage.new('Model:Team', '', "New TeamNode created with teamname #{team_name}")
    team
  end

  # E1991 : This method allows us to generate
  # team names based on whether anonymized view
  # is set or not. The logic is similar to
  # existing logic of User model.
  def name(ip_address = nil)
    if User.anonymized_view?(ip_address)
      return "Anonymized_Team_#{self[:id]}"
    else
      return self[:name]
    end
  end

  # REFACTOR END:: class methods import export moved from course_team & assignment_team to here

  # Create the team with corresponding tree node and given users
  def self.create_team_with_users(parent_id, user_ids)
    team = create_team_and_node(parent_id)

    user_ids.each do |user_id|
      remove_user_from_previous_team(parent_id, user_id)

      # Create new team_user and team_user node
      team.add_member(User.find(user_id))
    end
    team
  end

  # Removes the specified user from any team of the specified assignment
  def self.remove_user_from_previous_team(parent_id, user_id)
    team_user = TeamsUser.where(user_id: user_id).find { |team_user_obj| team_user_obj.team.parent_id == parent_id }
    begin
      team_user.destroy
    rescue StandardError
      nil
    end
  end
end<|MERGE_RESOLUTION|>--- conflicted
+++ resolved
@@ -92,14 +92,6 @@
     can_add_member
   end
 
-#E2351 Added an additional to after add_member is called so that MentorManagement can be ran on the teams
-  def add_member_mentor_check(user, _assignment_id = nil)
-      add_member_return = add_member(user, _assignment_id)
-      if add_member_return
-        MentorManagement.assign_mentor(_assignment_id, id)
-      end
-      add_member_return
-  end
   # Define the size of the team
   def self.size(team_id)
     #TeamsUser.where(team_id: team_id).count
@@ -134,11 +126,7 @@
   # Start by adding single members to teams that are one member too small.
   # Add two-member teams to teams that two members too small. etc.
   def self.randomize_all_by_parent(parent, team_type, min_team_size)
-<<<<<<< HEAD
-    participants = Participant.where(parent_id: parent.id, type: parent.class.to_s + 'Participant', duty: [nil, ''])
-=======
     participants = Participant.where(parent_id: parent.id, type: parent.class.to_s + 'Participant', can_mentor: false)
->>>>>>> f65257c9
     participants = participants.sort { rand(-1..1) }
     users = participants.map { |p| User.find(p.user_id) }.to_a
     # find teams still need team members and users who are not in any team
@@ -169,8 +157,7 @@
         break if next_team_member_index >= users.length
 
         user = users[next_team_member_index]
-#E2351 Swapped the add_member to use the new one
-        team.add_member_mentor_check(user, parent.id)
+        team.add_member(user, parent.id)
         next_team_member_index += 1
       end
     end
@@ -182,8 +169,7 @@
       curr_team_size = Team.size(team.id)
       member_num_difference = min_team_size - curr_team_size
       while member_num_difference > 0
-#E2351 Swapped the add_member to use the new one
-        team.add_member_mentor_check(users.first, parent.id)
+        team.add_member(users.first, parent.id)
         users.delete(users.first)
         member_num_difference -= 1
         break if users.empty?

--- conflicted
+++ resolved
@@ -19,11 +19,7 @@
 
   # Delete the given team
   def delete
-<<<<<<< HEAD
-    TeamsUser.where(team_id: self.id).find_each(&:destroy)
-=======
-    TeamsUser.where("team_id = ?", self.id).each{ |teams_user| teams_user.destroy }
->>>>>>> c8fa7158
+    TeamsUser.where(team_id: self.id).each{ |teams_user| teams_user.destroy }
     node = TeamNode.find_by(node_object_id: self.id)
     node.destroy if node
     self.destroy
@@ -56,21 +52,12 @@
     (curr_team_size >= max_team_members)
   end
 
-  # Add memeber to the team
+  # Add member to the team, changed to hash by E1776
   def add_member(user, _assignment_id = nil)
-<<<<<<< HEAD
     raise "The user #{user.name} is already a member of the team #{self.name}" if user?(user)
     can_add_member = false
     unless full?
       can_add_member = true
-=======
-
-    if has_user(user)
-         raise "The user \"" + user.name + "\" is already a member of the team, \"" + self.name + "\""
-    end
-
-    if can_add_member = !full?
->>>>>>> c8fa7158
       t_user = TeamsUser.create(user_id: user.id, team_id: self.id)
       parent = TeamNode.find_by(node_object_id: self.id)
       TeamUserNode.create(parent_id: parent.id, node_object_id: t_user.id)
@@ -79,26 +66,7 @@
     can_add_member
   end
 
-  # Old Method
-  # Add memeber to the team
-  # def add_member(user, _assignment_id)
-  #   if has_user(user)
-  #     raise "The user \"" + user.name + "\" is already a member of the team, \"" + self.name + "\""
-  #   end
-  #
-  #   if can_add_member = !full?
-  #     t_user = TeamsUser.create(user_id: user.id, team_id: self.id)
-  #     parent = TeamNode.find_by_node_object_id(self.id)
-  #     TeamUserNode.create(parent_id: parent.id, node_object_id: t_user.id)
-  #     add_participant(self.parent_id, user)
-  #   end
-  #
-  #   can_add_member
-  # end
-
-
-
-  # Define the size of the team
+  # Define the size of the team,
   def self.size(team_id)
     TeamsUser.where(["team_id = ?", team_id]).count
   end
@@ -115,28 +83,16 @@
 
   # Check if the team exists
   def self.check_for_existing(parent, name, team_type)
-<<<<<<< HEAD
     list = Object.const_get(team_type + 'Team').where(parent_id: parent.id, name: name)
     raise TeamExistsError, "The team name #{name} is already in use." unless list.empty?
-=======
-    list = Object.const_get(team_type + 'Team').where(['parent_id = ? and name = ?', parent.id, name])
-    unless list.empty?
-      raise TeamExistsError, 'The team name, "' + name + '", is already in use.'
-    end
->>>>>>> c8fa7158
   end
 
   # Algorithm
   # Start by adding single members to teams that are one member too small.
   # Add two-member teams to teams that two members too small. etc.
   def self.randomize_all_by_parent(parent, team_type, min_team_size)
-<<<<<<< HEAD
     participants = Participant.where(parent_id: parent.id, type: parent.class.to_s + "Participant")
     participants = participants.sort { rand(-1..1) }
-=======
-    participants = Participant.where(["parent_id = ? AND type = ?", parent.id, parent.class.to_s + "Participant"])
-    participants = participants.sort { rand(3) - 1 }
->>>>>>> c8fa7158
     users = participants.map {|p| User.find(p.user_id) }.to_a
     # find teams still need team members and users who are not in any team
     teams = Team.where(parent_id: parent.id, type: parent.class.to_s + "Team").to_a
@@ -191,76 +147,41 @@
   end
 
   # Generate the team name
-  def self.generate_team_name(teamnameprefix)
+  def self.generate_team_name(team_name_prefix)
     counter = 1
     loop do
-<<<<<<< HEAD
       team_name = team_name_prefix + "_Team#{counter}"
       return team_name unless Team.find_by(name: team_name)
-=======
-      teamname = teamnameprefix + "_Team#{counter}"
-      return teamname unless Team.find_by_name(teamname)
->>>>>>> c8fa7158
       counter += 1
     end
   end
 
-  # Extract team members from the csv and push to DB
-<<<<<<< HEAD
-  def import_team_members(starting_index, row)
-    index = starting_index
-    while index < row.length
-      user = User.find_by(name: row[index].to_s.strip)
+  # Extract team members from the csv and push to DB,  changed to hash by E1776
+  # todo check if the starting_index is necessary
+  def import_team_members(starting_index = 0, row_hash)
+    starting_index
+    index = 0
+    row_hash[:teammembers].each do |teammember|
+      next if index < starting_index # not sure this will work, hash is not ordered like array
+      user = User.find_by_name(teammember.to_s)
       if user.nil?
-        raise ImportError, "The user #{row[index].to_s.strip} was not found. <a href='/users/new'>Create</a> this user?"
+        raise ImportError, "The user #{teammember.to_s} was not found. <a href='/users/new'>Create</a> this user?"
       else
-        add_member(user) if TeamsUser.find_by(team_id: id, user_id: user.id).nil?
-=======
-  def import_team_members(row_hash)
-
-    row_hash[:teammembers].each do |teammember|
-    user = User.find_by_name(teammember.to_s)
-        if user.nil?
-      raise ImportError, "The user \"" + teammember.to_s + "\" was not found. <a href='/users/new'>Create</a> this user?"
-    else
-      if TeamsUser.where(["team_id =? and user_id =?", id, user.id]).first.nil?
+        if TeamsUser.where(["team_id = ? and user_id = ?", id, user.id]).first.nil?
         add_member(user, nil)
->>>>>>> c8fa7158
-      end
-    end
-    end
-  end
-
-  # Old Method
-  # Extract team members from the csv and push to DB
-  # def import_team_members(starting_index, row)
-  #   index = starting_index
-  #   while index < row.length
-  #     user = User.find_by_name(row[index].to_s.strip)
-  #     if user.nil?
-  #       raise ImportError, "The user \"" + row[index].to_s.strip + "\" was not found. <a href='/users/new'>Create</a> this user?"
-  #     else
-  #       if TeamsUser.where(["team_id =? and user_id =?", id, user.id]).first.nil?
-  #         add_member(user, nil)
-  #       end
-  #     end
-  #     index += 1
-  #   end
-  # end
-
-
-<<<<<<< HEAD
-    if options[:has_column_names] == "true"
-      name = row[0].to_s.strip
-      team = find_by(name: name, parent_id: id)
-=======
+        end
+      end
+      index += 1
+    end
+  end
+
+  #  changed to hash by E1776
   def self.import(row_hash, id, options, teamtype)
 
     raise ArgumentError, "Not enough fields on this line." if (row_hash[:teammembers].length < 2 && (options[:has_teamname] == "true_first" || options[:has_teamname] == "true_last")) || (row_hash[:teammembers].empty? && (options[:has_teamname] == "true_first" || options[:has_teamname] == "true_last"))
     if options[:has_teamname] == "true_first" || options[:has_teamname] == "true_last"
       name = row_hash[:teamname].to_s
       team = where(["name =? && parent_id =?", name, id]).first
->>>>>>> c8fa7158
       team_exists = !team.nil?
       name = handle_duplicate(team, name, id, options[:handle_dups], teamtype)
     else
@@ -281,55 +202,10 @@
     team.import_team_members(row_hash) unless team_exists && options[:handle_dups] == "ignore"
   end
 
-
-  # Old function is written below
-
-  # REFACTOR BEGIN:: class methods import export moved from course_team & assignment_team to here
-  # Import from csv
-  # def self.import(row, id, options, teamtype)
-  #   raise ArgumentError, "Not enough fields on this line." if (row.length < 2 && options[:has_column_names] == "true") || (row.empty? && options[:has_column_names] != "true")
-  #
-  #   if options[:has_column_names] == "true"
-  #     # row_hash [:team_name].to_s
-  #     name = row[0].to_s.strip
-  #     team = where(["name =? && parent_id =?", name, id]).first
-  #     team_exists = !team.nil?
-  #     name = handle_duplicate(team, name, id, options[:handle_dups], teamtype)
-  #     # remove this line
-  #     index = 1
-  #   else
-  #     if teamtype.is_a?(CourseTeam)
-  #       name = self.generate_team_name(Course.find(id).name)
-  #     elsif teamtype.is_a?(AssignmentTeam)
-  #       name = self.generate_team_name(Assignment.find(id).name)
-  #     end
-  #     # remove this line
-  #     index = 0
-  #   end
-  #
-  #   if name
-  #     team = Object.const_get(teamtype.class.to_s).create_team_and_node(id)
-  #     team.name = name
-  #     team.save
-  #   end
-  #
-  #   # insert team members into team unless team was pre-existing & we ignore duplicate teams
-  #
-  #   #team.import_team_members(row) unless team_exists && options[:handle_dups] == "ignore"
-  #   team.import_team_members(index, row) unless team_exists && options[:handle_dups] == "ignore"
-  # end
-
   # Handle existence of the duplicate team
   def self.handle_duplicate(team, name, id, handle_dups, teamtype)
     return name if team.nil? # no duplicate
-<<<<<<< HEAD
     return nil if handle_dups == "ignore" # ignore: do not create the new team
-=======
-    if handle_dups == "ignore" # ignore: do not create the new team
-      puts '>>>setting name to nil ...'
-      return nil
-    end
->>>>>>> c8fa7158
     if handle_dups == "rename" # rename: rename new team
       if teamtype.to_s == "CourseTeam"                 #teamtype.is_a?(CourseTeam)
         return self.generate_team_name(Course.find(id).name)

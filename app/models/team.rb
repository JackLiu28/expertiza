--- conflicted
+++ resolved
@@ -68,11 +68,7 @@
   # Add memeber to the team
   def add_member(user, _assignment_id)
     if has_user(user)
-<<<<<<< HEAD
-      raise "\"" + user.name + "\" is already a member of the team, \"" + self.name + "\""
-=======
-      raise "The user \""+user.name+"\" is already a member of the team, \""+self.name+"\""
->>>>>>> 3486692f
+      raise "The user \"" + user.name + "\" is already a member of the team, \"" + self.name + "\""
     end
 
     if can_add_member = !full?
@@ -103,13 +99,8 @@
   # Check if the team exists
   def self.check_for_existing(parent, name, team_type)
     list = Object.const_get(team_type + 'Team').where(['parent_id = ? and name = ?', parent.id, name])
-<<<<<<< HEAD
     if !list.empty?
-      raise TeamExistsError, 'Team name, "' + name + '", is already in use.'
-=======
-    if list.length > 0
       raise TeamExistsError, 'The team name, "' + name + '", is already in use.'
->>>>>>> 3486692f
     end
   end
 
@@ -196,11 +187,7 @@
   # REFACTOR BEGIN:: class methods import export moved from course_team & assignment_team to here
   # Import from csv
   def self.import(row, id, options, teamtype)
-<<<<<<< HEAD
-    raise ArgumentError, "Not enough fields on this line" if (row.length < 2 && options[:has_column_names] == "true") || (row.empty? && options[:has_column_names] != "true")
-=======
-    raise ArgumentError, "Not enough fields on this line." if (row.length < 2 && options[:has_column_names] == "true") || (row.length < 1 && options[:has_column_names] != "true")
->>>>>>> 3486692f
+    raise ArgumentError, "Not enough fields on this line." if (row.length < 2 && options[:has_column_names] == "true") || (row.empty? && options[:has_column_names] != "true")
 
     if options[:has_column_names] == "true"
       name = row[0].to_s.strip

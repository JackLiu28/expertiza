class TopicDeadline < ActiveRecord::Base
  belongs_to :topic, class_name: 'SignUpTopic'

  validate :due_at_is_valid_datetime

  def due_at_is_valid_datetime
<<<<<<< HEAD
    errors.add(:due_at, 'must be a valid datetime') if (DateTime.strptime(due_at.to_s, '%Y-%m-%d %H:%M:%S') rescue ArgumentError) == ArgumentError
=======
    errors.add(:due_at, 'You must enter a valid datetime') if ((DateTime.strptime(due_at.to_s, '%Y-%m-%d %H:%M:%S') rescue ArgumentError) == ArgumentError)
>>>>>>> 3486692f
  end
end<|MERGE_RESOLUTION|>--- conflicted
+++ resolved
@@ -4,10 +4,6 @@
   validate :due_at_is_valid_datetime
 
   def due_at_is_valid_datetime
-<<<<<<< HEAD
-    errors.add(:due_at, 'must be a valid datetime') if (DateTime.strptime(due_at.to_s, '%Y-%m-%d %H:%M:%S') rescue ArgumentError) == ArgumentError
-=======
-    errors.add(:due_at, 'You must enter a valid datetime') if ((DateTime.strptime(due_at.to_s, '%Y-%m-%d %H:%M:%S') rescue ArgumentError) == ArgumentError)
->>>>>>> 3486692f
+    errors.add(:due_at, 'You must enter a valid datetime') if (DateTime.strptime(due_at.to_s, '%Y-%m-%d %H:%M:%S') rescue ArgumentError) == ArgumentError
   end
 end
class Response < ActiveRecord::Base
  belongs_to :map, :class_name => 'ResponseMap', :foreign_key => 'map_id'
  has_many :scores, :class_name => 'Score', :foreign_key => 'response_id', :dependent => :destroy
  
  def display_as_html(prefix = nil, count = nil, file_url = nil)
    identifier = ""
    # The following three lines print out the type of rubric before displaying
    # feedback.  Currently this is only done if the rubric is Author Feedback.
    # It doesn't seem necessary to print out the rubric type in the case of
    # a ReviewResponseMap.  Also, I'm not sure if that would have to be
    # TeamResponseMap for a team assignment.  Someone who understands the
    # situation better could add to the code later.
    if self.map.type.to_s == 'FeedbackResponseMap'
      identifier += "<H2>Feedback from author</H2>"
    end
    if prefix
      identifier += "<B>Reviewer:</B> "+self.map.reviewer.fullname
      str = prefix+"_"+self.id.to_s
    else
      identifier += '<B>'+self.map.get_title+'</B> '+count.to_s+'</B>'
      str = self.id.to_s
    end    
    code = identifier+'&nbsp;&nbsp;&nbsp;<a href="#" name= "review_'+str+'Link" onClick="toggleElement('+"'review_"+str+"','review'"+');return false;">hide review</a><BR/>'                
    code += "<B>Last reviewed:</B> "
    if self.updated_at.nil?
      code += "Not available"
    else
      code += self.updated_at.strftime('%A %B %d %Y, %I:%M%p')
    end
    code += '<div id="review_'+str+'" style=""><BR/><BR/>'
    
    # Test for whether Jen's custom rubric needs to be used
    if ((self.map.assignment.instructor_id == User.find_by_name("jkidd").id) && (self.map.type.to_s != 'FeedbackResponseMap'))
      if self.map.assignment.id < 469
        return custom_display_as_html(code, file_url) + "</div>"
      else
        return custom_display_as_html_2011(code, file_url) + "</div>"
      end
    end
    
    # End of custom code

    count = 0
    self.scores.each{
      | reviewScore |
      count += 1
      code += '<big><b>Question '+count.to_s+":</b> <I>"+Question.find_by_id(reviewScore.question_id).txt+"</I></big><BR/><BR/>"
      code += '<TABLE CELLPADDING="5"><TR><TD valign="top"><B>Score:</B></TD><TD><FONT style="BACKGROUND-COLOR:gold">'+reviewScore.score.to_s+"</FONT> out of <B>"+Question.find_by_id(reviewScore.question_id).questionnaire.max_question_score.to_s+"</B></TD></TR>"
      if reviewScore.comments != nil
        code += '<TR><TD valign="top"><B>Response:</B></TD><TD>' + reviewScore.comments.gsub("<","&lt;").gsub(">","&gt;").gsub(/\n/,'<BR/>')
      end
      code += '</TD></TR></TABLE><BR/>'
    }           
    
    if self.additional_comment != nil
      comment = self.additional_comment.gsub('^p','').gsub(/\n/,'<BR/>&nbsp;&nbsp;&nbsp;')
    else
      comment = ''
    end
    code += "<B>Additional Comment:</B><BR/>"+comment+"</div>"
    return code
  end  
  
  # Computes the total score awarded for a review
  def get_total_score
    total_score = 0
    
    self.map.questionnaire.questions.each{
      | question |
      item = Score.find_by_response_id_and_question_id(self.id, question.id)
      if(item != nil)
        total_score += item.score
      end
    }    
    return total_score        
  end  
  
 #Generate an email to the instructor when a new review exceeds the allowed difference
 #ajbudlon, nov 18, 2008
 def notify_on_difference(new_pct,avg_pct,limit)
   mapping = self.map
   instructor = mapping.assignment.instructor 
   Mailer.deliver_message(
     {:recipients => instructor.email,
      :subject => "Expertiza Notification: A review score is outside the acceptable range",
      :body => {        
        :first_name => ApplicationHelper::get_user_first_name(instructor),
        :reviewer_name => mapping.reviewer.fullname,
        :type => "review",
        :reviewee_name => mapping.reviewee.fullname,
        :limit => limit,
        :new_pct => new_pct,
        :avg_pct => avg_pct,
        :types => "reviews",
        :performer => "reviewer",
        :assignment => mapping.assignment,    
        :partial_name => 'limit_notify'
      }
     }
   )         
  end
 
  def delete
    self.scores.each {|score| score.destroy}
    self.destroy
<<<<<<< HEAD
  end

  # Returns the total score from this response
  def get_alternative_total_score()
    # TODO The method get_total_score() above does not seem correct.  Replace with this method.
    total_score = 0

    self.scores.each  {|score| total_score = total_score + score.score }

    total_score
  end

  # Returns the maximum possible score for this response
  def get_maximum_score()
    max_score = 0

    self.scores.each  {|score| max_score = max_score + score.question.questionnaire.max_question_score }

    max_score
  end

  # Returns the average score for this response as an integer (0-100)
  def get_average_score()
    if get_maximum_score != 0 then
      ((get_alternative_total_score.to_f / get_maximum_score.to_f) * 100).to_i
    else
      0
    end
  end

=======
  end  
end

#This is an example of how to *not* write code. 
#I hope our grandchildren will forgive us for our actions.
def custom_display_as_html(code, file_url)
  begin
  review_scores = self.scores

  #********************Learning Targets******************
  code = code + "<h2>Learning Targets</h2><hr>"
  if review_scores[0].comments == "1"
    code = code + "<img src=\"/images/Check-icon.png\"> They state what the reader should know or be able to do after reading the lesson<br/>"
  else
    code = code + "<img src=\"/images/delete_icon.png\"> They state what the reader should know or be able to do after reading the lesson<br/>"   
  end

  if review_scores[1].comments == "1"
    code = code + "<img src=\"/images/Check-icon.png\"> They are specific<br/>"
  else
    code = code + "<img src=\"/images/delete_icon.png\"> They are specific<br/>"
  end

  if review_scores[2].comments == "1"
    code = code + "<img src=\"/images/Check-icon.png\"> They are appropriate and reasonable i.e. not too easy or too difficult for TLED 301 students<br/>"
  else
    code = code + "<img src=\"/images/delete_icon.png\"> They are appropriate and reasonable i.e. not too easy or too difficult for TLED 301 students<br/>"
  end

  if review_scores[3].comments == "1"
    code = code + "<img src=\"/images/Check-icon.png\"> They are observable i.e. you wouldn't have to look inside the readers' head to know if they met this target<br/>"
  else
    code = code + "<img src=\"/images/delete_icon.png\"> They are observable i.e. you wouldn't have to look inside the readers' head to know if they met this target<br/>"
  end

    code = code + "<br/><i>Number of Learning Targets: </i>#{review_scores[4].comments.gsub(/\"/,'&quot;').to_s}<br/>"
    code = code + "<br/><i>Grade: </i>#{review_scores[5].comments.gsub(/\"/,'&quot;').to_s}<br/>"
    code = code + "<br/><i>Comment: </i> <dl><dd>#{review_scores[6].comments.gsub(/\"/,'&quot;').to_s}</dl></dd>"

  #*******************Content************************
  code = code + "<h2>Content</h2><hr>"
  code = code + "<i>File:</i>"
  if file_url.nil?
    code = code + "File has not been uploaded<br/>"
  else
    code = code + file_url.to_s + "<br/>"
  end
  
  code = code + "<i>Compliment:</i>"
    code = code + "<ul><li>#{review_scores[8].comments.gsub(/\"/,'&quot;').to_s}</li><li>#{review_scores[9].comments.gsub(/\"/,'&quot;').to_s}</li></ul>"
  code = code + "<i>Suggestion:</i>"
    code = code + "<ul><li>#{review_scores[10].comments.gsub(/\"/,'&quot;').to_s}</li><li>#{review_scores[11].comments.gsub(/\"/,'&quot;').to_s}</li></ul>"

  #*******************Sources and Use of Source Material************************
  code = code + "<h2>Sources and Use of Source Material</h2><hr>"
    code = code + "<br/>How many sources are in the references list?: #{review_scores[12].comments.gsub(/\"/,'&quot;').to_s}<br/>"
    code = code + "<br/>List the range of publication years for all sources, e.g. 1998-2006: <b>#{review_scores[13].comments.gsub(/\"/,'&quot;').to_s} - #{review_scores[14].comments.gsub(/\"/,'&quot;').to_s}</b><br/><br/>"

  if review_scores[15].comments == "1"
    code = code + "<img src=\"/images/Check-icon.png\"> It lists all the sources in a section labeled \"References\"<br/>"
  else
    code = code + "<img src=\"/images/delete_icon.png\"> It lists all the sources in a section labeled \"References\"<br/>"
  end

  if review_scores[16].comments == "1"
    code = code + "<img src=\"/images/Check-icon.png\"> The author cites each of these sources in the lesson<br/>"
  else
    code = code + "<img src=\"/images/delete_icon.png\"> The author cites each of these sources in the lesson<br/>"
  end

  if review_scores[17].comments == "1"
    code = code + "<img src=\"/images/Check-icon.png\"> The citations are in APA format<br/>"
  else
    code = code + "<img src=\"/images/delete_icon.png\"> The citations are in APA format<br/>"
  end

  if review_scores[18].comments == "1"
    code = code + "<img src=\"/images/Check-icon.png\"> The author cites at least 2 scholarly sources<br/>"
  else
    code = code + "<img src=\"/images/delete_icon.png\"> The author cites at least 2 scholarly sources<br/>"
  end

  if review_scores[19].comments == "1"
    code = code + "<img src=\"/images/Check-icon.png\"> Most of the sources are current (less than 5 years old)<br/>"
  else
    code = code + "<img src=\"/images/delete_icon.png\"> Most of the sources are current (less than 5 years old)<br/>"
  end

  if review_scores[20].comments == "1"
    code = code + "<img src=\"/images/Check-icon.png\"> Taken together the sources represent a good balance of potential references for this topic<br/>"
  else
    code = code + "<img src=\"/images/delete_icon.png\"> Taken together the sources represent a good balance of potential references for this topic<br/>"
  end

  if review_scores[21].comments == "1"
    code = code + "<img src=\"/images/Check-icon.png\"> The sources represent different viewpoints<br/>"
  else
    code = code + "<img src=\"/images/delete_icon.png\"> The sources represent different viewpoints<br/>"
  end

  code = code + "<br/><b>What other sources or perspectives might the author want to consider?</b><br/>"
    code = code + "<dl><dd>#{review_scores[22].comments.gsub(/\"/,'&quot;').to_s}</dl></dd>"
  
  if review_scores[23].comments == "1"
    code = code + "<img src=\"/images/Check-icon.png\"> All materials (such as tables, graphs, images or videos created by other people or organizations) posted are in the lesson in accordance with the Attribution-Noncommercial-Share Alike 3.0 Unported license, or compatible. <br/>"
  else
    code = code + "<img src=\"/images/delete_icon.png\"> All materials (such as tables, graphs, images or videos created by other people or organizations) posted are in the lesson in accordance with the Attribution-Noncommercial-Share Alike 3.0 Unported license, or compatible<br/>"
  end

  code = code + "<br/><b>If not, which one(s) may infringe copyrights, or what areas of text may need citations, revisions or elaboration?</b><br/>"
    code = code + "<dl><dd>#{review_scores[24].comments.gsub(/\"/,'&quot;').to_s}</dl></dd>"

  code = code + "<br/>Please make a comment about the sources. Explain how the author can improve the use of sources in the lesson.<br/>"
    code = code + "<dl><dd>#{review_scores[25].comments.gsub(/\"/,'&quot;').to_s}</dl></dd>"

  #*******************Multiple Choice Questions************************
  code = code + "<h2>Multiple Choice Questions</h2><hr>"
  if review_scores[26].comments == "1"
    code = code + "<img src=\"/images/Check-icon.png\"> There are 4 multiple-choice questions<br/>"
  else
    code = code + "<img src=\"/images/delete_icon.png\"> There are 4 multiple-choice questions<br/>"
  end

  if review_scores[27].comments == "1"
    code = code + "<img src=\"/images/Check-icon.png\"> They each have four answer choices (A-D)<br/>"
  else
    code = code + "<img src=\"/images/delete_icon.png\"> They each have four answer choices (A-D)<br/>"
  end

  if review_scores[28].comments == "1"
    code = code + "<img src=\"/images/Check-icon.png\"> There is a single correct (aka: not opinion-based) answer for each question<br/>"
  else
    code = code + "<img src=\"/images/delete_icon.png\"> There is a single correct (aka: not opinion-based) answer for each question<br/>"
  end

  if review_scores[29].comments == "1"
    code = code + "<img src=\"/images/Check-icon.png\"> The questions assess the learning target(s)<br/>"
  else
    code = code + "<img src=\"/images/delete_icon.png\"> The questions assess the learning target(s)<br/>"
  end

  if review_scores[30].comments == "1"
    code = code + "<img src=\"/images/Check-icon.png\"> The questions are appropriate and reasonable (not too easy and not too difficult)<br/>"
  else
    code = code + "<img src=\"/images/delete_icon.png\"> The questions are appropriate and reasonable (not too easy and not too difficult)<br/>"
  end

  if review_scores[31].comments == "1"
    code = code + "<img src=\"/images/Check-icon.png\"> The foils (the response options that are NOT the answer) are reasonable i.e. they are not very obviously incorrect answers<br/>"
  else
    code = code + "<img src=\"/images/delete_icon.png\"> The foils (the response options that are NOT the answer) are reasonable i.e. they are not very obviously incorrect answers<br/>"
  end

  if review_scores[32].comments == "1"
    code = code + "<img src=\"/images/Check-icon.png\"> The response options are listed in alphabetical order<br/>"
  else
    code = code + "<img src=\"/images/delete_icon.png\"> The response options are listed in alphabetical order<br/>"
  end

  if review_scores[33].comments == "1"
    code = code + "<img src=\"/images/Check-icon.png\"> The correct answers are provided and listed BELOW all the questions<br/>"
  else
    code = code + "<img src=\"/images/delete_icon.png\"> The correct answers are provided and listed BELOW all the questions<br/>"
  end

  code = code + "<br/><h3>Questions</h3>"

    code = code + "<i>Type: </i><b>#{review_scores[34].comments.gsub(/\"/,'&quot;').to_s}</b><br/>"
    code = code + "<i>Grade: </i><b>#{review_scores[35].comments.gsub(/\"/,'&quot;').to_s}</b><br/>"
    code = code + "<i>Comment: </i><dl><dd>#{review_scores[36].comments.gsub(/\"/,'&quot;').to_s}</dl></dd><br/>"

    code = code + "<i>Type: </i><b>#{review_scores[37].comments.gsub(/\"/,'&quot;').to_s}</b><br/>"
    code = code + "<i>Grade: </i><b>#{review_scores[38].comments.gsub(/\"/,'&quot;').to_s}</b><br/>"
    code = code + "<i>Comment: </i><dl><dd>#{review_scores[39].comments.gsub(/\"/,'&quot;').to_s}</dl></dd><br/>"

    code = code + "<i>Type: </i><b>#{review_scores[40].comments.gsub(/\"/,'&quot;').to_s}</b><br/>"
    code = code + "<i>Grade: </i><b>#{review_scores[41].comments.gsub(/\"/,'&quot;').to_s}</b><br/>"
    code = code + "<i>Comment: </i><dl><dd>#{review_scores[42].comments.gsub(/\"/,'&quot;').to_s}</dl></dd><br/>"

    code = code + "<i>Type: </i><b>#{review_scores[43].comments.gsub(/\"/,'&quot;').to_s}</b><br/>"
    code = code + "<i>Grade: </i><b>#{review_scores[44].comments.gsub(/\"/,'&quot;').to_s}</b><br/>"
    code = code + "<i>Comment: </i><dl><dd>#{review_scores[45].comments.gsub(/\"/,'&quot;').to_s}</dl></dd><br/>"


  #*******************Rubric************************
  code = code + "<h2>Rubric</h2><hr>"

  code = code + "<h3>Importance</h3>"
  code = code +
           "<div align=\"center\">The information selected by the author:</div><table class='general'>
            <tr>
              <th>5 - Very Important   </th>
              <th>4 - Quite Important  </th>
              <th>3 - Some Importance  </th>
              <th>2 - Little Importance</th>
              <th>1 - No Importance    </th>
            </tr>
            <tr>"

  code = code + "<td><ul>"
  if review_scores[46].comments == "1"
    code = code + "<li>Is very important for future teachers to know</li>"
  end
  if review_scores[47].comments == "1"
    code = code + "<li>Is based on researched information</li>"
  end
  if review_scores[48].comments == "1"
    code = code + "<li>Is highly relevant to current educational practice</li>"
  end
  if review_scores[49].comments == "1"
    code = code + "<li>Provides an excellent overview and in-depth discussion of key issues</li>"
  end
  code = code + "</ul></td>"

  code = code + "<td><ul>"
  if review_scores[50].comments == "1"
    code = code + "<li>Is relevant to future teachers</li>"
  end
  if review_scores[51].comments == "1"
    code = code + "<li>Is mostly based on researched information</li>"
  end
  if review_scores[52].comments == "1"
    code = code + "<li>Is applicable to today's schools</li>"
  end
  if review_scores[53].comments == "1"
    code = code + "<li>Provides a good overview and explores a few key ideas</li>"
  end
  code = code + "</ul></td>"

  code = code + "<td><ul>"
  if review_scores[54].comments == "1"
    code = code + "<li>Has useful points but some irrelevant information</li>"
  end
  if review_scores[55].comments == "1"
    code = code + "<li>Is half research; half the author's opinion</li>"
  end
  if review_scores[56].comments == "1"
    code = code + "<li>Is partially out-dated or may not reflect current practice</li>"
  end
  if review_scores[57].comments == "1"
    code = code + "<li>Contains good information but yields an incomplete understanding</li>"
  end
  code = code + "</ul></td>"

  code = code + "<td><ul>"
  if review_scores[58].comments == "1"
    code = code + "<li>Has one useful point</li>"
  end
  if review_scores[59].comments == "1"
    code = code + "<li>Is mostly the author's opinion.</li>"
  end
  if review_scores[60].comments == "1"
    code = code + "<li>Is mostly irrelevant in today's schools</li>"
  end
  if review_scores[61].comments == "1"
    code = code + "<li>Focused on unimportant subtopics OR is overly general</li>"
  end
  code = code + "</ul></td>"

  code = code + "<td><ul>"  
  if review_scores[62].comments == "1"
    code = code + "<li>Is not relevant to future teachers</li>"
  end
  if review_scores[63].comments == "1"
    code = code + "<li>Is entirely the author's opinion</li>"
  end
  if review_scores[64].comments == "1"
    code = code + "<li>Is obsolete</li>"
  end
  if review_scores[65].comments == "1"
    code = code + "<li>Lacks any substantive information</li>"
  end
  code = code + "</ul></td></tr>"

  code = code + "</table>"

  code = code + "<h3>Interest</h3>"
  code = code +
           "<div align=\"center\">To attract and maintain attention, the lesson has:</div><table class='general'>
            <tr>
              <th>5 - Extremely Interesting   </th>
              <th>4 - Quite Interesting  </th>
              <th>3 - Reasonably Interesting  </th>
              <th>2 - Little Interest</th>
              <th>1 - No Interest    </th>
            </tr>
            <tr>"

  code = code + "<td><ul>"
  if review_scores[66].comments == "1"
    code = code + "<li>A sidebar with new information that was motivating to read/view</li>"
  end
  if review_scores[67].comments == "1"
    code = code + "<li>Many creative, attractive visuals and engaging, interactive elements</li>"
  end
  if review_scores[68].comments == "1"
    code = code + "<li>Multiple perspectives</li>"
  end
  if review_scores[69].comments == "1"
    code = code + "<li>Insightful interpretation & analysis throughout</li>"
  end
  if review_scores[70].comments == "1"
    code = code + "<li>Many compelling examples that support the main points (it \"shows\" not just \"tells\")</li>"
  end
  code = code + "</ul></td>"

  code = code + "<td><ul>"
  if review_scores[71].comments == "1"
    code = code + "<li>A sidebar that adds something new to the lesson</li>"
  end
  if review_scores[72].comments == "1"
    code = code + "<li>A few effective visuals or interactive elements</li>"
  end
  if review_scores[73].comments == "1"
    code = code + "<li>At least one interesting, fresh perspective</li>"
  end
  if review_scores[74].comments == "1"
    code = code + "<li>Frequent interpretation and analysis</li>"
  end
  if review_scores[75].comments == "1"
    code = code + "<li>Clearly explained and well supported points</li>"
  end
  code = code + "</ul></td>"

  code = code + "<td><ul>"
  if review_scores[76].comments == "1"
    code = code + "<li>A sidebar that repeats what is in the lesson</li>"
  end
  if review_scores[77].comments == "1"
    code = code + "<li>An effective visual or interactive element</li>"
  end
  if review_scores[78].comments == "1"
    code = code + "<li>One reasonable (possibly typical) perspective</li>"
  end
  if review_scores[79].comments == "1"
    code = code + "<li>Some interpretation and analysis</li>"
  end
  if review_scores[80].comments == "1"
    code = code + "<li>Supported points</li>"
  end
  code = code + "</ul></td>"

  code = code + "<td><ul>"
  if review_scores[81].comments == "1"
    code = code + "<li>A quote, link, etc. included as a sidebar, but that is not in a textbox</li>"
  end
  if review_scores[82].comments == "1"
    code = code + "<li>Visuals or interactive elements that are distracting</li>"
  end
  if review_scores[83].comments == "1"
    code = code + "<li>Only a biased perspective</li>"
  end
  if review_scores[84].comments == "1"
    code = code + "<li>Minimal analysis or interpretation</li>"
  end
  if review_scores[85].comments == "1"
    code = code + "<li>At least one clear and supported point</li>"
  end
  code = code + "</ul></td>"

  code = code + "<td><ul>"
  if review_scores[86].comments == "1"
    code = code + "<li>No side bar included</li>"
  end
  if review_scores[87].comments == "1"
    code = code + "<li>No visuals or interactive elements</li>"
  end
  if review_scores[88].comments == "1"
    code = code + "<li>No perspective is acknowledged</li>"
  end
  if review_scores[89].comments == "1"
    code = code + "<li>No analysis or interpretation</li>"
  end
  if review_scores[90].comments == "1"
    code = code + "<li>No well-supported points</li>"
  end
  code = code + "</ul></td></tr>"

  code = code + "</table>"

  code = code + "<h3>Credibility</h3>"

  code = code +
           "<div align=\"center\">To demonstrate its credibility the lesson:</div><table class='general'>
            <tr>
              <th>5 - Completely Credible   </th>
              <th>4 - Substantial Credibility  </th>
              <th>3 - Reasonable Credibility </th>
              <th>2 - Limited Credibility</th>
              <th>1 - Not Credible   </th>
            </tr>
            <tr>"

  code = code + "<td><ul>"
  if review_scores[91].comments == "1"
    code = code + "<li>Cites 5 or more diverse, reputable sources in proper APA format</li>"
  end
  if review_scores[92].comments == "1"
    code = code + "<li>Provides citations for all presented information</li>"
  end
  if review_scores[93].comments == "1"
    code = code + "<li>Readily identifies bias: both the author's own and others</li>"
  end

  code = code + "</ul></td>"

  code = code + "<td><ul>"
  if review_scores[94].comments == "1"
    code = code + "<li>Cites 5 or more diverse, reputable sources with few APA errors</li>"
  end
  if review_scores[95].comments == "1"
    code = code + "<li>Provides citations for most information</li>"
  end
  if review_scores[96].comments == "1"
    code = code + "<li>Clearly differentiates between opinion and fact</li>"
  end

  code = code + "</ul></td>"

  code = code + "<td><ul>"
  if review_scores[97].comments == "1"
    code = code + "<li>Cites 5 or more reputable sources</li>"
  end
  if review_scores[98].comments == "1"
    code = code + "<li>Supports some claims with citation</li>"
  end
  if review_scores[99].comments == "1"
    code = code + "<li>Occasionally states opinion as fact</li>"
  end

  code = code + "</ul></td>"

  code = code + "<td><ul>"
  if review_scores[100].comments == "1"
    code = code + "<li>Cites 4 or more reputable sources</li>"
  end
  if review_scores[101].comments == "1"
    code = code + "<li>Has several unsupported claims</li>"
  end
  if review_scores[102].comments == "1"
    code = code + "<li>Routinely states opinion as fact and fails to acknowledge bias</li>"
  end

  code = code + "</ul></td>"

  code = code + "<td><ul>"
  if review_scores[103].comments == "1"
    code = code + "<li>Cites 3 or fewer reputable sources</li>"
  end
  if review_scores[104].comments == "1"
    code = code + "<li>Has mostly unsupported claims</li>"
  end
  if review_scores[105].comments == "1"
    code = code + "<li>Is very biased and contains almost entirely opinions</li>"
  end

  code = code + "</ul></td></tr>"

  code = code + "</table>"


  code = code + "<h3>Pedagogy</h3>"

  code = code +
           "<div align=\"center\">To help guide the reader:</div><table class='general'>
            <tr>
              <th>5 - Superior   </th>
              <th>4 - Effective  </th>
              <th>3 - Acceptable </th>
              <th>2 - Deficient</th>
              <th>1 - Absent   </th>
            </tr>
            <tr>"

  code = code + "<td><ul>"
  if review_scores[106].comments == "1"
    code = code + "<li>Specific, appropriate, observable learning targets establish the purpose of the lesson</li>"
  end
  if review_scores[107].comments == "1"
    code = code + "<li>The lesson accomplishes its established goals</li>"
  end
  if review_scores[108].comments == "1"
    code = code + "<li>Excellent knowledge and application MC questions align with learning targets and assess important content</li>"
  end

  code = code + "</ul></td>"

  code = code + "<td><ul>"
  if review_scores[109].comments == "1"
    code = code + "<li>Specific and reasonable learning targets are stated</li>"
  end
  if review_scores[110].comments == "1"
    code = code + "<li>The lesson partially meets its established goals</li>"
  end
  if review_scores[111].comments == "1"
    code = code + "<li>Well constructed MC questions assess important content</li>"
  end

  code = code + "</ul></td>"

  code = code + "<td><ul>"
  if review_scores[112].comments == "1"
    code = code + "<li>Reasonable learning targets are stated</li>"
  end
  if review_scores[113].comments == "1"
    code = code + "<li>The content relates to its goals</li>"
  end
  if review_scores[114].comments == "1"
    code = code + "<li>MC questions assess important content</li>"
  end

  code = code + "</ul></td>"

  code = code + "<td><ul>"
  if review_scores[115].comments == "1"
    code = code + "<li>A learning target is included</li>"
  end
  if review_scores[116].comments == "1"
    code = code + "<li>Content does not achieve its goal, or goal is unclear</li>"
  end
  if review_scores[117].comments == "1"
    code = code + "<li>4 questions are included</li>"
  end

  code = code + "</ul></td>"

  code = code + "<td><ul>"
  if review_scores[118].comments == "1"
    code = code + "<li>Learning target is missing/ not actually a learning target</li>"
  end
  if review_scores[119].comments == "1"
    code = code + "<li>Lesson has no goal/ content is unfocused</li>"
  end
  if review_scores[120].comments == "1"
    code = code + "<li>Questions are missing</li>"
  end

  code = code + "</ul></td></tr>"

  code = code + "</table>"
  code = code + "<h3>Writing Quality</h3>"

  code = code +
           "<div align=\"center\">The writing:</div><table class='general'>
            <tr>
              <th>5 - Excellently Written   </th>
              <th>4 - Well Written  </th>
              <th>3 - Reasonably Written  </th>
              <th>2 - Fairly Written</th>
              <th>1 - Poorly Written    </th>
            </tr>
            <tr>"

  code = code + "<td><ul>"
  if review_scores[121].comments == "1"
    code = code + "<li>Is focused, organized, and easy to read throughout</li>"
  end
  if review_scores[122].comments == "1"
    code = code + "<li>Uses rich, descriptive vocabulary and a variety of effective sentence structures</li>"
  end
  if review_scores[123].comments == "1"
    code = code + "<li>Contains few to no mechanical errors</li>"
  end
  if review_scores[124].comments == "1"
    code = code + "<li>Has an effective introduction and a conclusion that synthesizes all of the material presented</li>"
  end
  code = code + "</ul></td>"

  code = code + "<td><ul>"
  if review_scores[125].comments == "1"
    code = code + "<li>Is organized and flows well</li>"
  end
  if review_scores[126].comments == "1"
    code = code + "<li>Uses effective vocabulary and sentence structures</li>"
  end
  if review_scores[127].comments == "1"
    code = code + "<li>Contains a few minor mechanical errors</li>"
  end
  if review_scores[128].comments == "1"
    code = code + "<li>Has an effective introduction and conclusion based on included information</li>"
  end
  code = code + "</ul></td>"

  code = code + "<td><ul>"
  if review_scores[129].comments == "1"
    code = code + "<li>Is mostly organized</li>"
  end
  if review_scores[130].comments == "1"
    code = code + "<li>Uses properly constructed sentences</li>"
  end
  if review_scores[131].comments == "1"
    code = code + "<li>Has a few distracting errors</li>"
  end
  if review_scores[132].comments == "1"
    code = code + "<li>Includes an introduction and a conclusion</li>"
  end
  code = code + "</ul></td>"

  code = code + "<td><ul>"
  if review_scores[133].comments == "1"
    code = code + "<li>Can be difficult to follow</li>"
  end
  if review_scores[134].comments == "1"
    code = code + "<li>Contains several awkward sentences</li>"
  end
  if review_scores[135].comments == "1"
    code = code + "<li>Has several distracting errors</li>"
  end
  if review_scores[136].comments == "1"
    code = code + "<li>Lacks either an introduction or a conclusion</li>"
  end
  code = code + "</ul></td>"

  code = code + "<td><ul>"
  if review_scores[137].comments == "1"
    code = code + "<li>Has minimal organization</li>"
  end
  if review_scores[138].comments == "1"
    code = code + "<li>Has many poorly constructed sentences</li>"
  end
  if review_scores[139].comments == "1"
    code = code + "<li>Has many mechanical errors that inhibit comprehension</li>"
  end
  if review_scores[140].comments == "1"
    code = code + "<li>Has neither a clear introduction nor a conclusion</li>"
  end
  code = code + "</ul></td></tr>"

  code = code + "</table>"

  #*******************Ratings************************
  code = code + "<h2>Ratings</h2><hr>"

  code = code + "<h3>Importance</h3>"
    code = code + "<i>Grade: </i><b>#{review_scores[141].comments.gsub(/\"/,'&quot;').to_s}</b><br/>"
    code = code + "<i>Comment: </i><dl><dd>#{review_scores[142].comments.gsub(/\"/,'&quot;').to_s}</dl></dd><br/>"

  code = code + "<h3>Interest</h3>"
    code = code + "<i>Grade: </i><b>#{review_scores[143].comments.gsub(/\"/,'&quot;').to_s}</b><br/>"
    code = code + "<i>Comment: </i><dl><dd>#{review_scores[144].comments.gsub(/\"/,'&quot;').to_s}</dl></dd><br/>"

  code = code + "<h3>Credibility</h3>"
    code = code + "<i>Grade: </i><b>#{review_scores[145].comments.gsub(/\"/,'&quot;').to_s}</b><br/>"
    code = code + "<i>Comment: </i><dl><dd>#{review_scores[146].comments.gsub(/\"/,'&quot;').to_s}</dl></dd><br/>"

  code = code + "<h3>Pedagogy</h3>"
    code = code + "<i>Grade: </i><b>#{review_scores[147].comments.gsub(/\"/,'&quot;').to_s}</b><br/>"
    code = code + "<i>Comment: </i><dl><dd>#{review_scores[148].comments.gsub(/\"/,'&quot;').to_s}</dl></dd><br/>"

  code = code + "<h3>Writing Quality</h3>"
    code = code + "<i>Grade: </i><b>#{review_scores[149].comments.gsub(/\"/,'&quot;').to_s}</b><br/>"
    code = code + "<i>Comment: </i><dl><dd>#{review_scores[150].comments.gsub(/\"/,'&quot;').to_s}</dl></dd><br/>"
  rescue
    code += "Error " + $! 
  end  
  code
end

def custom_display_as_html_2011(code, file_url)
  begin
  review_scores = self.scores

  #********************Learning Targets******************
  code = code + "<h2>Learning Targets</h2><hr>"
  if review_scores[0].comments == "1"
    code = code + "<img src=\"/images/Check-icon.png\"> They state what the reader should know or be able to do after reading the lesson<br/>"
  else
    code = code + "<img src=\"/images/delete_icon.png\"> They state what the reader should know or be able to do after reading the lesson<br/>"
  end

  if review_scores[1].comments == "1"
    code = code + "<img src=\"/images/Check-icon.png\"> They are specific<br/>"
  else
    code = code + "<img src=\"/images/delete_icon.png\"> They are specific<br/>"
  end

  if review_scores[2].comments == "1"
    code = code + "<img src=\"/images/Check-icon.png\"> They are appropriate and reasonable i.e. not too easy or too difficult for TLED 301 students<br/>"
  else
    code = code + "<img src=\"/images/delete_icon.png\"> They are appropriate and reasonable i.e. not too easy or too difficult for TLED 301 students<br/>"
  end

  if review_scores[3].comments == "1"
    code = code + "<img src=\"/images/Check-icon.png\"> They are observable i.e. you wouldn't have to look inside the readers' head to know if they met this target<br/>"
  else
    code = code + "<img src=\"/images/delete_icon.png\"> They are observable i.e. you wouldn't have to look inside the readers' head to know if they met this target<br/>"
  end

    code = code + "<br/><i>Number of Learning Targets: </i>#{review_scores[4].comments.gsub(/\"/,'&quot;').to_s}<br/>"
    code = code + "<br/><i>Grade: </i>#{review_scores[5].comments.gsub(/\"/,'&quot;').to_s}<br/>"
    code = code + "<br/><i>Comment: </i> <dl><dd>#{review_scores[6].comments.gsub(/\"/,'&quot;').to_s}</dl></dd>"

  #*******************Content************************
  code = code + "<h2>Content</h2><hr>"
  code = code + "<i>File:</i>"
  if file_url.nil?
    code = code + "File has not been uploaded<br/>"
  else
    code = code + file_url.to_s + "<br/>"
  end

  code = code + "<i>Compliment:</i>"
    code = code + "<ul><li>#{review_scores[8].comments.gsub(/\"/,'&quot;').to_s}</li><li>#{review_scores[9].comments.gsub(/\"/,'&quot;').to_s}</li></ul>"
  code = code + "<i>Suggestion:</i>"
    code = code + "<ul><li>#{review_scores[10].comments.gsub(/\"/,'&quot;').to_s}</li><li>#{review_scores[11].comments.gsub(/\"/,'&quot;').to_s}</li></ul>"

  #*******************Sources and Use of Source Material************************
  code = code + "<h2>Sources and Use of Source Material</h2><hr>"
    code = code + "<br/>How many sources are in the references list?: #{review_scores[12].comments.gsub(/\"/,'&quot;').to_s}<br/>"
    code = code + "<br/>List the range of publication years for all sources, e.g. 1998-2006: <b>#{review_scores[13].comments.gsub(/\"/,'&quot;').to_s} - #{review_scores[14].comments.gsub(/\"/,'&quot;').to_s}</b><br/><br/>"

  if review_scores[15].comments == "1"
    code = code + "<img src=\"/images/Check-icon.png\"> It lists all the sources in a section labeled \"References\"<br/>"
  else
    code = code + "<img src=\"/images/delete_icon.png\"> It lists all the sources in a section labeled \"References\"<br/>"
  end

  if review_scores[16].comments == "1"
    code = code + "<img src=\"/images/Check-icon.png\"> The author cites each of these sources in the lesson<br/>"
  else
    code = code + "<img src=\"/images/delete_icon.png\"> The author cites each of these sources in the lesson<br/>"
  end

  if review_scores[17].comments == "1"
    code = code + "<img src=\"/images/Check-icon.png\"> The citations are in APA format<br/>"
  else
    code = code + "<img src=\"/images/delete_icon.png\"> The citations are in APA format<br/>"
  end

  if review_scores[18].comments == "1"
    code = code + "<img src=\"/images/Check-icon.png\"> The author cites at least 2 scholarly sources<br/>"
  else
    code = code + "<img src=\"/images/delete_icon.png\"> The author cites at least 2 scholarly sources<br/>"
  end

  if review_scores[19].comments == "1"
    code = code + "<img src=\"/images/Check-icon.png\"> Most of the sources are current (less than 5 years old)<br/>"
  else
    code = code + "<img src=\"/images/delete_icon.png\"> Most of the sources are current (less than 5 years old)<br/>"
  end

  if review_scores[20].comments == "1"
    code = code + "<img src=\"/images/Check-icon.png\"> Taken together the sources represent a good balance of potential references for this topic<br/>"
  else
    code = code + "<img src=\"/images/delete_icon.png\"> Taken together the sources represent a good balance of potential references for this topic<br/>"
  end

  if review_scores[21].comments == "1"
    code = code + "<img src=\"/images/Check-icon.png\"> The sources represent different viewpoints<br/>"
  else
    code = code + "<img src=\"/images/delete_icon.png\"> The sources represent different viewpoints<br/>"
  end

  code = code + "<br/><b>What other sources or perspectives might the author want to consider?</b><br/>"
    code = code + "<dl><dd>#{review_scores[22].comments.gsub(/\"/,'&quot;').to_s}</dl></dd>"

  if review_scores[23].comments == "1"
    code = code + "<img src=\"/images/Check-icon.png\"> All materials (such as tables, graphs, images or videos created by other people or organizations) posted are in the lesson in accordance with the Attribution-Noncommercial-Share Alike 3.0 Unported license, or compatible <b>and</b> all information quoted or paraphrased from other sources is properly cited and commented on so there is no evidence of plagiarism. There are no large sections of text copied from (or closely resembling) other sources.<br/>"
  else
    code = code + "<img src=\"/images/delete_icon.png\"> All materials (such as tables, graphs, images or videos created by other people or organizations) posted are in the lesson in accordance with the Attribution-Noncommercial-Share Alike 3.0 Unported license, or compatible<b>and</b> all information quoted or paraphrased from other sources is properly cited and commented on so there is no evidence of plagiarism. There are no large sections of text copied from (or closely resembling) other sources.<br/>"
  end

  code = code + "<br/><b>If not, which one(s) may infringe copyrights, or what areas of text may need citations, revisions or elaboration?</b><br/>"
    code = code + "<dl><dd>#{review_scores[24].comments.gsub(/\"/,'&quot;').to_s}</dl></dd>"

  code = code + "<br/>Please make a comment about the sources. Explain how the author can improve the use of sources in the lesson.<br/>"
    code = code + "<dl><dd>#{review_scores[25].comments.gsub(/\"/,'&quot;').to_s}</dl></dd>"

  #*******************Multiple Choice Questions************************
  code = code + "<h2>Multiple Choice Questions</h2><hr>"
  if review_scores[26].comments == "1"
    code = code + "<img src=\"/images/Check-icon.png\"> There are 4 multiple-choice questions<br/>"
  else
    code = code + "<img src=\"/images/delete_icon.png\"> There are 4 multiple-choice questions<br/>"
  end

  if review_scores[27].comments == "1"
    code = code + "<img src=\"/images/Check-icon.png\"> They each have four answer choices (A-D)<br/>"
  else
    code = code + "<img src=\"/images/delete_icon.png\"> They each have four answer choices (A-D)<br/>"
  end

  if review_scores[28].comments == "1"
    code = code + "<img src=\"/images/Check-icon.png\"> There is a single correct (aka: not opinion-based) answer for each question<br/>"
  else
    code = code + "<img src=\"/images/delete_icon.png\"> There is a single correct (aka: not opinion-based) answer for each question<br/>"
  end

  if review_scores[29].comments == "1"
    code = code + "<img src=\"/images/Check-icon.png\"> The questions assess the learning target(s)<br/>"
  else
    code = code + "<img src=\"/images/delete_icon.png\"> The questions assess the learning target(s)<br/>"
  end

  if review_scores[30].comments == "1"
    code = code + "<img src=\"/images/Check-icon.png\"> The questions are appropriate and reasonable (not too easy and not too difficult)<br/>"
  else
    code = code + "<img src=\"/images/delete_icon.png\"> The questions are appropriate and reasonable (not too easy and not too difficult)<br/>"
  end

  if review_scores[31].comments == "1"
    code = code + "<img src=\"/images/Check-icon.png\"> The foils (the response options that are NOT the answer) are reasonable i.e. they are not very obviously incorrect answers<br/>"
  else
    code = code + "<img src=\"/images/delete_icon.png\"> The foils (the response options that are NOT the answer) are reasonable i.e. they are not very obviously incorrect answers<br/>"
  end

  if review_scores[32].comments == "1"
    code = code + "<img src=\"/images/Check-icon.png\"> The response options are listed in alphabetical order<br/>"
  else
    code = code + "<img src=\"/images/delete_icon.png\"> The response options are listed in alphabetical order<br/>"
  end

  if review_scores[33].comments == "1"
    code = code + "<img src=\"/images/Check-icon.png\"> The correct answers are provided and listed BELOW all the questions<br/>"
  else
    code = code + "<img src=\"/images/delete_icon.png\"> The correct answers are provided and listed BELOW all the questions<br/>"
  end

  code = code + "<br/><h3>Questions</h3>"

    code = code + "<i>Type: </i><b>#{review_scores[34].comments.gsub(/\"/,'&quot;').to_s}</b><br/>"
    code = code + "<i>Grade: </i><b>#{review_scores[35].comments.gsub(/\"/,'&quot;').to_s}</b><br/>"
    code = code + "<i>Comment: </i><dl><dd>#{review_scores[36].comments.gsub(/\"/,'&quot;').to_s}</dl></dd><br/>"

    code = code + "<i>Type: </i><b>#{review_scores[37].comments.gsub(/\"/,'&quot;').to_s}</b><br/>"
    code = code + "<i>Grade: </i><b>#{review_scores[38].comments.gsub(/\"/,'&quot;').to_s}</b><br/>"
    code = code + "<i>Comment: </i><dl><dd>#{review_scores[39].comments.gsub(/\"/,'&quot;').to_s}</dl></dd><br/>"

    code = code + "<i>Type: </i><b>#{review_scores[40].comments.gsub(/\"/,'&quot;').to_s}</b><br/>"
    code = code + "<i>Grade: </i><b>#{review_scores[41].comments.gsub(/\"/,'&quot;').to_s}</b><br/>"
    code = code + "<i>Comment: </i><dl><dd>#{review_scores[42].comments.gsub(/\"/,'&quot;').to_s}</dl></dd><br/>"

    code = code + "<i>Type: </i><b>#{review_scores[43].comments.gsub(/\"/,'&quot;').to_s}</b><br/>"
    code = code + "<i>Grade: </i><b>#{review_scores[44].comments.gsub(/\"/,'&quot;').to_s}</b><br/>"
    code = code + "<i>Comment: </i><dl><dd>#{review_scores[45].comments.gsub(/\"/,'&quot;').to_s}</dl></dd><br/>"


  #*******************Rubric************************
  code = code + "<h2>Rubric</h2><hr>"

  code = code + "<h3>Importance</h3>"
  code = code +
           "<div align=\"center\">The information selected by the author:</div><table class='general'>
            <tr>
              <th>5 - Very Important   </th>
              <th>4 - Quite Important  </th>
              <th>3 - Some Importance  </th>
              <th>2 - Little Importance</th>
              <th>1 - No Importance    </th>
            </tr>
            <tr>"

  code = code + "<td><ul>"
  if review_scores[46].comments == "1"
    code = code + "<li>Is important for future teachers to know.</li>"
  end
  if review_scores[47].comments == "1"
    code = code + "<li>Explains one or more key issues clearly and in some depth using researched information.</li>"
  end
  code = code + "</ul></td>"

  code = code + "<td><ul>"
  if review_scores[48].comments == "1"
    code = code + "<li>Is relevant to future teachers.</li>"
  end
  if review_scores[49].comments == "1"
    code = code + "<li>Provides a good overview of one or more key ideas using researched information.</li>"
  end
  code = code + "</ul></td>"

  code = code + "<td><ul>"
  if review_scores[50].comments == "1"
    code = code + "<li>Has some useful points but some irrelevant information.</li>"
  end
  if review_scores[51].comments == "1"
    code = code + "<li>Contains some good information but fails to focus or elaborate on key ideas.</li>"
  end
  code = code + "</ul></td>"

  code = code + "<td><ul>"
  if review_scores[52].comments == "1"
    code = code + "<li>Has one useful point.</li>"
  end
  if review_scores[53].comments == "1"
    code = code + "<li>Focused on unimportant subtopics OR is overly general (mostly common knowledge or the author’s opinion).</li>"
  end
  code = code + "</ul></td>"

  code = code + "<td><ul>"
  if review_scores[54].comments == "1"
    code = code + "<li>Is not relevant to future teachers.</li>"
  end
  if review_scores[55].comments == "1"
    code = code + "<li>Lacks any substantive information (entirely common knowledge or author’s opinion).</li>"
  end
  code = code + "</ul></td></tr>"

  code = code + "</table>"

  code = code + "<h3>Interest</h3>"
  code = code +
           "<div align=\"center\">To attract and maintain attention, the lesson has:</div><table class='general'>
            <tr>
              <th>5 - Extremely Interesting   </th>
              <th>4 - Quite Interesting  </th>
              <th>3 - Reasonably Interesting  </th>
              <th>2 - Little Interest</th>
              <th>1 - No Interest    </th>
            </tr>
            <tr>"

  code = code + "<td><ul>"
  if review_scores[56].comments == "1"
    code = code + "<li>Attractive visuals and engaging interactive elements that effectively help teach the content.</li>"
  end
  if review_scores[57].comments == "1"
    code = code + "<li>Compelling stories or examples that capture the reader’s attention and effectively explain ideas and elaborate on cited material.</li>"
  end
  if review_scores[58].comments == "1"
    code = code + "<li>Examples and/or a discussion of multiple perspectives (pro/con, past/present, teacher/student/parent, etc.).</li>"
  end
  code = code + "</ul></td>"

  code = code + "<td><ul>"
  if review_scores[59].comments == "1"
    code = code + "<li>Attractive visuals and interactive elements that support the content.</li>"
  end
  if review_scores[60].comments == "1"
    code = code + "<li>Stories or examples to illustrate ideas and help interpret and explain cited material.</li>"
  end
  if review_scores[61].comments == "1"
    code = code + "<li>Recognition of multiple perspectives.</li>"
  end
  code = code + "</ul></td>"

  code = code + "<td><ul>"
  if review_scores[62].comments == "1"
    code = code + "<li>An effective visual or interactive element related to the content.</li>"
  end
  if review_scores[63].comments == "1"
    code = code + "<li>Interpretation and explanations of cited material.</li>"
  end
  code = code + "</ul></td>"

  code = code + "<td><ul>"
  if review_scores[64].comments == "1"
    code = code + "<li>Visuals or interactive elements that do not relate to content or that distract from it.</li>"
  end
  if review_scores[65].comments == "1"
    code = code + "<li>Very little interpretation or explanation of cited material.</li>"
  end
  code = code + "</ul></td>"

  code = code + "<td><ul>"
  if review_scores[66].comments == "1"
    code = code + "<li>No visuals or interactive elements.</li>"
  end
  if review_scores[67].comments == "1"
    code = code + "<li>No interpretation or explanation of cited material.</li>"
  end
  code = code + "</ul></td></tr>"

  code = code + "</table>"

  code = code + "<h3>Credibility</h3>"

  code = code +
           "<div align=\"center\">To demonstrate its credibility the lesson:</div><table class='general'>
            <tr>
              <th>5 - Completely Credible   </th>
              <th>4 - Substantial Credibility  </th>
              <th>3 - Reasonable Credibility </th>
              <th>2 - Limited Credibility</th>
              <th>1 - Not Credible   </th>
            </tr>
            <tr>"

  code = code + "<td><ul>"
  if review_scores[68].comments == "1"
    code = code + "<li>Properly cites 5 or more diverse, reputable sources.</li>"
  end
  if review_scores[69].comments == "1"
    code = code + "<li>Provides citations for all presented information.</li>"
  end
  if review_scores[70].comments == "1"
    code = code + "<li>Identifies bias in sources and clearly differentiates between opinion and fact.</li>"
  end

  code = code + "</ul></td>"

  code = code + "<td><ul>"
  if review_scores[71].comments == "1"
    code = code + "<li>Cites 5 diverse, reputable sources with few APA errors.</li>"
  end
  if review_scores[72].comments == "1"
    code = code + "<li>Provides citations for most information.</li>"
  end
  if review_scores[73].comments == "1"
    code = code + "<li>Clearly differentiates between opinion and fact</li>"
  end

  code = code + "</ul></td>"

  code = code + "<td><ul>"
  if review_scores[74].comments == "1"
    code = code + "<li>Cites 5 reputable sources.</li>"
  end
  if review_scores[75].comments == "1"
    code = code + "<li>Supports some claims with citation.</li>"
  end
  if review_scores[76].comments == "1"
    code = code + "<li>Occasionally states opinion as fact.</li>"
  end

  code = code + "</ul></td>"

  code = code + "<td><ul>"
  if review_scores[77].comments == "1"
    code = code + "<li>Cites 4 reputable sources.</li>"
  end
  if review_scores[78].comments == "1"
    code = code + "<li>Has many unsupported claims.</li>"
  end
  if review_scores[79].comments == "1"
    code = code + "<li>Routinely states opinion as fact and fails to acknowledge bias.</li>"
  end

  code = code + "</ul></td>"

  code = code + "<td><ul>"
  if review_scores[80].comments == "1"
    code = code + "<li>Cites 3 or fewer reputable sources.</li>"
  end
  if review_scores[81].comments == "1"
    code = code + "<li>Consists of mostly unsupported claims.</li>"
  end
  if review_scores[82].comments == "1"
    code = code + "<li>Is very biased and contains almost entirely opinions.</li>"
  end

  code = code + "</ul></td></tr>"

  code = code + "</table>"


  code = code + "<h3>Pedagogy</h3>"

  code = code +
           "<div align=\"center\">To help guide the reader:</div><table class='general'>
            <tr>
              <th>5 - Superior   </th>
              <th>4 - Effective  </th>
              <th>3 - Acceptable </th>
              <th>2 - Deficient</th>
              <th>1 - Absent   </th>
            </tr>
            <tr>"

  code = code + "<td><ul>"
  if review_scores[83].comments == "1"
    code = code + "<li>Specific, appropriate, observable learning targets establish the purpose of the lesson.</li>"
  end
  if review_scores[84].comments == "1"
    code = code + "<li>The lesson accomplishes its established goals.</li>"
  end
  if review_scores[85].comments == "1"
    code = code + "<li>Well constructed MC questions (1&2 knowledge; 3&4 application) align with learning targets and assess important content.</li>"
  end
  if review_scores[88].comments == "1"
    code = code + "<li>An anticipatory set engages the reader, introduces the topic and its importance to future teachers, and helps readers connect to the content; the lesson closure synthesizes the material presented and stimulates further thinking on the issue.</li>"
  end
  code = code + "</ul></td>"

  code = code + "<td><ul>"
  if review_scores[87].comments == "1"
    code = code + "<li>Specific and reasonable learning targets are stated.</li>"
  end
  if review_scores[88].comments == "1"
    code = code + "<li>The lesson partially meets its established goals</li>"
  end
  if review_scores[89].comments == "1"
    code = code + "<li>Well constructed MC questions (4) assess important content.</li>"
  end
  if review_scores[90].comments == "1"
    code = code + "<li>An anticipatory set engages the reader and introduces the topic; the lesson ends with a conclusion that summarizes the content.</li>"
  end
  code = code + "</ul></td>"

  code = code + "<td><ul>"
  if review_scores[91].comments == "1"
    code = code + "<li>Reasonable learning targets are stated.</li>"
  end
  if review_scores[92].comments == "1"
    code = code + "<li>The content relates to its goals.</li>"
  end
  if review_scores[93].comments == "1"
    code = code + "<li>MC questions (4) assess important content.</li>"
  end
  if review_scores[94].comments == "1"
    code = code + "<li>An introduction and conclusion are included.</li>"
  end
  code = code + "</ul></td>"

  code = code + "<td><ul>"
  if review_scores[95].comments == "1"
    code = code + "<li>A learning target is included.</li>"
  end
  if review_scores[96].comments == "1"
    code = code + "<li>Content does not achieve its goal, or goal is unclear.</li>"
  end
  if review_scores[97].comments == "1"
    code = code + "<li>4 questions are included.</li>"
  end
  if review_scores[98].comments == "1"
    code = code + "<li>An introduction or a conclusion is included.</li>"
  end
  code = code + "</ul></td>"

  code = code + "<td><ul>"
  if review_scores[99].comments == "1"
    code = code + "<li>Learning target is missing/ not actually a learning target</li>"
  end
  if review_scores[100].comments == "1"
    code = code + "<li>Lesson has no goal/ content is unfocused.</li>"
  end
  if review_scores[101].comments == "1"
    code = code + "<li>Questions are missing.</li>"
  end
  if review_scores[102].comments == "1"
    code = code + "<li>Neither an introduction nor a conclusion are included.</li>"
  end
  code = code + "</ul></td></tr>"

  code = code + "</table>"
  code = code + "<h3>Writing Quality</h3>"

  code = code +
           "<div align=\"center\">The writing:</div><table class='general'>
            <tr>
              <th>5 - Excellently Written   </th>
              <th>4 - Well Written  </th>
              <th>3 - Reasonably Written  </th>
              <th>2 - Fairly Written</th>
              <th>1 - Poorly Written    </th>
            </tr>
            <tr>"

  code = code + "<td><ul>"
  if review_scores[103].comments == "1"
    code = code + "<li>Is focused, organized, and easy to read throughout.</li>"
  end
  if review_scores[104].comments == "1"
    code = code + "<li>Contains no or almost no mechanical errors.</li>"
  end
  code = code + "</ul></td>"

  code = code + "<td><ul>"
  if review_scores[105].comments == "1"
    code = code + "<li>Is organized and flows well.</li>"
  end
  if review_scores[106].comments == "1"
    code = code + "<li>Contains a few minor mechanical errors.</li>"
  end
  code = code + "</ul></td>"

  code = code + "<td><ul>"
  if review_scores[107].comments == "1"
    code = code + "<li>Is mostly organized.</li>"
  end
  if review_scores[108].comments == "1"
    code = code + "<li>Has a few mechanical errors that distract from the content.</li>"
  end
  code = code + "</ul></td>"

  code = code + "<td><ul>"
  if review_scores[109].comments == "1"
    code = code + "<li>Can be difficult to follow.</li>"
  end
  if review_scores[110].comments == "1"
    code = code + "<li>Has several mechanical errors that significantly distract from the content.</li>"
  end
  code = code + "</ul></td>"

  code = code + "<td><ul>"
  if review_scores[111].comments == "1"
    code = code + "<li>Has minimal organization</li>"
  end
  if review_scores[112].comments == "1"
    code = code + "<li>Has many mechanical errors that inhibit comprehension.</li>"
  end
  code = code + "</ul></td></tr>"

  code = code + "</table>"

  #*******************Ratings************************
  code = code + "<h2>Ratings</h2><hr>"

  code = code + "<h3>Importance</h3>"
    code = code + "<i>Grade: </i><b>#{review_scores[113].comments.gsub(/\"/,'&quot;').to_s}</b><br/>"
    code = code + "<i>Comment: </i><dl><dd>#{review_scores[114].comments.gsub(/\"/,'&quot;').to_s}</dl></dd><br/>"

  code = code + "<h3>Interest</h3>"
    code = code + "<i>Grade: </i><b>#{review_scores[115].comments.gsub(/\"/,'&quot;').to_s}</b><br/>"
    code = code + "<i>Comment: </i><dl><dd>#{review_scores[116].comments.gsub(/\"/,'&quot;').to_s}</dl></dd><br/>"

  code = code + "<h3>Credibility</h3>"
    code = code + "<i>Grade: </i><b>#{review_scores[117].comments.gsub(/\"/,'&quot;').to_s}</b><br/>"
    code = code + "<i>Comment: </i><dl><dd>#{review_scores[118].comments.gsub(/\"/,'&quot;').to_s}</dl></dd><br/>"

  code = code + "<h3>Pedagogy</h3>"
    code = code + "<i>Grade: </i><b>#{review_scores[119].comments.gsub(/\"/,'&quot;').to_s}</b><br/>"
    code = code + "<i>Comment: </i><dl><dd>#{review_scores[120].comments.gsub(/\"/,'&quot;').to_s}</dl></dd><br/>"

  code = code + "<h3>Writing Quality</h3>"
    code = code + "<i>Grade: </i><b>#{review_scores[121].comments.gsub(/\"/,'&quot;').to_s}</b><br/>"
    code = code + "<i>Comment: </i><dl><dd>#{review_scores[122].comments.gsub(/\"/,'&quot;').to_s}</dl></dd><br/>"
  rescue
    code += "Error " + $!
  end
  code
>>>>>>> 197a4fd3
end<|MERGE_RESOLUTION|>--- conflicted
+++ resolved
@@ -103,7 +103,6 @@
   def delete
     self.scores.each {|score| score.destroy}
     self.destroy
-<<<<<<< HEAD
   end
 
   # Returns the total score from this response
@@ -134,8 +133,6 @@
     end
   end
 
-=======
-  end  
 end
 
 #This is an example of how to *not* write code. 
@@ -1355,5 +1352,4 @@
     code += "Error " + $!
   end
   code
->>>>>>> 197a4fd3
 end
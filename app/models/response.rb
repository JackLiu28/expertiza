--- conflicted
+++ resolved
@@ -58,20 +58,7 @@
   
   # Computes the total score awarded for a review
   def get_total_score
-<<<<<<< HEAD
     scores.map(&:score).sum
-=======
-    total_score = 0
-    
-    self.map.questionnaire.questions.each{
-      | question |
-      item = Score.find_by_response_id_and_question_id(self.id, question.id)
-      if(item != nil)
-        total_score += item.score
-      end
-    }    
-    return total_score        
->>>>>>> 5214a1f2
   end  
   
  #Generate an email to the instructor when a new review exceeds the allowed difference

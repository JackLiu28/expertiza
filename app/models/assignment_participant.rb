require 'uri'
require 'yaml'

# Code Review: Notice that Participant overloads two different concepts: 
#              contribution and participant (see fields of the participant table).
#              Consider creating a new table called contributions.
class AssignmentParticipant < Participant

  require 'wiki_helper'
  
  belongs_to  :assignment, :class_name => 'Assignment', :foreign_key => 'parent_id' 
  has_many    :review_mappings, :class_name => 'ParticipantReviewResponseMap', :foreign_key => 'reviewee_id'
  has_many    :collusion_cycles
  has_many    :responses, :finder_sql => 'SELECT r.* FROM responses r, response_maps m, participants p WHERE r.map_id = m.id AND m.type = \'ParticipantReviewResponseMap\' AND m.reviewee_id = p.id AND p.id = #{id}'
  belongs_to  :user
  validates_presence_of :handle

  # Returns the average score of one question from all reviews for this user on this assignment as an floating point number
  # Params: question - The Question object to retrieve the scores from
  def average_question_score(question)
    sum_of_scores = 0
    number_of_scores = 0

    self.response_maps.each do |response_map|
      # TODO There must be a more elegant way of doing this...
      unless response_map.response.nil?
        response_map.response.scores.each do |score|
          if score.question == question then
            sum_of_scores = sum_of_scores + score.score
            number_of_scores = number_of_scores + 1
          end
        end
      end
    end

    return 0 if number_of_scores == 0
    (((sum_of_scores.to_f / number_of_scores.to_f) * 100).to_i) / 100.0
  end

  def dir_path
    assignment.try :directory_path
  end

  # Returns the average score of all reviews for this user on this assignment
  def average_score
    return 0 if self.response_maps.size == 0

    sum_of_scores = 0

    self.response_maps.each do |response_map|
      if !response_map.response.nil?  then
        sum_of_scores = sum_of_scores + response_map.response.average_score
      end
    end

    (sum_of_scores / self.response_maps.size).to_i
  end

  def average_score_per_assignment(assignment_id)
    return 0 if self.response_maps.size == 0

    sum_of_scores = 0

    self.response_maps.metareview_response_maps.each do |metaresponse_map|
      if !metaresponse_map.response.nil? && response_map == assignment_id then
        sum_of_scores = sum_of_scores + response_map.response.average_score
      end
    end

    (sum_of_scores / self.response_maps.size).to_i
  end
  
  def includes?(participant)
    participant == self
  end

  def assign_reviewer(reviewer)
    ParticipantReviewResponseMap.create(:reviewee_id => self.id, :reviewer_id => reviewer.id,
      :reviewed_object_id => assignment.id)
  end

  # Evaluates whether this participant contribution was reviewed by reviewer
  # @param[in] reviewer AssignmentParticipant object 
  def reviewed_by?(reviewer)
    ParticipantReviewResponseMap.count(:conditions => ['reviewee_id = ? && reviewer_id = ? && reviewed_object_id = ?',
                                              self.id, reviewer.id, assignment.id]) > 0
  end

  def has_submissions?
    return ((submitted_files.length > 0) or
            (wiki_submissions.length > 0) or
            (get_hyperlinks_array.length > 0)) 
  end

  # all the participants in this assignment reviewed by this person
   def reviewees
    reviewees = []
    if self.assignment.team_assignment?
      rmaps = ResponseMap.find_all_by_reviewer_id_and_type(self.id,'TeamReviewResponseMap')
      rmaps.each do |rm|
        reviewees.concat(AssignmentTeam.find(rm.reviewee_id).participants)
      end
    else
      rmaps = ResponseMap.find_all_by_reviewer_id_and_type(self.id,'ParticipantReviewResponseMap')
      rmaps.each do |rm|
        reviewees.push(AssignmentParticipant.find(rm.reviewee_id))
      end
    end
    reviewees
  end
  
  # all the participants in this assignment who have reviewed this person
  def get_reviewers
    reviewers = []
<<<<<<< HEAD
    if self.assignment.team_assignment? && self.team
      rmaps = ResponseMap.find_all_by_reviewee_id_and_type(self.team.id,'TeamReviewResponseMap')
    else
      rmaps = ResponseMap.find_all_by_reviewee_id_and_type(self.id,'ParticipantReviewResponseMap')
    end
=======
      rmaps = ResponseMap.find(:all, :conditions => ["reviewee_id = #{self.team.id} AND type = 'TeamReviewResponseMap'"])
>>>>>>> 9cecdebf
    rmaps.each do |rm|
      reviewers.push(AssignmentParticipant.find(rm.reviewer_id))
    end
    return reviewers  
  end

  #Accessing cycles related code
  def collusion_cycles
    self.collusion_cycles=CollusionCycle.two_node_cycles
    self.collusion_cycles<<CollusionCycle.three_node_cycles
    self.collusion_cycles<<CollusionCycle.four_node_cycles
    similarity_score= CollusionCycle.cycle_similarity_score(self.collusion_cycles)
    deviation_score=CollusionCycle.cycle_deviation_score(self.collusion_cycles)
  end

  def review_score
    review_questionnaire = self.assignment.questionnaires.select {|q| q.type == "ReviewQuestionnaire"}[0]
    assessment = review_questionnaire.get_assessments_for(self)
    (Score.compute_scores(assessment, review_questionnaire.questions)[:avg] / 100.00) * review_questionnaire.max_possible_score.to_f
  end

  # Return scores that this participant has been given
  def scores(questions)
    scores = Hash.new
    scores[:participant] = self # This doesn't appear to be used anywhere
    self.assignment.questionnaires.each do |questionnaire|
      scores[questionnaire.symbol] = Hash.new
      scores[questionnaire.symbol][:assessments] = questionnaire.get_assessments_for(self)
      scores[questionnaire.symbol][:scores] = Score.compute_scores(scores[questionnaire.symbol][:assessments], questions[questionnaire.symbol])
    end
    scores[:total_score] = assignment.compute_total_score(scores)
    
    # In the event that this is a microtask, we need to scale the score accordingly and record the total possible points
    # PS: I don't like the fact that we are doing this here but it is difficult to make it work anywhere else
    if assignment.is_microtask?
      topic = SignUpTopic.find_by_assignment_id(assignment.id)
      if !topic.nil?
        scores[:total_score] *= (topic.micropayment.to_f / 100.to_f)
        scores[:max_pts_available] = topic.micropayment
      end
    end

    scores
  end

  # Appends the hyperlink to a list that is stored in YAML format in the DB
  # @exception  If is hyperlink was already there
  #             If it is an invalid URL
  def submmit_hyperlink(hyperlink)
    hyperlink.strip!
    raise "The hyperlink cannot be empty" if hyperlink.empty?

    url = URI.parse(hyperlink)

    # If not a valid URL, it will throw an exception
    Net::HTTP.start(url.host, url.port)

    hyperlinks = get_hyperlinks_array

    hyperlinks << hyperlink
    self.submitted_hyperlinks = YAML::dump(hyperlinks)

    self.save
  end

  # Note: This method is not used yet. It is here in the case it will be needed.
  # @exception  If the index does not exist in the array
  def remove_hyperlink(index)
    hyperlinks = get_hyperlinks
    raise "The link does not exist" unless index < hyperlinks.size

    hyperlinks.delete_at(index)
    self.submitted_hyperlinks = hyperlinks.empty? ? nil : YAML::dump(hyperlinks)

    self.save
  end

  def get_members
    team.try :participants
  end


  def get_hyperlinks
    team.try :get_hyperlinks
  end

  def get_hyperlinks_array
    self.submitted_hyperlinks.nil? ? [] : YAML::load(self.submitted_hyperlinks)
  end

  #Copy this participant to a course
  def copy(course_id)
    part = CourseParticipant.find_by_user_id_and_parent_id(self.user_id,course_id)
    if part.nil?
       CourseParticipant.create(:user_id => self.user_id, :parent_id => course_id)       
    end
  end

  def feedback
    return FeedbackResponseMap.get_assessments_for(self)      
  end


  def reviews
    #ACS Always get assessments for a team
    #removed check to see if it is a team assignment
    return TeamReviewResponseMap.get_assessments_for(self.team)
  end
<<<<<<< HEAD


  def reviews_by_reviewer(reviewer)
    if self.assignment.team_assignment?
       TeamReviewResponseMap.get_reviewer_assessments_for(self.team, reviewer)
    else
      ParticipantReviewResponseMap.get_reviewer_assessments_for(self, reviewer)
    end
=======
  
  def get_reviews_by_reviewer(reviewer)
      return TeamReviewResponseMap.get_reviewer_assessments_for(self.team, reviewer)
  end
  
  def get_reviews_by_reviewer(reviewer)
      return TeamReviewResponseMap.get_reviewer_assessments_for(self.team, reviewer)
>>>>>>> 9cecdebf
  end

  def metareviews
    MetareviewResponseMap.get_assessments_for(self)  
  end


  def teammate_reviews
    TeammateReviewResponseMap.get_assessments_for(self)
  end


  def submitted_files
    files = Array.new
    if(self.directory_num)      
      files = files_in_directory(self.get_path)
    end
    return files
  end


  def files_in_directory(directory)
      files_list = Dir[directory + "/*"]
      files = Array.new
        if File.directory?(directory)
          dir_files = files_in_directory(directory)
          dir_files.each{|f| files << f}
        end
        files << directory
      files
  end


  def wiki_submissions
    currenttime = Time.now.month.to_s + "/" + Time.now.day.to_s + "/" + Time.now.year.to_s

    #ACS Check if the team count is greater than one(team assignment)
    if self.assignment.max_team_size > 1 && self.assignment.wiki_type.name == "MediaWiki"
       submissions = Array.new
       self.team.get_participants.each do |user|
         val = WikiType.review_mediawiki_group(self.assignment.directory_path, current_time, user.handle)
         submissions << val if val != nil
       end if self.team
       submissions
    elsif self.assignment.wiki_type.name == "MediaWiki"
       return WikiType.review_mediawiki(self.assignment.directory_path, current_time, self.handle)
    elsif self.assignment.wiki_type.name == "DocuWiki"
       return WikiType.review_docuwiki(self.assignment.directory_path, current_time, self.handle)
    else
       Array.new
    end
  end

  def team
    AssignmentTeam.get_team(self)
  end
  
  # provide import functionality for Assignment Participants
  # if user does not exist, it will be created and added to this assignment
  def self.import(row,session,id)    
    raise ArgumentError, "No user id has been specified." if row.length < 1
    user = User.find_by_name(row[0])        
    if user == nil
      raise ArgumentError, "The record containing #{row[0]} does not have enough items." if row.length < 4
      attributes = ImportFileHelper::define_attributes(row)
      user = ImportFileHelper::create_new_user(attributes,session)
    end
    raise ImportError, "The assignment with id \""+id.to_s+"\" was not found." if Assignment.find(id) == nil
    if find(:all, {conditions: ['user_id=? && parent_id=?', user.id, id]}).size == 0
          new_part = AssignmentParticipant.create(:user_id => user.id, :parent_id => id)
          new_part.set_handle()
    end             
  end  
  
  # provide export functionality for Assignment Participants
  def self.export(csv,parent_id,options)
     find_all_by_parent_id(parent_id).each do |part|
       user = part.user
       csv << [
           user.name,
           user.fullname,
           user.email,
           user.role.name,
           user.parent.name,
           user.email_on_submission,
           user.email_on_review,
           user.email_on_review_of_review,
           part.handle
       ]
     end
  end
  
  def self.get_export_fields(options)
    fields = ["name","full name","email","role","parent","email on submission","email on review","email on metareview","handle"]
    fields
  end
  
  # generate a hash string that we can digitally sign, consisting of the 
  # assignment name, user name, and time stamp passed in.
  def get_hash(time_stamp)
    # first generate a hash from the assignment name itself
    hash_data = Digest::SHA1.digest(self.assignment.name.to_s)
    
    # second generate a hash from the first hash plus the user name and time stamp
    sign = hash_data + self.user.name.to_s + time_stamp.strftime("%Y-%m-%d %H:%M:%S")
    Digest::SHA1.digest(sign)
  end
  
  # grant publishing rights to one or more assignments. Using the supplied private key, 
  # digital signatures are generated.
  # reference: http://stuff-things.net/2008/02/05/encrypting-lots-of-sensitive-data-with-ruby-on-rails/
  def self.grant_publishing_rights(private_key, participants)
    participants.each do |participant|
      #now, check to make sure the digital signature is valid, if not raise error
      participant.permission_granted = participant.verify_digital_signature(private_key)
      participant.save
      raise 'Invalid key' unless participant.permission_granted
    end
  end
  
  # verify the digital signature is valid
  def verify_digital_signature(private_key)
    user.public_key == OpenSSL::PKey::RSA.new(private_key).public_key.to_pem
  end
  
  #define a handle for a new participant
  def set_handle
    if self.user.handle == nil or self.user.handle == ""
      self.handle = self.user.name
    elsif AssignmentParticipant.find_all_by_parent_id_and_handle(self.assignment.id, self.user.handle).length > 0
        self.handle = self.user.name
      else
        self.handle = self.user.handle
      end
    self.save!
  end


  def get_path
     self.assignment.get_path + "/"+ self.directory_num.to_s
  end
  
  def update_resubmit_times
    new_submit = ResubmissionTime.new(:resubmitted_at => Time.now.to_s)
    self.resubmission_times << new_submit
  end
  
  def set_student_directory_num
    if self.directory_num.nil? or self.directory_num < 0           
      maxnum = AssignmentParticipant.first(:conditions=>['parent_id = ?',self.parent_id], :order => 'directory_num desc').directory_num
      if maxnum
        dirnum = maxnum + 1
      else
        dirnum = 0
      end
      self.update_attribute('directory_num',dirnum)
      #ACS Get participants irrespective of the number of participants in the team
      #removed check to see if it is a team assignment
        self.team.get_participants.each do | member |
          if member.directory_num == nil or member.directory_num < 0
            member.directory_num = self.directory_num
            member.save
          end
        end
    end
  end

  def get_current_stage
    assignment.try :get_current_stage, topic_id
  end
  alias_method :current_stage, :get_current_stage


  def get_stage_deadline
    assignment.get_stage_deadline topic_id
  end
  alias_method :stage_deadline, :get_stage_deadline


  def review_response_maps
    ParticipantReviewResponseMap.find_all_by_reviewee_id_and_reviewed_object_id(id, assignment.id)
  end


  def course_string
    # if no course is associated with this assignment, or if there is a course with an empty title, or a course with a title that has no printing characters ...
    begin
      course = Course.find(self.assignment.course.id)
      if course.name.strip.length == 0
        raise
      end
      return course.name
    rescue
      return "<center>&#8212;</center>"
    end
  end

    private

  # Use submmit_hyperlink(), remove_hyperlink() instead
  def submitted_hyperlinks=(val)
    write_attribute :submitted_hyperlinks, val
  end

end<|MERGE_RESOLUTION|>--- conflicted
+++ resolved
@@ -112,15 +112,7 @@
   # all the participants in this assignment who have reviewed this person
   def get_reviewers
     reviewers = []
-<<<<<<< HEAD
-    if self.assignment.team_assignment? && self.team
-      rmaps = ResponseMap.find_all_by_reviewee_id_and_type(self.team.id,'TeamReviewResponseMap')
-    else
-      rmaps = ResponseMap.find_all_by_reviewee_id_and_type(self.id,'ParticipantReviewResponseMap')
-    end
-=======
       rmaps = ResponseMap.find(:all, :conditions => ["reviewee_id = #{self.team.id} AND type = 'TeamReviewResponseMap'"])
->>>>>>> 9cecdebf
     rmaps.each do |rm|
       reviewers.push(AssignmentParticipant.find(rm.reviewer_id))
     end
@@ -225,28 +217,15 @@
 
 
   def reviews
-    #ACS Always get assessments for a team
-    #removed check to see if it is a team assignment
-    return TeamReviewResponseMap.get_assessments_for(self.team)
-  end
-<<<<<<< HEAD
-
-
-  def reviews_by_reviewer(reviewer)
-    if self.assignment.team_assignment?
-       TeamReviewResponseMap.get_reviewer_assessments_for(self.team, reviewer)
-    else
-      ParticipantReviewResponseMap.get_reviewer_assessments_for(self, reviewer)
-    end
-=======
-  
+    TeamReviewResponseMap.get_assessments_for(self.team)
+  end
+
   def get_reviews_by_reviewer(reviewer)
-      return TeamReviewResponseMap.get_reviewer_assessments_for(self.team, reviewer)
-  end
-  
+    TeamReviewResponseMap.get_reviewer_assessments_for(self.team, reviewer)
+  end
+
   def get_reviews_by_reviewer(reviewer)
-      return TeamReviewResponseMap.get_reviewer_assessments_for(self.team, reviewer)
->>>>>>> 9cecdebf
+    TeamReviewResponseMap.get_reviewer_assessments_for(self.team, reviewer)
   end
 
   def metareviews

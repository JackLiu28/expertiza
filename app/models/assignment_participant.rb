require 'uri'
require 'yaml'

# Code Review: Notice that Participant overloads two different concepts:
#              contribution and participant (see fields of the participant table).
#              Consider creating a new table called contributions.
#
# Alias methods exist in this class which append 'get_' to many method names. Use
# the idiomatic ruby method names (without get_)

class AssignmentParticipant < Participant
  require 'wiki_helper'

  belongs_to  :assignment, :class_name => 'Assignment', :foreign_key => 'parent_id'
  has_many    :review_mappings, :class_name => 'ParticipantReviewResponseMap', :foreign_key => 'reviewee_id'
  has_many    :quiz_mappings, :class_name => 'QuizResponseMap', :foreign_key => 'reviewee_id'
  has_many :response_maps, foreign_key: 'reviewee_id'
  has_many :participant_review_response_maps, foreign_key: 'reviewee_id'
  has_many :quiz_response_maps, foreign_key: 'reviewee_id'
  has_many :quiz_responses, through: :quiz_response_maps, foreign_key: 'map_id'
  # has_many    :quiz_responses,  :class_name => 'Response', :finder_sql => 'SELECT r.* FROM responses r, response_maps m, participants p WHERE r.map_id = m.id AND m.type = \'QuizResponseMap\' AND m.reviewee_id = p.id AND p.id = #{id}'
    has_many    :collusion_cycles
  # has_many    :responses, :finder_sql => 'SELECT r.* FROM responses r, response_maps m, participants p WHERE r.map_id = m.id AND m.type = \'ParticipantReviewResponseMap\' AND m.reviewee_id = p.id AND p.id = #{id}'
    belongs_to  :user
  validates_presence_of :handle

  # Returns the average score of one question from all reviews for this user on this assignment as an floating point number
  # Params: question - The Question object to retrieve the scores from
  def average_question_score(question)
    sum_of_scores = 0
    number_of_scores = 0

    self.response_maps.each do |response_map|
      # TODO There must be a more elegant way of doing this...
      unless response_map.response.nil?
        response_map.response.scores.each do |score|
          if score.question == question then
            sum_of_scores = sum_of_scores + score.score
            number_of_scores = number_of_scores + 1
          end
        end
      end
    end

    return 0 if number_of_scores == 0
    (((sum_of_scores.to_f / number_of_scores.to_f) * 100).to_i) / 100.0
  end

  def dir_path
    assignment.try :directory_path
  end

  # Returns the average score of all reviews for this user on this assignment
  def average_score
    return 0 if self.response_maps.size == 0

    sum_of_scores = 0

    self.response_maps.each do |response_map|
      if !response_map.response.nil?  then
        sum_of_scores = sum_of_scores + response_map.response.average_score
      end
    end

    (sum_of_scores / self.response_maps.size).to_i
  end

  def average_score_per_assignment(assignment_id)
    return 0 if self.response_maps.size == 0

    sum_of_scores = 0

    self.response_maps.metareview_response_maps.each do |metaresponse_map|
      if !metaresponse_map.response.nil? && response_map == assignment_id then
        sum_of_scores = sum_of_scores + response_map.response.average_score
      end
    end

    (sum_of_scores / self.response_maps.size).to_i
  end

  def includes?(participant)
    participant == self
  end

  def assign_reviewer(reviewer)
    ParticipantReviewResponseMap.create(:reviewee_id => self.id, :reviewer_id => reviewer.id,
                                        :reviewed_object_id => assignment.id)
  end

  def assign_quiz(contributor,reviewer,topic)
    participant_id=AssignmentParticipant.where(topic_id: topic, parent_id:  contributor.parent_id).first.id

    quiz = QuizQuestionnaire.find_by_instructor_id(contributor.id)
    QuizResponseMap.create(:reviewed_object_id => quiz.id,:reviewee_id => contributor.id, :reviewer_id => reviewer.id,
                           :type=>"QuizResponseMap", :notification_accepted => 0)
  end

  def AssignmentParticipant.find_by_user_id_and_assignment_id(user_id, assignment_id)
    return AssignmentParticipant.where(:user_id=>user_id,:parent_id=>assignment_id).first
  end

  # Evaluates whether this participant contribution was reviewed by reviewer
  # @param[in] reviewer AssignmentParticipant object
  def reviewed_by?(reviewer)
    ParticipantReviewResponseMap.where(['reviewee_id = ? && reviewer_id = ? && reviewed_object_id = ?', self.id, reviewer.id, assignment.id]).count > 0
  end


  def quiz_taken_by?(contributor, reviewer)
    quiz_id = QuizQuestionnaire.find_by_instructor_id(contributor.id)
    return QuizResponseMap.where(['reviewee_id = ? AND reviewer_id = ? AND reviewed_object_id = ?',
                                  self.id, reviewer.id, quiz_id]).count > 0
  end

  def has_submissions?
    #return ((submitted_files.length > 0) or
    #        (wiki_submissions.length > 0) or
    #        (hyperlinks_array.length > 0))
    return true
  end

  def has_quiz?
    return !QuizQuestionnaire.find_by_instructor_id(self.id).nil?
  end

  # all the participants in this assignment reviewed by this person
  def reviewees
    reviewees = []
    if self.assignment.team_assignment?
      rmaps = ResponseMap.all(conditions: ["reviewer_id = #{self.id} && type = 'TeamReviewResponseMap'"])
        rmaps.each { |rm| reviewees.concat(AssignmentTeam.find(rm.reviewee_id).participants) }
    else
      rmaps = ResponseMap.where(["reviewer_id = #{self.id} && type = 'ParticipantReviewResponseMap'"])
        rmaps.each {|rm| reviewees.push(AssignmentParticipant.find(rm.reviewee_id))}
    end

    reviewees
  end

  # all the participants in this assignment who have reviewed this person
  def reviewers
    reviewers = []
    if self.assignment.team_assignment? && self.team
      rmaps = ResponseMap.where(["reviewee_id = #{self.team.id} AND type = 'TeamReviewResponseMap'"])
    else
      rmaps = ResponseMap.where(["reviewee_id = #{self.id} AND type = 'ParticipantReviewResponseMap'"])
    end
    rmaps.each do |rm|
      reviewers.push(AssignmentParticipant.find(rm.reviewer_id))
    end

    reviewers
  end
 

  # Cycle data structure
  # Each edge of the cycle stores a participant and the score given to the participant by the reviewer.
  # Consider a 3 node cycle: A --> B --> C --> A (A reviewed B; B reviewed C and C reviewed A)
  # For the above cycle, the data structure would be: [[A, SCA], [B, SAB], [C, SCB]], where SCA is the score given by C to A.

  def two_node_cycles
    cycles = []
    self.reviewers.each do |ap|
      if ap.reviewers.include?(self)
        self.reviews_by_reviewer(ap).nil? ? next : s01 = self.reviews_by_reviewer(ap).get_total_score
        ap.reviews_by_reviewer(self).nil? ? next : s10 = ap.reviews_by_reviewer(self).get_total_score
        cycles.push([[self, s01], [ap, s10]])
      end
    end
    cycles
  end


  def three_node_cycles
    cycles = []
    self.reviewers.each do |ap1|
      ap1.reviewers.each do |ap2|
        if ap2.reviewers.include?(self)
          self.reviews_by_reviewer(ap1).nil? ? next : s01 = self.reviews_by_reviewer(ap1).get_total_score
          ap1.reviews_by_reviewer(ap2).nil? ? next : s12 = ap1.reviews_by_reviewer(ap2).get_total_score
          ap2.reviews_by_reviewer(self).nil? ? next : s20 = ap2.reviews_by_reviewer(self).get_total_score
          cycles.push([[self, s01], [ap1, s12], [ap2, s20]])
        end
      end
    end
    cycles
  end

  def four_node_cycles
    cycles = []
    self.reviewers.each do |ap1|
      ap1.reviewers.each do |ap2|
        ap2.reviewers.each do |ap3|
          if ap3.reviewers.include?(self)
            self.reviews_by_reviewer(ap1).nil? ? next : s01 = self.reviews_by_reviewer(ap1).get_total_score
            ap1.reviews_by_reviewer(ap2).nil? ? next : s12 = ap1.reviews_by_reviewer(ap2).get_total_score
            ap2.reviews_by_reviewer(ap3).nil? ? next : s23 = ap2.reviews_by_reviewer(ap3).get_total_score
            ap3.reviews_by_reviewer(self).nil? ? next : s30 = ap3.reviews_by_reviewer(self).get_total_score
            cycles.push([[self, s01], [ap1, s12], [ap2, s23], [ap3, s30]])
          end
        end
      end
    end
    cycles
  end

  # Per cycle
  def cycle_similarity_score(cycle)
    similarity_score = 0.0
    count = 0.0

    0 ... cycle.size-1.each do |pivot|
      pivot_score = cycle[pivot][1]
      similarity_score = similarity_score + (pivot_score - cycle[other][1]).abs
      count = count + 1.0
    end

    similarity_score = similarity_score / count unless count == 0.0
    similarity_score
  end

  # Per cycle
  def cycle_deviation_score(cycle)
    deviation_score = 0.0
    count = 0.0

    0 ... cycle.size.each do |member|
      participant = AssignmentParticipant.find(cycle[member][0].id)
      total_score = participant.get_review_score
      deviation_score = deviation_score + (total_score - cycle[member][1]).abs
      count = count + 1.0
    end

    deviation_score = deviation_score / count unless count == 0.0
    deviation_score
  end

  def review_score
    review_questionnaire = self.assignment.questionnaires.select {|q| q.type == "ReviewQuestionnaire"}[0]
    assessment = review_questionnaire.get_assessments_for(self)
    (Score.compute_scores(assessment, review_questionnaire.questions)[:avg] / 100.00) * review_questionnaire.max_possible_score.to_f
  end

  def fullname
    self.user.fullname
  end

  def name
    self.user.name
  end

  # Return scores that this participant has been given
  def scores(questions)
    scores = {}
    scores[:participant] = self
    self.assignment.questionnaires.each do |questionnaire|
      round = AssignmentQuestionnaire.find_by_assignment_id_and_questionnaire_id(self.assignment.id, questionnaire.id).used_in_round
      #create symbol for "varying rubrics" feature -Yang
      if(round!=nil)
        questionnaire_symbol = (questionnaire.symbol.to_s+round.to_s).to_sym
      else
        questionnaire_symbol = questionnaire.symbol
      end

      scores[questionnaire_symbol] = {}

      if round==nil
        scores[questionnaire_symbol][:assessments] = questionnaire.get_assessments_for(self)
      else
        scores[questionnaire_symbol][:assessments] = questionnaire.get_assessments_round_for(self,round)
      end
      scores[questionnaire_symbol][:scores] = Score.compute_scores(scores[questionnaire_symbol][:assessments], questions[questionnaire_symbol])
    end

    scores[:total_score] = self.assignment.compute_total_score(scores)

    #merge scores[review#] (for each round) to score[review]  -Yang
    if self.assignment.varying_rubrics_by_round?
      review_sym = "review".to_sym
      scores[review_sym] = Hash.new
      scores[review_sym][:assessments] = Array.new
      scores[review_sym][:scores] = Hash.new
      scores[review_sym][:scores][:max] = -999999999
      scores[review_sym][:scores][:min] = 999999999
      scores[review_sym][:scores][:avg] = 0
      total_score = 0
      for i in 1..self.assignment.get_review_rounds
        round_sym = ("review"+i.to_s).to_sym
        if length_of_assessments=scores[round_sym][:assessments].nil? || scores[round_sym][:assessments].length==0
          next
        end
        length_of_assessments=scores[round_sym][:assessments].length.to_f

        scores[review_sym][:assessments]+=scores[round_sym][:assessments]

        if(scores[round_sym][:scores][:max]!=nil && scores[review_sym][:scores][:max]<scores[round_sym][:scores][:max])
          scores[review_sym][:scores][:max]= scores[round_sym][:scores][:max]
        end
        if(scores[round_sym][:scores][:min]!= nil && scores[review_sym][:scores][:min]>scores[round_sym][:scores][:min])
          scores[review_sym][:scores][:min]= scores[round_sym][:scores][:min]
        end
        if(scores[round_sym][:scores][:avg]!=nil)
          total_score += scores[round_sym][:scores][:avg]*length_of_assessments
        end
      end

      if scores[review_sym][:scores][:max] == -999999999 && scores[review_sym][:scores][:min] == 999999999
               scores[review_sym][:scores][:max] = 0
               scores[review_sym][:scores][:min] = 0
      end

      scores[review_sym][:scores][:avg] = total_score/scores[review_sym][:assessments].length.to_f
    end

    # In the event that this is a microtask, we need to scale the score accordingly and record the total possible points
    # PS: I don't like the fact that we are doing this here but it is difficult to make it work anywhere else
    if assignment.is_microtask?
      topic = SignUpTopic.find_by_assignment_id(assignment.id)
      if !topic.nil?
        scores[:total_score] *= (topic.micropayment.to_f / 100.to_f)
        scores[:max_pts_available] = topic.micropayment
      end
    end

    # for all quiz questionnaires (quizzes) taken by the participant
    quiz_responses = Array.new
    quiz_response_mappings = QuizResponseMap.where(reviewer_id: self.id)
    quiz_response_mappings.each do |qmapping|
      if (qmapping.response)
        quiz_responses << qmapping.response
      end
    end
    scores[:quiz] = Hash.new
    scores[:quiz][:assessments] = quiz_responses
    scores[:quiz][:scores] = Score.compute_quiz_scores(scores[:quiz][:assessments])

    scores[:total_score] = assignment.compute_total_score(scores)
    scores[:total_score] += compute_quiz_scores(scores)

    # move lots of calculation from view(_participant.html.erb) to model
    if self.grade
      scores[:total_score] = self.grade
    else
      total_score = scores[:total_score]
      hardline = 85
      if scores[:teammate][:scores][:avg].to_f > hardline
            total_score = total_score + 0.05*total_score
      elsif scores[:teammate][:scores][:avg].to_f < hardline and (hardline - scores[:teammate][:scores][:avg].to_f) > 40
             total_score = total_score - 10
      elsif scores[:teammate][:scores][:avg].to_f < hardline and (hardline - scores[:teammate][:scores][:avg].to_f) > 20
             total_score = total_score - (hardline - scores[:teammate][:scores][:avg].to_f)*0.5
      end
      if total_score > 100
        total_score = 100
      end
      scores[:total_score] = total_score
    scores
    end
  end
<<<<<<< HEAD
=======

>>>>>>> 6b8167f1

  def compute_quiz_scores(scores)
    total = 0
    if scores[:quiz][:scores][:avg]
      return scores[:quiz][:scores][:avg] * 100  / 100.to_f
    else
      return 0
    end
    return total
  end
  # Appends the hyperlink to a list that is stored in YAML format in the DB
  # @exception  If is hyperlink was already there
  #             If it is an invalid URL
  def submit_hyperlink(hyperlink)
    hyperlink.strip!
    raise "The hyperlink cannot be empty" if hyperlink.empty?

    url = URI.parse(hyperlink)

    # If not a valid URL, it will throw an exception
    Net::HTTP.start(url.host, url.port)

    hyperlinks = hyperlinks_array

    hyperlinks << hyperlink
    self.submitted_hyperlinks = YAML::dump(hyperlinks)

    self.save
  end

  # Note: This method is not used yet. It is here in the case it will be needed.
  # @exception  If the index does not exist in the array
  def remove_hyperlink(index)
    hyperlinks = hyperlinks   #This needs review
    raise "The link does not exist" unless index < hyperlinks.size

    hyperlinks.delete_at(index)

    self.submitted_hyperlinks = YAML::dump(hyperlinks)

    self.save
  end

  def members
    team.try :participants
  end

  def hyperlinks
    team.try(:hyperlinks) || []
  end
 
  def hyperlinks_array
    self.submitted_hyperlinks.nil? ? [] : YAML::load(self.submitted_hyperlinks)
  end


  #Copy this participant to a course
  def copy(course_id)
    part = CourseParticipant.where(user_id: self.user_id, parent_id: course_id).first
    CourseParticipant.create(:user_id => self.user_id, :parent_id => course_id) if part.nil?
  end

  def course_string
    # if no course is associated with this assignment, or if there is a course with an empty title, or a course with a title that has no printing characters ...
    begin
      course = Course.find(self.assignment.course.id)
      if course.name.strip.length == 0
        raise
      end
      return course.name
    rescue
      return "<center>&#8212;</center>".html_safe
    end
  end

  def feedback
    FeedbackResponseMap.get_assessments_for(self)
  end

  def reviews
    #ACS Always get assessments for a team
    #removed check to see if it is a team assignment
    TeamReviewResponseMap.get_assessments_for(self.team)
  end

  def reviews_by_reviewer(reviewer)
    TeamReviewResponseMap.get_reviewer_assessments_for(self.team, reviewer)
  end

  def quizzes_taken
    return QuizResponseMap.get_assessments_for(self)
  end

  def metareviews
    MetareviewResponseMap.get_assessments_for(self)
  end


  def teammate_reviews
    TeammateReviewResponseMap.get_assessments_for(self)
  end

  def submitted_files
    files(self.path) if self.directory_num
  end

  def files(directory)
    files_list = Dir[directory + "/*"]
    files = Array.new

    files_list.each do |file|
      if File.directory?(file)
        dir_files = files(file)
        dir_files.each{|f| files << f}
      end
      files << file
    end
    files
  end

  def submitted_files()
    files = Array.new
    if(self.directory_num)
      files = files(self.path)
    end
    return files
  end

  def wiki_submissions
    current_time = Time.now.month.to_s + "/" + Time.now.day.to_s + "/" + Time.now.year.to_s

    #ACS Check if the team count is greater than one(team assignment)
    if self.assignment.max_team_size > 1 && self.assignment.wiki_type.name == "MediaWiki"
      submissions = Array.new
      self.team.participants.each do |user|
        val = WikiType.review_mediawiki_group(self.assignment.directory_path, current_time, user.handle)
        submissions << val if val != nil
      end if self.team
      submissions
    elsif self.assignment.wiki_type.name == "MediaWiki"
      return WikiType.review_mediawiki(self.assignment.directory_path, current_time, self.handle)
    elsif self.assignment.wiki_type.name == "DocuWiki"
      return WikiType.review_docuwiki(self.assignment.directory_path, current_time, self.handle)
    else
      Array.new
    end
  end

  def team
    AssignmentTeam.team(self)
  end

  # provide import functionality for Assignment Participants
  # if user does not exist, it will be created and added to this assignment
  def self.import(row,session,id)
    raise ArgumentError, "No user id has been specified." if row.length < 1
    user = User.find_by_name(row[0])
    if user == nil
      raise ArgumentError, "The record containing #{row[0]} does not have enough items." if row.length < 4
      attributes = ImportFileHelper::define_attributes(row)
      user = ImportFileHelper::create_new_user(attributes,session)
    end
    raise ImportError, "The assignment with id \""+id.to_s+"\" was not found." if Assignment.find(id) == nil
    if all({conditions: ['user_id=? && parent_id=?', user.id, id]}).size == 0
      new_part = AssignmentParticipant.create(:user_id => user.id, :parent_id => id)
      new_part.set_handle()
    end
  end

  # provide export functionality for Assignment Participants
  def self.export(csv,parent_id,options)
    where(parent_id: parent_id).each do |part|
      user = part.user
      csv << [
        user.name,
        user.fullname,
        user.email,
        user.role.name,
        user.parent.name,
        user.email_on_submission,
        user.email_on_review,
        user.email_on_review_of_review,
        part.handle
      ]
    end
  end

  def self.export_fields(options)
    ["name","full name","email","role","parent","email on submission","email on review","email on metareview","handle"]
  end

  # generate a hash string that we can digitally sign, consisting of the
  # assignment name, user name, and time stamp passed in.
  def get_hash(time_stamp)
    # first generate a hash from the assignment name itself
    hash_data = Digest::SHA1.digest(self.assignment.name.to_s)

    # second generate a hash from the first hash plus the user name and time stamp
    sign = hash_data + self.user.name.to_s + time_stamp.strftime("%Y-%m-%d %H:%M:%S")
    Digest::SHA1.digest(sign)
  end

  # grant publishing rights to one or more assignments. Using the supplied private key,
  # digital signatures are generated.
  # reference: http://stuff-things.net/2008/02/05/encrypting-lots-of-sensitive-data-with-ruby-on-rails/
  def self.grant_publishing_rights(private_key, participants)
    participants.each do |participant|
      #now, check to make sure the digital signature is valid, if not raise error
      participant.permission_granted = participant.verify_digital_signature(private_key)
      participant.save
      raise 'Invalid key' unless participant.permission_granted
      end
    end

    # verify the digital signature is valid
    def verify_digital_signature(private_key)
      user.public_key == OpenSSL::PKey::RSA.new(private_key).public_key.to_pem
    end

    #define a handle for a new participant
    def set_handle
      if self.user.handle == nil or self.user.handle == ""
        self.handle = self.user.name
      elsif AssignmentParticipant.where(parent_id: self.assignment.id, handle: self.user.handle).length > 0
        self.handle = self.user.name
      else
        self.handle = self.user.handle
      end
      self.save!
    end

    def path
      self.assignment.path + "/"+ self.directory_num.to_s
    end

    def update_resubmit_times
      new_submit = ResubmissionTime.new(:resubmitted_at => Time.now.to_s)
      self.resubmission_times << new_submit
    end

    def set_student_directory_num
      if self.directory_num.nil? || self.directory_num < 0
        max_num = AssignmentParticipant.where(['parent_id = ?', self.parent_id], :order => 'directory_num desc').first.directory_num
        dir_num = max_num ? max_num + 1 : 0
        self.update_attribute('directory_num',dir_num)
        #ACS Get participants irrespective of the number of participants in the team
        #removed check to see if it is a team assignment
        self.team.participants.each do | member |
          if member.directory_num == nil or member.directory_num < 0
            member.directory_num = self.directory_num
            member.save
          end
        end
      end
    end

    def current_stage
      assignment.try :get_current_stage, topic_id
    end


    def stage_deadline
      assignment.stage_deadline topic_id
    end


    def review_response_maps
      ParticipantReviewResponseMap.where(reviewee_id: id, reviewed_object_id: assignment.id)
    end

    def topic_string
      return "<center>&#8212;</center>" if topic.nil? or topic.topic_name.empty?
        topic.topic_name
    end
  
  end<|MERGE_RESOLUTION|>--- conflicted
+++ resolved
@@ -358,10 +358,6 @@
     scores
     end
   end
-<<<<<<< HEAD
-=======
-
->>>>>>> 6b8167f1
 
   def compute_quiz_scores(scores)
     total = 0

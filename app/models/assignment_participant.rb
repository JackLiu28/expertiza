--- conflicted
+++ resolved
@@ -36,18 +36,7 @@
     reviewers
   end
 
-<<<<<<< HEAD
   # Return scores that this participant has been given
-  # methods extracted from scores method: merge_scores, topic_total_scores, calculate_scores
-=======
-  def review_score
-    review_questionnaire = self.assignment.questionnaires.select {|q| q.type == "ReviewQuestionnaire" }[0]
-    assessment = review_questionnaire.get_assessments_for(self)
-    (Answer.compute_scores(assessment, review_questionnaire.questions)[:avg] / 100.00) * review_questionnaire.max_possible_score.to_f
-  end
-
-  # Return scores that the assignment_participant has been given
->>>>>>> 4289f7eb
   def scores(questions)
     scores = {}
     scores[:participant] = self

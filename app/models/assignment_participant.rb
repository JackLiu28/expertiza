require 'uri'
require 'yaml'

# Code Review: Notice that Participant overloads two different concepts: 
#              contribution and participant (see fields of the participant table).
#              Consider creating a new table called contributions.
class AssignmentParticipant < Participant

  require 'wiki_helper'
  
  belongs_to  :assignment, :class_name => 'Assignment', :foreign_key => 'parent_id' 
  has_many    :review_mappings, :class_name => 'ParticipantReviewResponseMap', :foreign_key => 'reviewee_id'
  has_many    :responses, :finder_sql => 'SELECT r.* FROM responses r, response_maps m, participants p WHERE r.map_id = m.id AND m.type = \'ParticipantReviewResponseMap\' AND m.reviewee_id = p.id AND p.id = #{id}'
  belongs_to  :user

  validates_presence_of :handle

  # Returns the average score of one question from all reviews for this user on this assignment as an floating point number
  # Params: question - The Question object to retrieve the scores from
  # OSS808 Change 26/10/2013
  # get_average_question_score
  def average_question_score(question)
    sum_of_scores = 0
    number_of_scores = 0

    self.response_maps.each do |response_map|
      # TODO There must be a more elegant way of doing this...
      unless response_map.response.nil?
        response_map.response.scores.each do |score|
          if score.question == question then
            sum_of_scores = sum_of_scores + score.score
            number_of_scores = number_of_scores + 1
          end
        end
      end
    end

    return 0 if number_of_scores == 0
    (((sum_of_scores.to_f / number_of_scores.to_f) * 100).to_i) / 100.0
  end

  # Returns the average score of all reviews for this user on this assignment

  def average_score
    return 0 if self.response_maps.size == 0

    sum_of_scores = 0

    self.response_maps.each do |response_map|
      if !response_map.response.nil?  then
        sum_of_scores = sum_of_scores + response_map.response.average_score
      end
    end

    (sum_of_scores / self.response_maps.size).to_i
  end

  def average_score_per_assignment(assignment_id)
    return 0 if self.response_maps.size == 0

    sum_of_scores = 0

    self.response_maps.metareview_response_maps.each do |metaresponse_map|
      if !metaresponse_map.response.nil? && response_map == assignment_id then
        sum_of_scores = sum_of_scores + response_map.response.average_score
      end
    end

    (sum_of_scores / self.response_maps.size).to_i
  end
  
  def includes?(participant)
    return participant == self
  end

  def assign_reviewer(reviewer)
    ParticipantReviewResponseMap.create(:reviewee_id => self.id, :reviewer_id => reviewer.id,
      :reviewed_object_id => assignment.id)
  end

  # Evaluates whether this participant contribution was reviewed by reviewer
  # @param[in] reviewer AssignmentParticipant object 
  def reviewed_by?(reviewer)
    return ParticipantReviewResponseMap.count(:conditions => ['reviewee_id = ? AND reviewer_id = ? AND reviewed_object_id = ?', 
                                              self.id, reviewer.id, assignment.id]) > 0
  end

  def has_submissions?
    return ((submitted_files.length > 0) or
            (get_wiki_submissions.length > 0) or 
            (get_hyperlinks_array.length > 0)) 
  end

  # all the participants in this assignment reviewed by this person
  # OSS808 Change 27/10/2013
  # Renamed from get_reviewees to reviewees
  # Changed Deprecated Code
  def reviewees
    reviewees = []
    if self.assignment.team_assignment?
      #rmaps = ResponseMap.find(:all, :conditions => ["reviewer_id = #{self.id} AND type = 'TeamReviewResponseMap'"])
      rmaps = ResponseMap.find_all_by_reviewer_id_and_type(self.id,'TeamReviewResponseMap')
      rmaps.each do |rm|
        reviewees.concat(AssignmentTeam.find(rm.reviewee_id).participants)
      end
    else
      #rmaps = ResponseMap.find(:all, :conditions => ['reviewer_id = #{self.id} AND type = 'ParticipantReviewResponseMap'"])
      rmaps = ResponseMap.find_all_by_reviewer_id_and_type(self.id,'ParticipantReviewResponseMap')
        rmaps.each do |rm|
        reviewees.push(AssignmentParticipant.find(rm.reviewee_id))
      end
    end
   return reviewees
  end
  
  # all the participants in this assignment who have reviewed this person
  # OSS808 Change 27/10/2013
  # Renamed from get_reviewers to reviewers
  # Removed Depricated code

  def reviewersCode
    reviewers = []
    if self.assignment.team_assignment? && self.team
      #rmaps = ResponseMap.find(:all, :conditions => ["reviewee_id = #{self.team.id} AND type = 'TeamReviewResponseMap'"])
      rmaps = ResponseMap.find_all_by_reviewee_id_and_type(self.team.id,'TeamReviewResponseMap')
    else
      #rmaps = ResponseMap.find(:all, :conditions => ["reviewee_id = #{self.id} AND type = 'ParticipantReviewResponseMap'"])
      rmaps = ResponseMap.find_all_by_reviewee_id_and_type(self.id,'ParticipantReviewResponseMap')

    end
    rmaps.each do |rm|
      reviewers.push(AssignmentParticipant.find(rm.reviewer_id))
    end
    return reviewers  
  end  
<<<<<<< HEAD
  
  # Cycle data structure
  # Each edge of the cycle stores a participant and the score given by to the participant by the reviewer.
  # Consider a 3 node cycle: A --> B --> C --> A (A reviewed B; B reviewed C and C reviewed A)
  # For the above cycle, the data structure would be: [[A, SCA], [B, SAB], [C, SCB]], where SCA is the score given by C to A.
 
  def get_two_node_cycles
    cycles = []
    self.reviewers.each do |ap|
      if ap.reviewers.include?(self)
        self.get_reviews_by_reviewer(ap).nil? ? next : s01 = self.get_reviews_by_reviewer(ap).get_total_score
        ap.reviews_by_reviewer(self).nil? ? next : s10 = ap.get_reviews_by_reviewer(self).get_total_score
        cycles.push([[self, s01], [ap, s10]])
      end
    end
    return cycles
  end
  
  def get_three_node_cycles
    cycles = []
    self.reviewers.each do |ap1|
      ap1.reviewers.each do |ap2|
        if ap2.reviewers.include?(self)
          self.get_reviews_by_reviewer(ap1).nil? ? next : s01 = self.get_reviews_by_reviewer(ap1).get_total_score   
          ap1.reviews_by_reviewer(ap2).nil? ? next : s12 = ap1.get_reviews_by_reviewer(ap2).get_total_score
          ap2.reviews_by_reviewer(self).nil? ? next : s20 = ap2.get_reviews_by_reviewer(self).get_total_score
          cycles.push([[self, s01], [ap1, s12], [ap2, s20]])
        end
      end
    end
    return cycles
  end
  
  def get_four_node_cycles
    cycles = []
    self.reviewers.each do |ap1|
      ap1.reviewers.each do |ap2|
        ap2.reviewers.each do |ap3|
          if ap3.reviewers.include?(self)
            self.get_reviews_by_reviewer(ap1).nil? ? next : s01 = self.get_reviews_by_reviewer(ap1).get_total_score   
            ap1.reviews_by_reviewer(ap2).nil? ? next : s12 = ap1.get_reviews_by_reviewer(ap2).get_total_score
            ap2.reviews_by_reviewer(ap3).nil? ? next : s23 = ap2.get_reviews_by_reviewer(ap3).get_total_score
            ap3.reviews_by_reviewer(self).nil? ? next : s30 = ap3.get_reviews_by_reviewer(self).get_total_score
            cycles.push([[self, s01], [ap1, s12], [ap2, s23], [ap3, s30]])
          end 
        end
      end
    end
    return cycles
  end
  
  # Per cycle
  def get_cycle_similarity_score(cycle)
    similarity_score = 0.0
    count = 0.0
    for pivot in 0 ... cycle.size-1 do 
      pivot_score = cycle[pivot][1]
      # puts "Pivot:" + cycle[pivot][1].to_s
      for other in pivot+1 ... cycle.size do
        # puts "Other:" + cycle[other][1].to_s
        similarity_score = similarity_score + (pivot_score - cycle[other][1]).abs
        count = count + 1.0
      end
    end
    similarity_score = similarity_score / count unless count == 0.0
    return similarity_score
  end
  
  # Per cycle
  def get_cycle_deviation_score(cycle)    
    deviation_score = 0.0
    count = 0.0
    for member in 0 ... cycle.size do 
      participant = AssignmentParticipant.find(cycle[member][0].id)
      total_score = participant.get_review_score
      deviation_score = deviation_score + (total_score - cycle[member][1]).abs
      count = count + 1.0
    end
    deviation_score = deviation_score / count unless count == 0.0
    return deviation_score
  end
=======

>>>>>>> 3610c1e5

  def get_review_score
    review_questionnaire = self.assignment.questionnaires.select {|q| q.type == "ReviewQuestionnaire"}[0]
    assessment = review_questionnaire.get_assessments_for(self)
    return (Score.compute_scores(assessment, review_questionnaire.questions)[:avg] / 100.00) * review_questionnaire.max_possible_score.to_f    
  end
    
  def fullname
    self.user.fullname
  end
  
  def name
    self.user.name
  end

  # Return scores that this participant has been given
  # OSS808 Change 27/10/2013
  # Renamed from get_scores to scores
  def scores(questions)
    scores = Hash.new
    scores[:participant] = self # This doesn't appear to be used anywhere
    self.assignment.questionnaires.each do |questionnaire|
      scores[questionnaire.symbol] = Hash.new
      scores[questionnaire.symbol][:assessments] = questionnaire.get_assessments_for(self)
      scores[questionnaire.symbol][:scores] = Score.compute_scores(scores[questionnaire.symbol][:assessments], questions[questionnaire.symbol])
    end
    scores[:total_score] = assignment.compute_total_score(scores)
    
    # In the event that this is a microtask, we need to scale the score accordingly and record the total possible points
    # PS: I don't like the fact that we are doing this here but it is difficult to make it work anywhere else
    if assignment.is_microtask?
      topic = SignUpTopic.find_by_assignment_id(assignment.id)
      if !topic.nil?
        scores[:total_score] *= (topic.micropayment.to_f / 100.to_f)
        scores[:max_pts_available] = topic.micropayment
      end
    end

    return scores
  end

  # Appends the hyperlink to a list that is stored in YAML format in the DB
  # @exception  If is hyperlink was already there
  #             If it is an invalid URL
  def submmit_hyperlink(hyperlink)
    hyperlink.strip!
    raise "The hyperlink cannot be empty" if hyperlink.empty?

    url = URI.parse(hyperlink)

    # If not a valid URL, it will throw an exception
    Net::HTTP.start(url.host, url.port)

    hyperlinks = get_hyperlinks_array

    hyperlinks << hyperlink
    self.submitted_hyperlinks = YAML::dump(hyperlinks)

    self.save
  end

  # Note: This method is not used yet. It is here in the case it will be needed.
  # @exception  If the index does not exist in the array
  def remove_hyperlink(index)
    hyperlinks = get_hyperlinks
    raise "The link does not exist" unless index < hyperlinks.size

    hyperlinks.delete_at(index)
    self.submitted_hyperlinks = hyperlinks.empty? ? nil : YAML::dump(hyperlinks)

    self.save
  end

  def get_members
    team.try :participants
  end


  def get_hyperlinks
    team.try :get_hyperlinks
  end

  def get_hyperlinks_array
    self.submitted_hyperlinks.nil? ? [] : YAML::load(self.submitted_hyperlinks)
  end

  #Copy this participant to a course
  def copy(course_id)
    part = CourseParticipant.find_by_user_id_and_parent_id(self.user_id,course_id)
    if part.nil?
       CourseParticipant.create(:user_id => self.user_id, :parent_id => course_id)       
    end
  end  
  
  def get_course_string
    # if no course is associated with this assignment, or if there is a course with an empty title, or a course with a title that has no printing characters ...    
    begin
      course = Course.find(self.assignment.course.id)
      if course.name.strip.length == 0
        raise
      end
      return course.name 
    rescue      
      return "<center>&#8212;</center>" 
    end
  end
  
  def get_feedback
    return FeedbackResponseMap.get_assessments_for(self)      
  end

  # OSS808 Change 27/10/2013
  # Renamed to reviews from get_reviews
  def reviews
    #ACS Always get assessments for a team
    #removed check to see if it is a team assignment
    return TeamReviewResponseMap.get_assessments_for(self.team)
  end

  # OSS808 Change 27/10/2013
  # Renamed to reviews_by_reviewer from get_reviews_by_reviewer
  def reviews_by_reviewer(reviewer)
    if self.assignment.team_assignment?
      return TeamReviewResponseMap.get_reviewer_assessments_for(self.team, reviewer)          
    else
      return ParticipantReviewResponseMap.get_reviewer_assessments_for(self, reviewer)
    end
  end

  # OSS808 Change 27/10/2013
  # Duplicated method - commented
=begin
  def get_reviews_by_reviewer(reviewer)
    if self.assignment.team_assignment?
      return TeamReviewResponseMap.get_reviewer_assessments_for(self.team, reviewer)          
    else
      return ParticipantReviewResponseMap.get_reviewer_assessments_for(self, reviewer)
    end
  end
=end
      
  def get_metareviews
    MetareviewResponseMap.get_assessments_for(self)  
  end

  #OSS808 Change 27/10/2013
  #Method renamed to teammate_reviews from get_teammate_reviews
  def teammate_reviews
    TeammateReviewResponseMap.get_assessments_for(self)
  end

  #OSS808 Change 27/10/2013
  #Method renamed to submitted_files from get_submitted_files
  def submitted_files
    files = Array.new
    if(self.directory_num)      
      files = get_files(self.dir_path)
    end
    return files
  end  
  
  def get_files(directory)      
      files_list = Dir[directory + "/*"]
      files = Array.new
      for file in files_list            
        if File.directory?(file) then          
          dir_files = get_files(file)          
          dir_files.each{|f| files << f}
        end
        files << file               
      end      
      return files
  end
  
  def get_wiki_submissions
    currenttime = Time.now.month.to_s + "/" + Time.now.day.to_s + "/" + Time.now.year.to_s

    #ACS Check if the team count is greater than one(team assignment)
    if self.assignment.max_team_size > 1 and self.assignment.wiki_type.name == "MediaWiki"
       submissions = Array.new
       if self.team
        self.team.get_participants.each {
          | user |
          val = WikiType.review_mediawiki_group(self.assignment.directory_path, currenttime, user.handle)         
          if val != nil
              submissions << val
          end                 
        }
       end
       return submissions
    elsif self.assignment.wiki_type.name == "MediaWiki"
       return WikiType.review_mediawiki(self.assignment.directory_path, currenttime, self.handle)       
    elsif self.assignment.wiki_type.name == "DocuWiki"
       return WikiType.review_docuwiki(self.assignment.directory_path, currenttime, self.handle)             
    else
       return Array.new
    end
  end    
  
  def name
    self.user.name
  end
    
  def team
    AssignmentTeam.get_team(self)
  end
  
  # provide import functionality for Assignment Participants
  # if user does not exist, it will be created and added to this assignment
  def self.import(row,session,id)    
    if row.length < 1
       raise ArgumentError, "No user id has been specified." 
    end
    user = User.find_by_name(row[0])        
    if (user == nil)
      if row.length < 4
        raise ArgumentError, "The record containing #{row[0]} does not have enough items."
      end
      attributes = ImportFileHelper::define_attributes(row)
      user = ImportFileHelper::create_new_user(attributes,session)
    end                  
    if Assignment.find(id) == nil
       raise ImportError, "The assignment with id \""+id.to_s+"\" was not found."
    end
    if (find(:all, {:conditions => ['user_id=? AND parent_id=?', user.id, id]}).size == 0)
          newpart = AssignmentParticipant.create(:user_id => user.id, :parent_id => id)
          newpart.set_handle()
    end             
  end  
  
  # provide export functionality for Assignment Participants
  def self.export(csv,parent_id,options)
     find_all_by_parent_id(parent_id).each{
          |part|
          user = part.user
          csv << [
            user.name,
            user.fullname,          
            user.email,
            user.role.name,
            user.parent.name,
            user.email_on_submission,
            user.email_on_review,
            user.email_on_review_of_review,
            part.handle
          ]
      } 
  end
  
  def self.get_export_fields(options)
    fields = ["name","full name","email","role","parent","email on submission","email on review","email on metareview","handle"]
    return fields            
  end
  
  # generate a hash string that we can digitally sign, consisting of the 
  # assignment name, user name, and time stamp passed in.
  def get_hash(time_stamp)
    # first generate a hash from the assignment name itself
    hash_data = Digest::SHA1.digest(self.assignment.name.to_s)
    
    # second generate a hash from the first hash plus the user name and time stamp
    sign = hash_data + self.user.name.to_s + time_stamp.strftime("%Y-%m-%d %H:%M:%S")
    Digest::SHA1.digest(sign)
  end
  
  # grant publishing rights to one or more assignments. Using the supplied private key, 
  # digital signatures are generated.
  # reference: http://stuff-things.net/2008/02/05/encrypting-lots-of-sensitive-data-with-ruby-on-rails/
  def self.grant_publishing_rights(privateKey, participants)
    for participant in participants
      #now, check to make sure the digital signature is valid, if not raise error
      participant.permission_granted = participant.verify_digital_signature(privateKey)
      participant.save
      raise 'Invalid key' unless participant.permission_granted
    end
  end
  
  # verify the digital signature is valid
  def verify_digital_signature(private_key)
    user.public_key == OpenSSL::PKey::RSA.new(private_key).public_key.to_pem
  end
  
  #define a handle for a new participant
  def set_handle()
    if self.user.handle == nil or self.user.handle == ""
      self.handle = self.user.name
    else
      if AssignmentParticipant.find_all_by_parent_id_and_handle(self.assignment.id, self.user.handle).length > 0
        self.handle = self.user.name
      else
        self.handle = self.user.handle
      end
    end  
    self.save!
  end

  # OSS808 Change 27/10/2013
  # Renamed from dir_path to dir_path  (20 occurances have been changed)
  def dir_path
     path = self.assignment.get_path + "/"+ self.directory_num.to_s     
     return path
  end
  
  def update_resubmit_times
    new_submit = ResubmissionTime.new(:resubmitted_at => Time.now.to_s)
    self.resubmission_times << new_submit
  end
  
  def set_student_directory_num
    if self.directory_num.nil? or self.directory_num < 0           
      maxnum = AssignmentParticipant.find(:first, :conditions=>['parent_id = ?',self.parent_id], :order => 'directory_num desc').directory_num
      if maxnum
        dirnum = maxnum + 1
      else
        dirnum = 0
      end
      self.update_attribute('directory_num',dirnum)
      #ACS Get participants irrespective of the number of participants in the team
      #removed check to see if it is a team assignment
        self.team.get_participants.each{
            | member |
            if member.directory_num == nil or member.directory_num < 0
              member.directory_num = self.directory_num
              member.save
            end
        }
    end
  end

private

  # Use submmit_hyperlink(), remove_hyperlink() instead
  def submitted_hyperlinks=(val)
    write_attribute :submitted_hyperlinks, val
  end

end   #class ends


#OSS808 Change 27/10/2013
#Method commented as it is defined outside the class and also present in superclass
=begin

def get_topic_string
    if topic.nil? or topic.topic_name.empty?
      return "<center>&#8212;</center>"
    end
    return topic.topic_name
  end

=end<|MERGE_RESOLUTION|>--- conflicted
+++ resolved
@@ -5,16 +5,6 @@
 #              contribution and participant (see fields of the participant table).
 #              Consider creating a new table called contributions.
 class AssignmentParticipant < Participant
-
-  require 'wiki_helper'
-  
-  belongs_to  :assignment, :class_name => 'Assignment', :foreign_key => 'parent_id' 
-  has_many    :review_mappings, :class_name => 'ParticipantReviewResponseMap', :foreign_key => 'reviewee_id'
-  has_many    :responses, :finder_sql => 'SELECT r.* FROM responses r, response_maps m, participants p WHERE r.map_id = m.id AND m.type = \'ParticipantReviewResponseMap\' AND m.reviewee_id = p.id AND p.id = #{id}'
-  belongs_to  :user
-
-  validates_presence_of :handle
-
   # Returns the average score of one question from all reviews for this user on this assignment as an floating point number
   # Params: question - The Question object to retrieve the scores from
   # OSS808 Change 26/10/2013
@@ -39,9 +29,9 @@
     (((sum_of_scores.to_f / number_of_scores.to_f) * 100).to_i) / 100.0
   end
 
-  # Returns the average score of all reviews for this user on this assignment
-
-  def average_score
+  # Returns the average score of all reviews for this user on this assignment (Which assignment ??? )
+
+  def average_score()
     return 0 if self.response_maps.size == 0
 
     sum_of_scores = 0
@@ -54,7 +44,6 @@
 
     (sum_of_scores / self.response_maps.size).to_i
   end
-
   def average_score_per_assignment(assignment_id)
     return 0 if self.response_maps.size == 0
 
@@ -68,6 +57,17 @@
 
     (sum_of_scores / self.response_maps.size).to_i
   end
+
+
+
+  require 'wiki_helper'
+  
+  belongs_to  :assignment, :class_name => 'Assignment', :foreign_key => 'parent_id' 
+  has_many    :review_mappings, :class_name => 'ParticipantReviewResponseMap', :foreign_key => 'reviewee_id'
+  has_many    :responses, :finder_sql => 'SELECT r.* FROM responses r, response_maps m, participants p WHERE r.map_id = m.id AND m.type = \'ParticipantReviewResponseMap\' AND m.reviewee_id = p.id AND p.id = #{id}'
+  belongs_to  :user
+
+  validates_presence_of :handle
   
   def includes?(participant)
     return participant == self
@@ -86,27 +86,22 @@
   end
 
   def has_submissions?
-    return ((submitted_files.length > 0) or
+    return ((get_submitted_files.length > 0) or 
             (get_wiki_submissions.length > 0) or 
             (get_hyperlinks_array.length > 0)) 
   end
 
   # all the participants in this assignment reviewed by this person
-  # OSS808 Change 27/10/2013
-  # Renamed from get_reviewees to reviewees
-  # Changed Deprecated Code
-  def reviewees
+  def get_reviewees
     reviewees = []
     if self.assignment.team_assignment?
-      #rmaps = ResponseMap.find(:all, :conditions => ["reviewer_id = #{self.id} AND type = 'TeamReviewResponseMap'"])
-      rmaps = ResponseMap.find_all_by_reviewer_id_and_type(self.id,'TeamReviewResponseMap')
+      rmaps = ResponseMap.find(:all, :conditions => ["reviewer_id = #{self.id} AND type = 'TeamReviewResponseMap'"])
       rmaps.each do |rm|
         reviewees.concat(AssignmentTeam.find(rm.reviewee_id).participants)
       end
     else
-      #rmaps = ResponseMap.find(:all, :conditions => ['reviewer_id = #{self.id} AND type = 'ParticipantReviewResponseMap'"])
-      rmaps = ResponseMap.find_all_by_reviewer_id_and_type(self.id,'ParticipantReviewResponseMap')
-        rmaps.each do |rm|
+      rmaps = ResponseMap.find(:all, :conditions => ["reviewer_id = #{self.id} AND type = 'ParticipantReviewResponseMap'"])
+      rmaps.each do |rm|
         reviewees.push(AssignmentParticipant.find(rm.reviewee_id))
       end
     end
@@ -114,26 +109,18 @@
   end
   
   # all the participants in this assignment who have reviewed this person
-  # OSS808 Change 27/10/2013
-  # Renamed from get_reviewers to reviewers
-  # Removed Depricated code
-
-  def reviewersCode
+  def get_reviewers
     reviewers = []
     if self.assignment.team_assignment? && self.team
-      #rmaps = ResponseMap.find(:all, :conditions => ["reviewee_id = #{self.team.id} AND type = 'TeamReviewResponseMap'"])
-      rmaps = ResponseMap.find_all_by_reviewee_id_and_type(self.team.id,'TeamReviewResponseMap')
+      rmaps = ResponseMap.find(:all, :conditions => ["reviewee_id = #{self.team.id} AND type = 'TeamReviewResponseMap'"])
     else
-      #rmaps = ResponseMap.find(:all, :conditions => ["reviewee_id = #{self.id} AND type = 'ParticipantReviewResponseMap'"])
-      rmaps = ResponseMap.find_all_by_reviewee_id_and_type(self.id,'ParticipantReviewResponseMap')
-
+      rmaps = ResponseMap.find(:all, :conditions => ["reviewee_id = #{self.id} AND type = 'ParticipantReviewResponseMap'"])      
     end
     rmaps.each do |rm|
       reviewers.push(AssignmentParticipant.find(rm.reviewer_id))
     end
     return reviewers  
   end  
-<<<<<<< HEAD
   
   # Cycle data structure
   # Each edge of the cycle stores a participant and the score given by to the participant by the reviewer.
@@ -142,10 +129,10 @@
  
   def get_two_node_cycles
     cycles = []
-    self.reviewers.each do |ap|
-      if ap.reviewers.include?(self)
+    self.get_reviewers.each do |ap|
+      if ap.get_reviewers.include?(self) 
         self.get_reviews_by_reviewer(ap).nil? ? next : s01 = self.get_reviews_by_reviewer(ap).get_total_score
-        ap.reviews_by_reviewer(self).nil? ? next : s10 = ap.get_reviews_by_reviewer(self).get_total_score
+        ap.get_reviews_by_reviewer(self).nil? ? next : s10 = ap.get_reviews_by_reviewer(self).get_total_score
         cycles.push([[self, s01], [ap, s10]])
       end
     end
@@ -154,12 +141,12 @@
   
   def get_three_node_cycles
     cycles = []
-    self.reviewers.each do |ap1|
-      ap1.reviewers.each do |ap2|
-        if ap2.reviewers.include?(self)
+    self.get_reviewers.each do |ap1|
+      ap1.get_reviewers.each do |ap2|
+        if ap2.get_reviewers.include?(self)  
           self.get_reviews_by_reviewer(ap1).nil? ? next : s01 = self.get_reviews_by_reviewer(ap1).get_total_score   
-          ap1.reviews_by_reviewer(ap2).nil? ? next : s12 = ap1.get_reviews_by_reviewer(ap2).get_total_score
-          ap2.reviews_by_reviewer(self).nil? ? next : s20 = ap2.get_reviews_by_reviewer(self).get_total_score
+          ap1.get_reviews_by_reviewer(ap2).nil? ? next : s12 = ap1.get_reviews_by_reviewer(ap2).get_total_score   
+          ap2.get_reviews_by_reviewer(self).nil? ? next : s20 = ap2.get_reviews_by_reviewer(self).get_total_score   
           cycles.push([[self, s01], [ap1, s12], [ap2, s20]])
         end
       end
@@ -169,14 +156,14 @@
   
   def get_four_node_cycles
     cycles = []
-    self.reviewers.each do |ap1|
-      ap1.reviewers.each do |ap2|
-        ap2.reviewers.each do |ap3|
-          if ap3.reviewers.include?(self)
+    self.get_reviewers.each do |ap1|
+      ap1.get_reviewers.each do |ap2|
+        ap2.get_reviewers.each do |ap3|
+          if ap3.get_reviewers.include?(self)  
             self.get_reviews_by_reviewer(ap1).nil? ? next : s01 = self.get_reviews_by_reviewer(ap1).get_total_score   
-            ap1.reviews_by_reviewer(ap2).nil? ? next : s12 = ap1.get_reviews_by_reviewer(ap2).get_total_score
-            ap2.reviews_by_reviewer(ap3).nil? ? next : s23 = ap2.get_reviews_by_reviewer(ap3).get_total_score
-            ap3.reviews_by_reviewer(self).nil? ? next : s30 = ap3.get_reviews_by_reviewer(self).get_total_score
+            ap1.get_reviews_by_reviewer(ap2).nil? ? next : s12 = ap1.get_reviews_by_reviewer(ap2).get_total_score   
+            ap2.get_reviews_by_reviewer(ap3).nil? ? next : s23 = ap2.get_reviews_by_reviewer(ap3).get_total_score  
+            ap3.get_reviews_by_reviewer(self).nil? ? next : s30 = ap3.get_reviews_by_reviewer(self).get_total_score   
             cycles.push([[self, s01], [ap1, s12], [ap2, s23], [ap3, s30]])
           end 
         end
@@ -215,9 +202,6 @@
     deviation_score = deviation_score / count unless count == 0.0
     return deviation_score
   end
-=======
-
->>>>>>> 3610c1e5
 
   def get_review_score
     review_questionnaire = self.assignment.questionnaires.select {|q| q.type == "ReviewQuestionnaire"}[0]
@@ -234,9 +218,7 @@
   end
 
   # Return scores that this participant has been given
-  # OSS808 Change 27/10/2013
-  # Renamed from get_scores to scores
-  def scores(questions)
+  def get_scores(questions)
     scores = Hash.new
     scores[:participant] = self # This doesn't appear to be used anywhere
     self.assignment.questionnaires.each do |questionnaire|
@@ -328,28 +310,13 @@
   def get_feedback
     return FeedbackResponseMap.get_assessments_for(self)      
   end
-
-  # OSS808 Change 27/10/2013
-  # Renamed to reviews from get_reviews
-  def reviews
+  
+  def get_reviews
     #ACS Always get assessments for a team
     #removed check to see if it is a team assignment
     return TeamReviewResponseMap.get_assessments_for(self.team)
   end
-
-  # OSS808 Change 27/10/2013
-  # Renamed to reviews_by_reviewer from get_reviews_by_reviewer
-  def reviews_by_reviewer(reviewer)
-    if self.assignment.team_assignment?
-      return TeamReviewResponseMap.get_reviewer_assessments_for(self.team, reviewer)          
-    else
-      return ParticipantReviewResponseMap.get_reviewer_assessments_for(self, reviewer)
-    end
-  end
-
-  # OSS808 Change 27/10/2013
-  # Duplicated method - commented
-=begin
+  
   def get_reviews_by_reviewer(reviewer)
     if self.assignment.team_assignment?
       return TeamReviewResponseMap.get_reviewer_assessments_for(self.team, reviewer)          
@@ -357,24 +324,27 @@
       return ParticipantReviewResponseMap.get_reviewer_assessments_for(self, reviewer)
     end
   end
-=end
+  
+  def get_reviews_by_reviewer(reviewer)
+    if self.assignment.team_assignment?
+      return TeamReviewResponseMap.get_reviewer_assessments_for(self.team, reviewer)          
+    else
+      return ParticipantReviewResponseMap.get_reviewer_assessments_for(self, reviewer)
+    end
+  end
       
   def get_metareviews
     MetareviewResponseMap.get_assessments_for(self)  
   end
-
-  #OSS808 Change 27/10/2013
-  #Method renamed to teammate_reviews from get_teammate_reviews
-  def teammate_reviews
+  
+  def get_teammate_reviews
     TeammateReviewResponseMap.get_assessments_for(self)
   end
 
-  #OSS808 Change 27/10/2013
-  #Method renamed to submitted_files from get_submitted_files
-  def submitted_files
+  def get_submitted_files()
     files = Array.new
     if(self.directory_num)      
-      files = get_files(self.dir_path)
+      files = get_files(self.get_path)
     end
     return files
   end  
@@ -512,11 +482,9 @@
       end
     end  
     self.save!
-  end
-
-  # OSS808 Change 27/10/2013
-  # Renamed from dir_path to dir_path  (20 occurances have been changed)
-  def dir_path
+  end  
+  
+  def get_path
      path = self.assignment.get_path + "/"+ self.directory_num.to_s     
      return path
   end
@@ -553,19 +521,11 @@
   def submitted_hyperlinks=(val)
     write_attribute :submitted_hyperlinks, val
   end
-
-end   #class ends
-
-
-#OSS808 Change 27/10/2013
-#Method commented as it is defined outside the class and also present in superclass
-=begin
+end
 
 def get_topic_string
     if topic.nil? or topic.topic_name.empty?
       return "<center>&#8212;</center>"
     end
     return topic.topic_name
-  end
-
-=end+  end
--- conflicted
+++ resolved
@@ -144,9 +144,9 @@
     users = self.users
     participants = Array.new
     users.each do |user|
-      participant = AssignmentParticipant.find_by_user_id_and_parent_id(user.id, self.parent_id)
+      participant = AssignmentParticipant.find_by_user_id_and_parent_id(user.id,self.parent_id)
       participants << participant if participant != nil
-    end
+      end
     participants
   end
 
@@ -172,11 +172,7 @@
     scores[:team] = self # This doesn't appear to be used anywhere
     assignment.questionnaires.each do |questionnaire|
       scores[questionnaire.symbol] = Hash.new
-<<<<<<< HEAD
       scores[questionnaire.symbol][:assessments] = TeamReviewResponseMap.find_all_by_reviewee_id(self.id)
-=======
-      scores[questionnaire.symbol][:assessments] = Response.all(joins: :map, conditions: {response_maps: {reviewee_id: self.id, type: 'TeamReviewResponseMap'}})
->>>>>>> 745d4bcb
       scores[questionnaire.symbol][:scores] = Score.compute_scores(scores[questionnaire.symbol][:assessments], questions[questionnaire.symbol])
     end
     scores[:total_score] = assignment.compute_total_score(scores)
@@ -190,7 +186,7 @@
     teams_users.each do |tuser|
       fteam = Team.find(:first, conditions: ['parent_id = ? && id = ?', participant.parent_id, tuser.team_id])
       team = fteam if fteam
-    end
+      end
     team
   end
 

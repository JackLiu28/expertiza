--- conflicted
+++ resolved
@@ -2,10 +2,8 @@
 require 'active_support/time_with_zone'
 class AssignmentForm
   attr_accessor :assignment, :assignment_questionnaires, :due_dates
-<<<<<<< HEAD
-=======
   attr_accessor :errors
->>>>>>> 54c7da8f
+
   DEFAULT_MAX_TEAM_SIZE = 1
   DEFAULT_WIKI_TYPE_ID = 1
 

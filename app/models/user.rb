--- conflicted
+++ resolved
@@ -38,18 +38,13 @@
     true
   end
 
-<<<<<<< HEAD
   def get_available_users(name)
-=======
-  def get_available_users(name)    
->>>>>>> d3de801b
     lesser_roles = role.get_parents
     all_users = User.find(:all, :conditions => ['name LIKE ?', "#{name}%"], :limit => 20) # higher limit, since we're filtering
     visible_users = all_users.select{|user| lesser_roles.include? user.role}
     return visible_users[0,10] # the first 10
   end
 
-<<<<<<< HEAD
   def can_impersonate?(user)
     user &&
       self == user || # can impersonate self
@@ -58,13 +53,6 @@
       can_impersonate?(user.parent) # recursive
   end
 
-  def admin?
-    role == super_admin? || Role.admin
-  end
-
-  def super_admin?
-    role == Role.super_admin
-=======
   def first_name
     fullname[/,.+/][/\w+/] if fullname
   end
@@ -75,7 +63,6 @@
 
   def admin?
     role.name == 'Administrator'
->>>>>>> d3de801b
   end
 
   def is_creator_of?(user)

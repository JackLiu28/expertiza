class User < ActiveRecord::Base

  acts_as_authentic do |config|
    config.validates_uniqueness_of_email_field_options = {:if => lambda { false }} # Don't validate email uniqueness
    config.crypto_provider = Authlogic::CryptoProviders::Sha1
    Authlogic::CryptoProviders::Sha1.join_token = ''
    Authlogic::CryptoProviders::Sha1.stretches = 1
  end

  has_many :participants, :class_name => 'Participant', :foreign_key => 'user_id', :dependent => :destroy
  has_many :assignment_participants, :class_name => 'AssignmentParticipant', :foreign_key => 'user_id', :dependent => :destroy
  has_many :assignments, :through => :participants

  has_many :teams_users, :dependent => :destroy
  has_many :teams, :through => :teams_users

  has_many :children, class_name: 'User', :foreign_key => 'parent_id'
  belongs_to :parent, class_name: 'User'
  belongs_to :role

  validates_presence_of :name
  validates_uniqueness_of :name

  validates_presence_of :email, :message => "can't be blank"
  validates_format_of :email, :with => /^[A-Z0-9._%+-]+@[A-Z0-9.-]+\.[A-Z]{2,4}$/i, :allow_blank => true

  before_validation :randomize_password, :if => lambda { |user| user.new_record? && user.password.blank? } # AuthLogic
  after_create :email_welcome

  scope :superadministrators, -> { where role_id: Role.superadministrator }
  scope :superadmins, -> { superadministrators }
  scope :administrators, -> { where role_id: Role.administrator }
  scope :admins, -> { administrators }
  scope :instructors, -> { where role_id: Role.instructor }
  scope :tas, -> { where role_id: Role.ta }
  scope :students, -> { where role_id: Role.student }

  has_paper_trail

  def salt_first?
    true
  end

  def bookmark_rated?(bmapping_id)
    BmappingRatings.find(:first, :conditions => ["bmapping_id = #{bmapping_id} AND user_id = #{self.id}"])
  end

  def bookmark_added?(bmapping_id)
    Bmapping.find(:first, :conditions => ["id = #{bmapping_id} AND user_id = #{self.id}"])
  end



  def list_mine(object_type, user_id)
    object_type.find(:all, :conditions => ["instructor_id = ?", user_id])
  end

  def get_available_users(name)
    lesser_roles = role.get_parents
    all_users = User.find(:all, :conditions => ['name LIKE ?', "#{name}%"], :limit => 20) # higher limit, since we're filtering
    visible_users = all_users.select{|user| lesser_roles.include? user.role}
    return visible_users[0,10] # the first 10
  end

  def can_impersonate?(user)
    user &&
      self == user || # can impersonate self
      self.is_teaching_assistant_for?(user) || #TAs can impersonate their students
      self.is_creator_of?(user) ||
      can_impersonate?(user.parent) # recursive
  end

  def first_name
<<<<<<< HEAD
    fullname.try(:[], /,.+/).try(:[], /\w+/) || ''
=======
    if fullname
      fullname[/,.+/].try(:[], /\w+/) || fullname[/\w+/]
    end
>>>>>>> f47a1d5e
  end

  def super_admin?
    role.name == 'Super-Administrator'
  end

  def admin?
    role.admin?
  end

<<<<<<< HEAD
  def student?
    role.student?
  end

  def is_creator_of?(user)
    self == user.creator
=======
  def teaching_assistant?
    role.name == 'Teaching Assistant'
  end
  alias_method :is_teaching_assistant?, :teaching_assistant?

  def can_impersonate?(other_user)
    return true if other_user == self # can impersonate self
    return true if self.is_teaching_assistant_for? other_user #TAs can impersonate their students
    return false if other_user == other_user.parent # no one can impersonate a top-level parent (usually superadmin)
    return other_user.parent == self || can_impersonate?(other_user.parent) # recursive
>>>>>>> f47a1d5e
  end

  def assign_random_password
    if self.password.blank?
      self.password = self.random_password
    end
  end

  # Function which has a MailerHelper which sends the mail welcome email to the user after signing up
  def email_welcome
    MailerHelper::send_mail_to_user(self, "Your Expertiza password has been created", "user_welcome", password)
  end

  def check_password(password)
    Authlogic::CryptoProviders::Sha1.stretches = 1
    Authlogic::CryptoProviders::Sha1.matches?(password, *[self.password_salt.to_s + password])
  end

  # Resets the password to be mailed to the user
  def reset_password
    randomize_password
    save
    password
  end

  def self.random_password(size=8)
    random_pronouncable_password((size/2).round) + rand.to_s[2,3]
  end

  def self.import(row,session,id = nil)
    if row.length != 4
      raise ArgumentError, "Not enough items"
    end
    user = User.find_by_name(row[0])

    if user == nil
      attributes = ImportFileHelper::define_attributes(row)
      user = ImportFileHelper::create_new_user(attributes,session)
    else
      user.password = row[3].strip
      user.email = row[2].strip
      user.fullname = row[1].strip
      user.parent_id = (session[:user]).id
      user.save
    end
  end

  def get_author_name
    return self.fullname
  end

  def self.yesorno(elt)
    if elt==true
      "yes"
    elsif elt ==false
      "no"
    else
      ""
    end
  end

  # locate User based on provided login.
  # If user supplies e-mail or name, the
  # helper will try to find that User account.
  def self.find_by_login(login)
    user = User.find_by_email(login)
    if user == nil
      items = login.split("@")
      shortName = items[0]
      userList = User.find(:all, {:conditions=> ["name =?",shortName]})
      if userList != nil && userList.length == 1
        user = userList.first
      end
    end
    return user
  end

  def set_instructor (new_assign)
    new_assign.instructor_id = self.id
  end

  def get_instructor
    self.id
  end

  def instructor_id
    case role.name
    when 'Instructor' then id
    when 'Teaching Assistant' then Ta.get_my_instructor(id)
    else raise NotImplementedError.new "for role #{role.name}"
    end
  end

  def set_courses_to_assignment
    @courses = Course.find_all_by_instructor_id(self.id, :order => 'name')
  end

  # generate a new RSA public/private key pair and create our own X509 digital certificate which we
  # save in the database. The private key is returned by the method but not saved.
  def generate_keys
    # check if we are replacing a digital certificate already generated
    replacing_key = true if (!self.digital_certificate.nil?)

    # generate the new key pair
    new_key = OpenSSL::PKey::RSA.generate( 1024 )
    self.public_key = new_key.public_key.to_pem

    save

    # when replacing an existing key, update any digital signatures made previously with the new key
    if (replacing_key)
      participants = AssignmentParticipant.find_all_by_user_id(self.id)
      for participant in participants
        if (participant.permission_granted)
          AssignmentParticipant.grant_publishing_rights(new_key.to_pem, [ participant ])
        end
      end
    end

    # return the new private key
    new_key.to_pem
    end

  def initialize(attributes = nil)
    super(attributes)
    Authlogic::CryptoProviders::Sha1.stretches = 1
    @email_on_review = true
    @email_on_submission = true
    @email_on_review_of_review = true
    @copy_of_emails = false
  end

  def self.export(csv, parent_id, options)
    users = User.find(:all)
    users.each {|user|
      tcsv = Array.new
      if (options["personal_details"] == "true")
        tcsv.push(user.name, user.fullname, user.email)
      end
      if (options["role"] == "true")
        tcsv.push(user.role.name)
      end
      if (options["parent"] == "true")
        tcsv.push(user.parent.name)
      end
      if (options["email_options"] == "true")
        tcsv.push(user.email_on_submission, user.email_on_review, user.email_on_review_of_review, user.copy_of_emails)
      end
      if (options["handle"] == "true")
        tcsv.push(user.handle)
      end
      csv << tcsv
    }
  end

  def creator
    parent
  end

  def self.get_export_fields(options)
    fields = Array.new
    if (options["personal_details"] == "true")
      fields.push("name", "full name", "email")
    end
    if (options["role"] == "true")
      fields.push("role")
    end
    if (options["parent"] == "true")
      fields.push("parent")
    end
    if (options["email_options"] == "true")
      fields.push("email on submission", "email on review", "email on metareview")
    end
    if (options["handle"] == "true")
      fields.push("handle")
    end
    return fields
  end

  def self.from_params(params)
    if params[:user_id]
      user = User.find(params[:user_id])
    else
      user = User.find_by_name(params[:user][:name])
    end
    if user.nil?
      newuser = url_for :controller => 'users', :action => 'new'
      raise "Please <a href='#{newuser}'>create an account</a> for this user to continue."
    end
    return user
  end

  def is_teaching_assistant_for?(student)
    return false unless is_teaching_assistant?
    return false if student.role.name != 'Student'
<<<<<<< HEAD
    return true if Course.all.any? do |c|
      c.participants.all(:conditions => "user_id=#{student.id}").size > 0 &&
        c.participants.all(:conditions => "user_id=#{id}").size > 0
    end
    return false
  end
=======
>>>>>>> f47a1d5e

    # We have to use the Ta object instead of User object
    # because single table inheritance is not currently functioning
    ta = Ta.find(id)

    return true if ta.courses_assisted_with.any? do |c|
      c.assignments.map(&:participants).flatten.map(&:user_id).include? student.id
    end
  end

end<|MERGE_RESOLUTION|>--- conflicted
+++ resolved
@@ -71,13 +71,7 @@
   end
 
   def first_name
-<<<<<<< HEAD
     fullname.try(:[], /,.+/).try(:[], /\w+/) || ''
-=======
-    if fullname
-      fullname[/,.+/].try(:[], /\w+/) || fullname[/\w+/]
-    end
->>>>>>> f47a1d5e
   end
 
   def super_admin?
@@ -88,25 +82,12 @@
     role.admin?
   end
 
-<<<<<<< HEAD
   def student?
     role.student?
   end
 
   def is_creator_of?(user)
     self == user.creator
-=======
-  def teaching_assistant?
-    role.name == 'Teaching Assistant'
-  end
-  alias_method :is_teaching_assistant?, :teaching_assistant?
-
-  def can_impersonate?(other_user)
-    return true if other_user == self # can impersonate self
-    return true if self.is_teaching_assistant_for? other_user #TAs can impersonate their students
-    return false if other_user == other_user.parent # no one can impersonate a top-level parent (usually superadmin)
-    return other_user.parent == self || can_impersonate?(other_user.parent) # recursive
->>>>>>> f47a1d5e
   end
 
   def assign_random_password
@@ -302,15 +283,6 @@
   def is_teaching_assistant_for?(student)
     return false unless is_teaching_assistant?
     return false if student.role.name != 'Student'
-<<<<<<< HEAD
-    return true if Course.all.any? do |c|
-      c.participants.all(:conditions => "user_id=#{student.id}").size > 0 &&
-        c.participants.all(:conditions => "user_id=#{id}").size > 0
-    end
-    return false
-  end
-=======
->>>>>>> f47a1d5e
 
     # We have to use the Ta object instead of User object
     # because single table inheritance is not currently functioning
@@ -321,4 +293,7 @@
     end
   end
 
+  def is_teaching_assistant?
+    false
+  end
 end
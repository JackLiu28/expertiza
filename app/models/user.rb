--- conflicted
+++ resolved
@@ -143,16 +143,8 @@
 
   def self.import(row_hash, _row_header, session, id = nil)
 
-    if row_hash.length != 3
-      raise ArgumentError, "Not enough items. Three columns are expected, your username, your full name, and your email."
-    end
-<<<<<<< HEAD
-    user = User.find_by name: row[0]
-=======
-
+    raise ArgumentError, "Only #{row_hash.length} column(s) is(are) found. It must contain at least username, full name, email." if row_hash.length < 3
     user = User.find_by_name(row_hash[:name])
->>>>>>> c8fa7158
-
     if user.nil?
       attributes = ImportFileHelper.define_attributes(row_hash)
       user = ImportFileHelper.create_new_user(attributes, session)
@@ -167,26 +159,6 @@
 
   end
 
-  # The old method is commented out below.
-  # def self.import(row, _row_header, session, _id = nil)
-  #   if row.length != 3
-  #     raise ArgumentError, "Not enough items: expect 3 columns: your login name, your full name (first and last name, not seperated with the delimiter), and your email."
-  #   end
-  #   user = User.find_by_name(row[0])
-  #
-  #   if user.nil?
-  #     attributes = ImportFileHelper.define_attributes(row)
-  #     user = ImportFileHelper.create_new_user(attributes, session)
-  #     password = user.reset_password # the password is reset
-  #     MailerHelper.send_mail_to_user(user, "Your Expertiza account has been created.", "user_welcome", password).deliver
-  #   else
-  #     user.email = row[2].strip
-  #     user.fullname = row[1].strip
-  #     user.parent_id = (session[:user]).id
-  #     user.save
-  #   end
-  # end
-
   def self.yesorno(elt)
     if elt == true
       "yes"

--- conflicted
+++ resolved
@@ -4,11 +4,8 @@
   has_many :topic_deadlines, :foreign_key => 'topic_id', :dependent => :destroy
   alias_method :deadlines, :topic_deadlines
   has_many :assignment_participants, :foreign_key => 'topic_id'
-<<<<<<< HEAD
   has_and_belongs_to_many :bmappings
-=======
   has_many :bids, :foreign_key => 'topic_id', :dependent => :destroy
->>>>>>> a73d3ea5
   belongs_to :assignment
 
   has_paper_trail

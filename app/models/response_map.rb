--- conflicted
+++ resolved
@@ -9,8 +9,7 @@
   # return latest versions of the responses
   def self.get_assessments_for(participant)
     responses = Array.new
-<<<<<<< HEAD
-
+    stime=Time.now
     if participant
 
       @array_sort=Array.new
@@ -34,18 +33,6 @@
         end
       }
       responses.sort! { |a, b| a.map.reviewer.fullname <=> b.map.reviewer.fullname }
-=======
-    stime=Time.now
-    if participant
-      maps = find(:all, :conditions => ['reviewee_id = ? and type = ?',participant.id,self.to_s])
-      maps.each{ |map|
-        if map.response
-          responses << map.response
-        end
-      }
-      #responses = Response.find(:all, :include => :map, :conditions => ['reviewee_id = ? and type = ?',participant.id, self.to_s])
-      responses.sort! {|a,b| a.map.reviewer.fullname <=> b.map.reviewer.fullname }
->>>>>>> f47a1d5e
     end
     return responses
   end
